--- conflicted
+++ resolved
@@ -969,13 +969,6 @@
          r_c  = 3.0e3_dbl_kind     , & ! ice crystal radius (um)
          r_bac= 4.7_dbl_kind    , & ! diatom large radius (um)
          r_alg= 10.0_dbl_kind    , & ! diatom small radius (um)
-<<<<<<< HEAD
-         N_vol = 0.04e-12_dbl_kind  , & ! (g) Nitrogen per um^3
-         Ng_to_mmol =0.0140067_dbl_kind , & ! (g/mmol) Nitrogen
-         f_s = c1 , &  ! fracton of sites available for saturation
-         f_a = c1 , &  ! fraction of collector available for attachment
-         f_v = 0.7854  ! fraction of algal coverage on area availabel for attachment 4(pi r^2)/(4r)^2  [Johnson et al, 1995, water res. research]
-=======
          Nquota_A = 0.88_dbl_kind, & ! slope in Nitrogen quota to cell volume fit
                                      ! (Lomas et al. 2019, Edwards et al. 2012)
          Nquota_I = 0.0408_dbl_kind, & ! Intercept in N quota to cell volume fit
@@ -983,7 +976,6 @@
          f_a = 0.3_dbl_kind, & !c1 , &  ! fraction of collector available for attachment
          f_v = 0.7854  ! fraction of algal coverage on area availabel for attachment
                        ! 4(pi r^2)/(4r)^2  [Johnson et al, 1995, water res. research]
->>>>>>> d8040a68
 
       integer, parameter :: &
          nt_zfswin = 1    ! for interpolation of short wave to bgrid
@@ -1063,11 +1055,7 @@
       P_b     = pi*r_bac**2    !*10-6 for colloids
       V_c     = 4.0_dbl_kind*pi*r_c**3/3.0_dbl_kind  !*(1.0e-6_dbl_kind)**3  (m^3) sphere
       V_alg   = pi/6.0_dbl_kind*r_bac*r_alg**2       ! prolate spheroid (*10-9 for colloids)
-<<<<<<< HEAD
-      Sat_conc= f_s*f_a*f_v*(c1-phi_max)/V_c*S_col/P_b*N_vol*V_alg/Ng_to_mmol
-=======
       Sat_conc= f_s*f_a*f_v*(c1-phi_max)/V_c*S_col/P_b*(V_alg)**Nquota_A*Nquota_I * 1.0e9_dbl_kind
->>>>>>> d8040a68
       !mmol/m^3 (algae, don, hum...) and umols/m^3 for colloids 
 
       !-----------------------------------------------------------------
@@ -1365,16 +1353,11 @@
 
       do m = 1,nbtrcr
          do k = 1,nblyr+1                  ! back to bulk quantity
-<<<<<<< HEAD
-            bio_tmp = (biomat_brine(k,m) + react(k,m))*iphin_N(k)  
-
-=======
             bio_tmp = (biomat_brine(k,m) + react(k,m))*iphin_N(k)
             if (tr_bgc_C .and. m .eq. nlt_bgc_DIC(1) .and. bio_tmp < -puny) then  ! satisfy DIC demands from ocean
                flux_bio(m) = flux_bio(m) - bio_tmp
                bio_tmp = c0
             end if
->>>>>>> d8040a68
             if (m .eq. nlt_bgc_Nit) then
                initcons_mobile(k) = max(c0,(biomat_brine(k,m)-nitrification(k) + &
                   react(k,m))*iphin_N(k)*trcrn(nt_zbgc_frac+m-1))
@@ -2217,13 +2200,8 @@
               reactb(nlt_bgc_DMS)   = DMS_s   - DMS_r
        endif
        if (tr_bgc_C) then
-<<<<<<< HEAD
-       if (abs(dC) > maxval(reactb(:))*maxval(R_C2N(:))*1.0e-10_dbl_kind .or. &
-          abs(dN) > maxval(reactb(:))*1.0e-10_dbl_kind) then
-=======
        if (abs(dC) > maxval(abs(reactb(:)))*1.0e-10_dbl_kind .or. &
           abs(dN) > maxval(abs(reactb(:)))*1.0e-10_dbl_kind) then
->>>>>>> d8040a68
             conserve_N = .false.
             write(warning, *) 'Conservation error!'
             call add_warning(warning)
