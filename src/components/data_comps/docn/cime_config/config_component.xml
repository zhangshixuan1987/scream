--- conflicted
+++ resolved
@@ -4,29 +4,6 @@
 
 <entry_id version="3.0">
 
-<<<<<<< HEAD
-  <!-- NOTE that the description block determines what DOCN% values can appear in the compset name 
-       For DOCN this is determined by the DOCN_MODE values -->
-
-  <description mustmatch="DOCN%">
-    <desc compset="DOCN%NULL">docn null mode</desc>
-    <desc compset="DOCN%DOM">docn prescribed ocean mode</desc>
-    <desc compset="DOCN%SOM">docn slab ocean mode</desc>
-    <desc compset="DOCN%SOMAQP">docn aquaplanet slab ocean mode</desc>
-    <desc compset="DOCN%IAF">docn interannual mode</desc>
-    <desc compset="DOCN%SST_AQUAP">docn aquaplanet mode:</desc>
-    <desc compset="DOCN%AQP1">docn analytic aquaplanet sst - option 1</desc>
-    <desc compset="DOCN%AQP2">docn analytic aquaplanet sst - option 2</desc>
-    <desc compset="DOCN%AQP3">docn analytic aquaplanet sst - option 3</desc>
-    <desc compset="DOCN%AQP4">docn analytic aquaplanet sst - option 4</desc>
-    <desc compset="DOCN%AQP5">docn analytic aquaplanet sst - option 5</desc>
-    <desc compset="DOCN%AQP6">docn analytic aquaplanet sst - option 6</desc>
-    <desc compset="DOCN%AQP7">docn analytic aquaplanet sst - option 7</desc>
-    <desc compset="DOCN%AQP8">docn analytic aquaplanet sst - option 8</desc>
-    <desc compset="DOCN%AQP9">docn analytic aquaplanet sst - option 9</desc>
-    <desc compset="DOCN%AQP10">docn analytic aquaplanet sst - option 10</desc>
-    <desc compset="DOCN%AQPFILE">docn file input aquaplanet sst</desc>
-=======
   <!-- modifier_mode allowed values are
        '*' 0 or more modifiers (default)
        '1' exactly 1 modifier
@@ -54,7 +31,6 @@
     <desc option="AQP9">  analytic aquaplanet sst - option 9</desc>
     <desc option="AQP10">  analytic aquaplanet sst - option 10</desc>
     <desc option="AQPFILE">  file input aquaplanet sst </desc>
->>>>>>> 808774d9
   </description>
 
   <entry id="COMP_OCN">
