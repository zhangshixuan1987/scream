! Copyright (c) 2013,  Los Alamos National Security, LLC (LANS)
! and the University Corporation for Atmospheric Research (UCAR).
!
! Unless noted otherwise source code is licensed under the BSD license.
! Additional copyright and license information can be found in the LICENSE file
! distributed with this code, or at http://mpas-dev.github.com/license.html
!
!=================================================================================================================
 module mpas_atmphys_driver_sfclayer
 use mpas_kind_types
 use mpas_derived_types
 use mpas_pool_routines

 use mpas_atmphys_constants
 use mpas_atmphys_vars

!wrf physics:
 use module_sf_mynn
<<<<<<< HEAD
 use module_sf_mynn_wrf38
=======
>>>>>>> 76005fea
 use module_sf_sfclay

 implicit none
 private
 public:: init_sfclayer,       &
          allocate_sfclayer,   &
          deallocate_sfclayer, &
          driver_sfclayer

 integer,parameter,private:: isfflx   = 1        !=1 for surface heat and moisture fluxes.
 integer,parameter,private:: isftcflx = 0        !=0,(Charnock and Carlson-Boland).
 integer,parameter,private:: iz0tlnd  = 0        !=0,(Carlson-Boland).
 integer,parameter,private:: scm_force_flux = 0  !SCM surface forcing by surface fluxes.
                                                 !0=no 1=yes (WRF single column model option only).

<<<<<<< HEAD
 integer,private:: i,k,j


=======
>>>>>>> 76005fea
!MPAS driver for parameterization of the surface layer.
!Laura D. Fowler (send comments to laura@ucar.edu).
!2013-05-01.
!
! subroutines in mpas_atmphys_driver_sfclayer:
! --------------------------------------------
! allocate_sfclayer    : allocate local arrays for parameterization of surface layer.
! deallocate_sfclayer  : deallocate local arrays for parameterization of surface layer.
! init_sfclayer        : initialization of individual surface layer schemes.
! driver_sfclayer      : main driver (called from subroutine physics_driver).
! sfclayer_from_MPAS   : initialize local arrays.
! sfclayer_to_MPAS     : copy local arrays to MPAS arrays.
!
! WRF physics called from driver_sfclayer:
! ----------------------------------------
! * module_sf_sfclay: Monin-Obukhov surface layer scheme.
!
! add-ons and modifications to sourcecode:
! ----------------------------------------
! * removed the pre-processor option "do_hydrostatic_pressure" before call to the subroutine sfclay.
!   Laura D. Fowler (laura@ucar.edu) / 2013-05-29.
! * updated the definition of the horizontal resolution to the actual mean distance between cell centers.
!   Laura D. Fowler (laura@ucar.edu) / 2013-08-23.
! * in call to subroutine sfclay, replaced the variable g (that originally pointed to gravity)
!   with gravity, for simplicity.
!   Laura D. Fowler (laura@ucar.edu) / 2014-03-21.
! * in subroutine sfclayer_from_MPAS, added initialization of ustm, cd, cda, ck, and cka. in
!   subroutine sfclayer_to_MPAS, filled diag_physics%ustm with ustm_p after call to subroutine sfclay.
!   Laura D. Fowler (laura@ucar.edu) / 2014-04-16. 
! * throughout the sourcecode, replaced all "var_struct" defined arrays by local pointers.
!   Laura D. Fowler (laura@ucar.edu) / 2014-04-22.
! * modified sourcecode to use pools.
!   Laura D. Fowler (laura@ucar.edu) / 2014-05-15.
! * added initialization of local logical "allowed_to read" in subroutine init_sfclayer. This logical
!   is actually not used in subroutine sfclayinit.
!   Laura D. Fowler (laura@ucar.edu) / 2014-09-25. 
! * renamed "monin_obukhov" with "sf_monin_obukhov".
!   Laura D. Fowler (laura@ucar.edu) / 2016-03-25.
! * added the implementation of the MYNN surface layer scheme from WRF 3.6.1.
!   Laura D. Fowler (laura@ucar.edu) / 2016-03-30.
<<<<<<< HEAD
! * added the implementation of the MYNN surface layer scheme from WRF 3.8.
!   Laura D. Fowler (laura@ucar.edu) /2016-04-14..
=======
>>>>>>> 76005fea


 contains


!=================================================================================================================
 subroutine allocate_sfclayer
!=================================================================================================================

 if(.not.allocated(dx_p)    ) allocate(dx_p(ims:ime,jms:jme)    )
 if(.not.allocated(br_p)    ) allocate(br_p(ims:ime,jms:jme)    )
 if(.not.allocated(cd_p)    ) allocate(cd_p(ims:ime,jms:jme)    )
 if(.not.allocated(cda_p)   ) allocate(cda_p(ims:ime,jms:jme)   )
 if(.not.allocated(chs_p)   ) allocate(chs_p(ims:ime,jms:jme)   )
 if(.not.allocated(chs2_p)  ) allocate(chs2_p(ims:ime,jms:jme)  )
 if(.not.allocated(ck_p)    ) allocate(ck_p(ims:ime,jms:jme)    )
 if(.not.allocated(cka_p)   ) allocate(cka_p(ims:ime,jms:jme)   )
 if(.not.allocated(cpm_p)   ) allocate(cpm_p(ims:ime,jms:jme)   )
 if(.not.allocated(cqs2_p)  ) allocate(cqs2_p(ims:ime,jms:jme)  )
 if(.not.allocated(gz1oz0_p)) allocate(gz1oz0_p(ims:ime,jms:jme))
 if(.not.allocated(flhc_p)  ) allocate(flhc_p(ims:ime,jms:jme)  )
 if(.not.allocated(flqc_p)  ) allocate(flqc_p(ims:ime,jms:jme)  )
 if(.not.allocated(hfx_p)   ) allocate(hfx_p(ims:ime,jms:jme)   )
 if(.not.allocated(hpbl_p)  ) allocate(hpbl_p(ims:ime,jms:jme)  )
 if(.not.allocated(lh_p)    ) allocate(lh_p(ims:ime,jms:jme)    )
 if(.not.allocated(mavail_p)) allocate(mavail_p(ims:ime,jms:jme))
 if(.not.allocated(mol_p)   ) allocate(mol_p(ims:ime,jms:jme)   )
 if(.not.allocated(psih_p)  ) allocate(psih_p(ims:ime,jms:jme)  )
 if(.not.allocated(psim_p)  ) allocate(psim_p(ims:ime,jms:jme)  )
 if(.not.allocated(q2_p)    ) allocate(q2_p(ims:ime,jms:jme)    )
 if(.not.allocated(qfx_p)   ) allocate(qfx_p(ims:ime,jms:jme)   )
 if(.not.allocated(qgh_p)   ) allocate(qgh_p(ims:ime,jms:jme)   )
 if(.not.allocated(qsfc_p)  ) allocate(qsfc_p(ims:ime,jms:jme)  )
 if(.not.allocated(regime_p)) allocate(regime_p(ims:ime,jms:jme))
 if(.not.allocated(rmol_p)  ) allocate(rmol_p(ims:ime,jms:jme)  )
 if(.not.allocated(t2m_p)   ) allocate(t2m_p(ims:ime,jms:jme)   )
 if(.not.allocated(tsk_p)   ) allocate(tsk_p(ims:ime,jms:jme)   )
 if(.not.allocated(th2m_p)  ) allocate(th2m_p(ims:ime,jms:jme)  )
 if(.not.allocated(u10_p)   ) allocate(u10_p(ims:ime,jms:jme)   )
 if(.not.allocated(ust_p)   ) allocate(ust_p(ims:ime,jms:jme)   )
 if(.not.allocated(ustm_p)  ) allocate(ustm_p(ims:ime,jms:jme)  )
 if(.not.allocated(v10_p)   ) allocate(v10_p(ims:ime,jms:jme)   )
 if(.not.allocated(wspd_p)  ) allocate(wspd_p(ims:ime,jms:jme)  )
 if(.not.allocated(xland_p) ) allocate(xland_p(ims:ime,jms:jme) )
 if(.not.allocated(zol_p)   ) allocate(zol_p(ims:ime,jms:jme)   )
 if(.not.allocated(znt_p)   ) allocate(znt_p(ims:ime,jms:jme)   )

 sfclayer_select: select case (trim(sfclayer_scheme))

    case("sf_monin_obukhov")
       if(.not.allocated(fh_p)) allocate(fh_p(ims:ime,jms:jme))
       if(.not.allocated(fm_p)) allocate(fm_p(ims:ime,jms:jme))

<<<<<<< HEAD
    case("sf_mynn","sf_mynn_wrf38")
=======
    case("sf_mynn")
!       write(0,*) '--- allocate sf_mynn:'
>>>>>>> 76005fea
       if(.not.allocated(snowh_p)) allocate(snowh_p(ims:ime,jms:jme))
       if(.not.allocated(ch_p)   ) allocate(ch_p(ims:ime,jms:jme)   )
       if(.not.allocated(qcg_p)  ) allocate(qcg_p(ims:ime,jms:jme)  )

       if(.not.allocated(cov_p)     ) allocate(cov_p(ims:ime,kms:kme,jms:jme)     )
       if(.not.allocated(qsq_p)     ) allocate(qsq_p(ims:ime,kms:kme,jms:jme)     )
       if(.not.allocated(tsq_p)     ) allocate(tsq_p(ims:ime,kms:kme,jms:jme)     )
       if(.not.allocated(sh3d_p)    ) allocate(sh3d_p(ims:ime,kms:kme,jms:jme)    )
       if(.not.allocated(elpbl_p)   ) allocate(elpbl_p(ims:ime,kms:kme,jms:jme)   )
<<<<<<< HEAD
       if(.not.allocated(qcbl_p)    ) allocate(qcbl_p(ims:ime,kms:kme,jms:jme)    )
       if(.not.allocated(cldfrabl_p)) allocate(cldfrabl_p(ims:ime,kms:kme,jms:jme))
=======
!       write(0,*) '--- end allocate sf_mynn.'
>>>>>>> 76005fea

    case default

 end select sfclayer_select

 end subroutine allocate_sfclayer

!=================================================================================================================
 subroutine deallocate_sfclayer
!=================================================================================================================

 if(allocated(dx_p)    ) deallocate(dx_p    )
 if(allocated(br_p)    ) deallocate(br_p    )
 if(allocated(cd_p)    ) deallocate(cd_p    )
 if(allocated(cda_p)   ) deallocate(cda_p   )
 if(allocated(chs_p)   ) deallocate(chs_p   )
 if(allocated(chs2_p)  ) deallocate(chs2_p  )
 if(allocated(ck_p)    ) deallocate(ck_p    )
 if(allocated(cka_p)   ) deallocate(cka_p   )
 if(allocated(cpm_p)   ) deallocate(cpm_p   )
 if(allocated(cqs2_p)  ) deallocate(cqs2_p  )
 if(allocated(gz1oz0_p)) deallocate(gz1oz0_p)
 if(allocated(flhc_p)  ) deallocate(flhc_p  )
 if(allocated(flqc_p)  ) deallocate(flqc_p  )
 if(allocated(hfx_p)   ) deallocate(hfx_p   )
 if(allocated(hpbl_p)  ) deallocate(hpbl_p  )
 if(allocated(lh_p)    ) deallocate(lh_p    )
 if(allocated(mavail_p)) deallocate(mavail_p)
 if(allocated(mol_p)   ) deallocate(mol_p   )
 if(allocated(psih_p)  ) deallocate(psih_p  )
 if(allocated(psim_p)  ) deallocate(psim_p  )
 if(allocated(q2_p)    ) deallocate(q2_p    )
 if(allocated(qfx_p)   ) deallocate(qfx_p   )
 if(allocated(qgh_p)   ) deallocate(qgh_p   )
 if(allocated(qsfc_p)  ) deallocate(qsfc_p  )
 if(allocated(regime_p)) deallocate(regime_p)
 if(allocated(rmol_p)  ) deallocate(rmol_p  )
 if(allocated(t2m_p)   ) deallocate(t2m_p   )
 if(allocated(tsk_p)   ) deallocate(tsk_p   )
 if(allocated(th2m_p)  ) deallocate(th2m_p  )
 if(allocated(u10_p)   ) deallocate(u10_p   )
 if(allocated(ust_p)   ) deallocate(ust_p   )
 if(allocated(ustm_p)  ) deallocate(ustm_p  )
 if(allocated(v10_p)   ) deallocate(v10_p   )
 if(allocated(wspd_p)  ) deallocate(wspd_p  )
 if(allocated(xland_p) ) deallocate(xland_p )
 if(allocated(zol_p)   ) deallocate(zol_p   )
 if(allocated(znt_p)   ) deallocate(znt_p   )

 sfclayer_select: select case (trim(sfclayer_scheme))

    case("sf_monin_obukhov")
       if(allocated(fh_p)) deallocate(fh_p)
       if(allocated(fm_p)) deallocate(fm_p)

<<<<<<< HEAD
    case("sf_mynn","sf_mynn_wrf38")
=======
    case("sf_mynn")
!       write(0,*) '--- deallocate sf_mynn:'
>>>>>>> 76005fea
       if(allocated(snowh_p)) deallocate(snowh_p)
       if(allocated(ch_p)   ) deallocate(ch_p   )
       if(allocated(qcg_p)  ) deallocate(qcg_p  )

       if(allocated(cov_p)     ) deallocate(cov_p     )
       if(allocated(qsq_p)     ) deallocate(qsq_p     )
       if(allocated(tsq_p)     ) deallocate(tsq_p     )
       if(allocated(sh3d_p)    ) deallocate(sh3d_p    )
       if(allocated(elpbl_p)   ) deallocate(elpbl_p   )
<<<<<<< HEAD
       if(allocated(qcbl_p)    ) deallocate(qcbl_p    )
       if(allocated(cldfrabl_p)) deallocate(cldfrabl_p)
=======
!       write(0,*) '--- end deallocate sf_mynn.'
>>>>>>> 76005fea

    case default

 end select sfclayer_select

 end subroutine deallocate_sfclayer

<<<<<<< HEAD
!=================================================================================================================
 subroutine sfclayer_from_MPAS(mesh,diag_physics,sfc_input)
!=================================================================================================================
=======
!==================================================================================================
 subroutine sfclayer_from_MPAS(mesh,diag_physics,sfc_input,its,ite)
!==================================================================================================
>>>>>>> 76005fea

!input arguments:
 type(mpas_pool_type),intent(in):: mesh
 type(mpas_pool_type),intent(in):: sfc_input
 type(mpas_pool_type),intent(inout):: diag_physics
 integer,intent(in):: its,ite

!local variables:
 integer:: i,j,k

!local pointers:
 real(kind=RKIND),dimension(:),pointer:: skintemp,xland
 real(kind=RKIND),dimension(:),pointer:: dcEdge_m,hpbl,mavail
 real(kind=RKIND),dimension(:),pointer:: br,cpm,chs,chs2,cqs2,flhc,flqc,gz1oz0,hfx,qfx,  &
                                         qgh,qsfc,lh,mol,psim,psih,regime,rmol,ust,ustm, &
                                         wspd,znt,zol

!local pointers specific to monin_obukhov:
 real(kind=RKIND),dimension(:),pointer:: fh,fm

!local pointers specific to mynn:
 real(kind=RKIND),dimension(:),pointer:: ch,qcg,snowh
 real(kind=RKIND),dimension(:,:),pointer:: cov,el_pbl,qsq,sh3d,tsq

!-----------------------------------------------------------------------------------------------------------------

!input variables:
 call mpas_pool_get_array(diag_physics,'dcEdge_m',dcEdge_m)
 call mpas_pool_get_array(diag_physics,'hpbl'    ,hpbl    )
 call mpas_pool_get_array(diag_physics,'mavail'  ,mavail  )
 call mpas_pool_get_array(sfc_input   ,'skintemp',skintemp)
 call mpas_pool_get_array(sfc_input   ,'xland'   ,xland   )

!inout variables:
 call mpas_pool_get_array(diag_physics,'br'      ,br      )
 call mpas_pool_get_array(diag_physics,'cpm'     ,cpm     )
 call mpas_pool_get_array(diag_physics,'chs'     ,chs     )
 call mpas_pool_get_array(diag_physics,'chs2'    ,chs2    )
 call mpas_pool_get_array(diag_physics,'cqs2'    ,cqs2    )
 call mpas_pool_get_array(diag_physics,'flhc'    ,flhc    )
 call mpas_pool_get_array(diag_physics,'flqc'    ,flqc    )
 call mpas_pool_get_array(diag_physics,'gz1oz0'  ,gz1oz0  )
 call mpas_pool_get_array(diag_physics,'hfx'     ,hfx     )
 call mpas_pool_get_array(diag_physics,'qfx'     ,qfx     )
 call mpas_pool_get_array(diag_physics,'qgh'     ,qgh     )
 call mpas_pool_get_array(diag_physics,'qsfc'    ,qsfc    )
 call mpas_pool_get_array(diag_physics,'lh'      ,lh      )
 call mpas_pool_get_array(diag_physics,'mol'     ,mol     )
 call mpas_pool_get_array(diag_physics,'psih'    ,psih    )
 call mpas_pool_get_array(diag_physics,'psim'    ,psim    )
 call mpas_pool_get_array(diag_physics,'regime'  ,regime  )
 call mpas_pool_get_array(diag_physics,'rmol'    ,rmol    )
 call mpas_pool_get_array(diag_physics,'ust'     ,ust     )
 call mpas_pool_get_array(diag_physics,'ustm'    ,ustm    )
 call mpas_pool_get_array(diag_physics,'wspd'    ,wspd    )
 call mpas_pool_get_array(diag_physics,'znt'     ,znt     )
 call mpas_pool_get_array(diag_physics,'zol'     ,zol     )

 do j = jts,jte
 do i = its,ite
    !input variables:
    dx_p(i,j)     = dcEdge_m(i)
    hpbl_p(i,j)   = hpbl(i)
    mavail_p(i,j) = mavail(i)
    tsk_p(i,j)    = skintemp(i)
    xland_p(i,j)  = xland(i)

    !inout variables:
    br_p(i,j)     = br(i)
    cpm_p(i,j)    = cpm(i)
    chs_p(i,j)    = chs(i)
    chs2_p(i,j)   = chs2(i)
    cqs2_p(i,j)   = cqs2(i)
    flhc_p(i,j)   = flhc(i)
    flqc_p(i,j)   = flqc(i)
    gz1oz0_p(i,j) = gz1oz0(i)
    hfx_p(i,j)    = hfx(i)
    qfx_p(i,j)    = qfx(i)
    qgh_p(i,j)    = qgh(i)
    qsfc_p(i,j)   = qsfc(i)
    lh_p(i,j)     = lh(i)
    mol_p(i,j)    = mol(i)
    psim_p(i,j)   = psim(i)
    psih_p(i,j)   = psih(i)
    regime_p(i,j) = regime(i)
    rmol_p(i,j)   = rmol(i)
    ust_p(i,j)    = ust(i)
    wspd_p(i,j)   = wspd(i)
    znt_p(i,j)    = znt(i)
    zol_p(i,j)    = zol(i)

    !output variables:
    q2_p(i,j)     = 0._RKIND
    t2m_p(i,j)    = 0._RKIND
    th2m_p(i,j)   = 0._RKIND
    u10_p(i,j)    = 0._RKIND
    v10_p(i,j)    = 0._RKIND

    !output variables (optional):
    cd_p(i,j)     = 0._RKIND
    cda_p(i,j)    = 0._RKIND
    ck_p(i,j)     = 0._RKIND
    cka_p(i,j)    = 0._RKIND
    ustm_p(i,j)   = ustm(i)
 enddo
 enddo

 sfclayer_select: select case (trim(sfclayer_scheme))

    case("sf_monin_obukhov")
       call mpas_pool_get_array(diag_physics,'fh',fh)
       call mpas_pool_get_array(diag_physics,'fm',fm)

       do j = jts,jte
       do i = its,ite
          fh_p(i,j) = fh(i)
          fm_p(i,j) = fm(i)
       enddo
       enddo

<<<<<<< HEAD
    case("sf_mynn","sf_mynn_wrf38")
=======
    case("sf_mynn")
!       write(0,*) '--- sf_mynn from_MPAS:'
>>>>>>> 76005fea
       !input variables:
       call mpas_pool_get_array(diag_physics,'qcg'   ,qcg   )
       call mpas_pool_get_array(sfc_input   ,'snowh' ,snowh )
       call mpas_pool_get_array(diag_physics,'cov',cov      )
       call mpas_pool_get_array(diag_physics,'el_pbl',el_pbl)
       call mpas_pool_get_array(diag_physics,'qsq'   ,qsq   )
       call mpas_pool_get_array(diag_physics,'sh3d'  ,sh3d  )
       call mpas_pool_get_array(diag_physics,'tsq'   ,tsq   )
       !inout variables:
       call mpas_pool_get_array(diag_physics,'ch',ch        )

       do j = jts,jte
       do i = its,ite
          !input variables:
          snowh_p(i,j) = snowh(i)
          qcg_p(i,j)   = qcg(i)
          !inout variables:
          ch_p(i,j)    = ch(i)
       enddo
       enddo

       do j = jts,jte
       do k = kts,kte
       do i = its,ite
          !input variables:
          cov_p(i,k,j)      = cov(k,i)
          qsq_p(i,k,j)      = qsq(k,i)
          tsq_p(i,k,j)      = tsq(k,i)
          sh3d_p(i,k,j)     = sh3d(k,i)
          elpbl_p(i,k,j)    = el_pbl(k,i)
<<<<<<< HEAD
          qcbl_p(i,k,j)     = 0._RKIND
          cldfrabl_p(i,k,j) = 0._RKIND
       enddo
       enddo
       enddo
=======
       enddo
       enddo
       enddo
!       write(0,*) '--- end sf_mynn from_MPAS.'
>>>>>>> 76005fea

    case default

 end select sfclayer_select

 end subroutine sfclayer_from_MPAS

<<<<<<< HEAD
!=================================================================================================================
 subroutine sfclayer_to_MPAS(diag_physics)
!=================================================================================================================
=======
!==================================================================================================
 subroutine sfclayer_to_MPAS(diag_physics,its,ite)
!==================================================================================================
>>>>>>> 76005fea

!inout arguments:
 type(mpas_pool_type),intent(inout):: diag_physics
 integer,intent(in):: its,ite

!local variables:
 integer:: i,j

!local pointers:
 real(kind=RKIND),dimension(:),pointer:: br,cpm,chs,chs2,cqs2,flhc,flqc,gz1oz0,hfx,qfx,  &
                                         qgh,qsfc,lh,mol,psim,psih,regime,rmol,ust,wspd, &
                                         znt,zol
 real(kind=RKIND),dimension(:),pointer:: q2,t2m,th2m,u10,v10
 real(kind=RKIND),dimension(:),pointer:: cd,cda,ck,cka,ustm

!local pointers specific to monin_obukhov:
 real(kind=RKIND),dimension(:),pointer:: fh,fm

!local pointers specific to mynn:
 real(kind=RKIND),dimension(:),pointer:: ch,qcg
 real(kind=RKIND),dimension(:,:),pointer:: cov,el_pbl,qsq,sh3d,tsq

!-----------------------------------------------------------------------------------------------------------------

!inout variables:
 call mpas_pool_get_array(diag_physics,'br'    ,br    )
 call mpas_pool_get_array(diag_physics,'cpm'   ,cpm   )
 call mpas_pool_get_array(diag_physics,'chs'   ,chs   )
 call mpas_pool_get_array(diag_physics,'chs2'  ,chs2  )
 call mpas_pool_get_array(diag_physics,'cqs2'  ,cqs2  )
 call mpas_pool_get_array(diag_physics,'flhc'  ,flhc  )
 call mpas_pool_get_array(diag_physics,'flqc'  ,flqc  )
 call mpas_pool_get_array(diag_physics,'gz1oz0',gz1oz0)
 call mpas_pool_get_array(diag_physics,'hfx'   ,hfx   )
 call mpas_pool_get_array(diag_physics,'qfx'   ,qfx   )
 call mpas_pool_get_array(diag_physics,'qgh'   ,qgh   )
 call mpas_pool_get_array(diag_physics,'qsfc'  ,qsfc  )
 call mpas_pool_get_array(diag_physics,'lh'    ,lh    )
 call mpas_pool_get_array(diag_physics,'mol'   ,mol   )
 call mpas_pool_get_array(diag_physics,'psih'  ,psih  )
 call mpas_pool_get_array(diag_physics,'psim'  ,psim  )
 call mpas_pool_get_array(diag_physics,'regime',regime)
 call mpas_pool_get_array(diag_physics,'rmol'  ,rmol  )
 call mpas_pool_get_array(diag_physics,'ust'   ,ust   )
 call mpas_pool_get_array(diag_physics,'wspd'  ,wspd  )
 call mpas_pool_get_array(diag_physics,'znt'   ,znt   )
 call mpas_pool_get_array(diag_physics,'zol'   ,zol   )

!output variables:
 call mpas_pool_get_array(diag_physics,'q2'    ,q2    )
 call mpas_pool_get_array(diag_physics,'t2m'   ,t2m   )
 call mpas_pool_get_array(diag_physics,'th2m'  ,th2m  )
 call mpas_pool_get_array(diag_physics,'u10'   ,u10   )
 call mpas_pool_get_array(diag_physics,'v10'   ,v10   )

!output variables (optional):
 call mpas_pool_get_array(diag_physics,'cd'    ,cd    )
 call mpas_pool_get_array(diag_physics,'cda'   ,cda   )
 call mpas_pool_get_array(diag_physics,'ck'    ,ck    )
 call mpas_pool_get_array(diag_physics,'cka'   ,cka   )
 call mpas_pool_get_array(diag_physics,'ustm'  ,ustm  )

!output variables (optional):
 call mpas_pool_get_array(diag_physics,'cd'    ,cd    )
 call mpas_pool_get_array(diag_physics,'cda'   ,cda   )
 call mpas_pool_get_array(diag_physics,'ck'    ,ck    )
 call mpas_pool_get_array(diag_physics,'cka'   ,cka   )

 do j = jts,jte
 do i = its,ite
    !inout variables:
    br(i)     = br_p(i,j)
    cpm(i)    = cpm_p(i,j)
    chs(i)    = chs_p(i,j)
    chs2(i)   = chs2_p(i,j)
    cqs2(i)   = cqs2_p(i,j)
    flhc(i)   = flhc_p(i,j)
    flqc(i)   = flqc_p(i,j)
    gz1oz0(i) = gz1oz0_p(i,j)
    hfx(i)    = hfx_p(i,j)
    lh(i)     = lh_p(i,j)
    mol(i)    = mol_p(i,j)
    qfx(i)    = qfx_p(i,j)
    qgh(i)    = qgh_p(i,j)
    qsfc(i)   = qsfc_p(i,j)
    psim(i)   = psim_p(i,j)
    psih(i)   = psih_p(i,j)
    regime(i) = regime_p(i,j)
    rmol(i)   = rmol_p(i,j)
    ust(i)    = ust_p(i,j)
    wspd(i)   = wspd_p(i,j)
    zol(i)    = zol_p(i,j)
    znt(i)    = znt_p(i,j)
    !output variables:
    q2(i)     = q2_p(i,j)
    t2m(i)    = t2m_p(i,j)
    th2m(i)   = th2m_p(i,j)
    u10(i)    = u10_p(i,j)
    v10(i)    = v10_p(i,j)
    !output variables (optional):
    cd(i)     = cd_p(i,j)
    cda(i)    = cda_p(i,j)
    ck(i)     = ck_p(i,j)
    cka(i)    = cka_p(i,j)
    ustm(i)   = ustm_p(i,j)
 enddo
 enddo

 sfclayer_select: select case (trim(sfclayer_scheme))

    case("sf_monin_obukhov")
       call mpas_pool_get_array(diag_physics,'fh',fh)
       call mpas_pool_get_array(diag_physics,'fm',fm)

       do j = jts,jte
       do i = its,ite
          fh(i) = fh_p(i,j)
          fm(i) = fm_p(i,j)
       enddo
       enddo

<<<<<<< HEAD
    case("sf_mynn","sf_mynn_wrf38")
=======
    case("sf_mynn")
!       write(0,*) '--- sf_mynn to_MPAS:'
>>>>>>> 76005fea
       call mpas_pool_get_array(diag_physics,'ch',ch)

       do j = jts,jte
       do i = its,ite
          ch(i) = ch_p(i,j)
       enddo
       enddo
<<<<<<< HEAD
=======
!       write(0,*) '--- end sf_mynn to_MPAS.'
>>>>>>> 76005fea

    case default

 end select sfclayer_select

 end subroutine sfclayer_to_MPAS

!=================================================================================================================
 subroutine init_sfclayer
!=================================================================================================================

!local variables:
 logical, parameter:: allowed_to_read = .false. !actually not used in subroutine sfclayinit.

!-----------------------------------------------------------------------------------------------------------------
!write(0,*)
!write(0,*) '--- enter sfclayer_initialization:'

 sfclayer_select: select case (trim(sfclayer_scheme))

    case("sf_monin_obukhov")
!       write(0,*) '    enter monin_obukhov initialization:'
       call sfclayinit(allowed_to_read)
!       write(0,*) '    end monin_obukhov initialization'

    case("sf_mynn")
<<<<<<< HEAD
!      write(0,*) '    enter mynn surface layer initialization:'
       call mynn_sf_init_driver(allowed_to_read)
!      write(0,*) '    end mynn surface layer initialization:'

    case("sf_mynn_wrf38")
       write(0,*) '    enter mynn surface layer initialization (wrf 3.8):'
       call mynn_sf_init_driver_wrf38(allowed_to_read)
       write(0,*) '    end mynn surface layer initialization (wrf 3.8):'
=======
!       write(0,*) '    enter mynn surface layer initialization:'
       call mynn_sf_init_driver(allowed_to_read)
!       write(0,*) '    end mynn surface layer initialization:'
>>>>>>> 76005fea

    case default

 end select sfclayer_select

!write(0,*) '--- end sfclayer_initialization'

 end subroutine init_sfclayer

<<<<<<< HEAD
!=================================================================================================================
 subroutine driver_sfclayer(itimestep,configs,mesh,diag_physics,sfc_input)
!=================================================================================================================
=======
!==================================================================================================
 subroutine driver_sfclayer(itimestep,configs,mesh,diag_physics,sfc_input,its,ite)
!==================================================================================================
>>>>>>> 76005fea

!input and inout arguments:
 type(mpas_pool_type),intent(in):: mesh
 type(mpas_pool_type),intent(in):: configs
 type(mpas_pool_type),intent(in):: sfc_input
 type(mpas_pool_type),intent(inout):: diag_physics
 integer,intent(in):: its,ite

 integer,intent(in):: itimestep

 integer,intent(in):: itimestep

!local pointers:
 logical,pointer:: config_do_restart
 real(kind=RKIND),dimension(:),pointer:: areaCell

!local variables:
 integer:: initflag
 real(kind=RKIND):: dx

!-----------------------------------------------------------------------------------------------------------------
<<<<<<< HEAD
!write(0,*)
!write(0,*) '--- enter subroutine driver_sfclayer:'
=======
! write(0,*)
! write(0,*) '--- enter subroutine driver_sfclayer:'
>>>>>>> 76005fea

 call mpas_pool_get_config(configs,'config_do_restart',config_do_restart)
 call mpas_pool_get_array(mesh,'areaCell',areaCell)

!copy all MPAS arrays to rectanguler grid:
 call sfclayer_from_MPAS(mesh,diag_physics,sfc_input,its,ite)

 dx = sqrt(maxval(areaCell))

 initflag = 1
 if(config_do_restart .or. itimestep > 1) initflag = 0

 dx = sqrt(maxval(areaCell))

 initflag = 1
 if(config_do_restart .or. itimestep > 1) initflag = 0

 sfclayer_select: select case (trim(sfclayer_scheme))

    case("sf_monin_obukhov")
       call sfclay( &
                   p3d      = pres_hyd_p , psfc     = psfc_p     , t3d      = t_p        , &
                   u3d      = u_p        , v3d      = v_p        , qv3d     = qv_p       , &
                   dz8w     = dz_p       , cp       = cp         , g        = gravity    , &
                   rovcp    = rcp        , R        = R_d        , xlv      = xlv        , & 
                   chs      = chs_p      , chs2     = chs2_p     , cqs2     = cqs2_p     , &
                   cpm      = cpm_p      , znt      = znt_p      , ust      = ust_p      , &
                   pblh     = hpbl_p     , mavail   = mavail_p   , zol      = zol_p      , &
                   mol      = mol_p      , regime   = regime_p   , psim     = psim_p     , &
                   psih     = psih_p     , fm       = fm_p       , fh       = fh_p       , &
                   xland    = xland_p    , hfx      = hfx_p      , qfx      = qfx_p      , &
                   lh       = lh_p       , tsk      = tsk_p      , flhc     = flhc_p     , &
                   flqc     = flqc_p     , qgh      = qgh_p      , qsfc     = qsfc_p     , &
                   rmol     = rmol_p     , u10      = u10_p      , v10      = v10_p      , &
                   th2      = th2m_p     , t2       = t2m_p      , q2       = q2_p       , &
                   gz1oz0   = gz1oz0_p   , wspd     = wspd_p     , br       = br_p       , &
                   isfflx   = isfflx     , dx       = dx         , svp1     = svp1       , &
                   svp2     = svp2       , svp3     = svp3       , svpt0    = svpt0      , &
                   ep1      = ep_1       , ep2      = ep_2       , karman   = karman     , &
                   eomeg    = eomeg      , stbolt   = stbolt     , P1000mb  = P0         , &
                   dxCell   = dx_p       , ustm     = ustm_p     , ck       = ck_p       , & 
                   cka      = cka_p      , cd       = cd_p       , cda      = cda_p      , & 
                   isftcflx = isftcflx   , iz0tlnd  = iz0tlnd    ,                         &
                   scm_force_flux = scm_force_flux               ,                         & 
                   ids = ids , ide = ide , jds = jds , jde = jde , kds = kds , kde = kde , &
                   ims = ims , ime = ime , jms = jms , jme = jme , kms = kms , kme = kme , &
                   its = its , ite = ite , jts = jts , jte = jte , kts = kts , kte = kte   &
                  )
        
    case("sf_mynn")
<<<<<<< HEAD
=======
!       write(0,*) '--- enter subroutine sf_mynn:'
>>>>>>> 76005fea
       call sfclay_mynn( &
                   p3d      = pres_hyd_p , pi3d     = pi_p       , psfcpa    = psfc_p     , &
                   th3d     = th_p       , t3d      = t_p        , u3d       = u_p        , &
                   v3d      = v_p        , qv3d     = qv_p       , qc3d      = qc_p       , &
                   rho3d    = rho_p      , dz8w     = dz_p       , cp        = cp         , &
                   g        = gravity    , rovcp    = rcp        , R         = R_d        , &
                   xlv      = xlv        , chs      = chs_p      , chs2      = chs2_p     , &
                   cqs2     = cqs2_p     , cpm      = cpm_p      , znt       = znt_p      , &
                   ust      = ust_p      , pblh     = hpbl_p     , mavail    = mavail_p   , &
                   zol      = zol_p      , mol      = mol_p      , regime    = regime_p   , &
                   psim     = psim_p     , psih     = psih_p     , xland     = xland_p    , &
                   hfx      = hfx_p      , qfx      = qfx_p      , lh        = lh_p       , &
                   tsk      = tsk_p      , flhc     = flhc_p     , flqc      = flqc_p     , &
                   qgh      = qgh_p      , qsfc     = qsfc_p     , rmol      = rmol_p     , &
                   u10      = u10_p      , v10      = v10_p      , th2       = th2m_p     , &
                   t2       = t2m_p      , q2       = q2_p       , snowh     = snowh_p    , &
                   gz1oz0   = gz1oz0_p   , wspd     = wspd_p     , br        = br_p       , &
                   isfflx   = isfflx     , dx       = dx         , svp1      = svp1       , &
                   svp2     = svp2       , svp3     = svp3       , svpt0     = svpt0      , &
                   ep1      = ep_1       , ep2      = ep_2       , karman    = karman     , &
                   dxCell   = dx_p       , ustm     = ustm_p     , ck        = ck_p       , &
                   cka      = cka_p      , cd       = cd_p       , cda       = cda_p      , &
                   isftcflx = isftcflx   , iz0tlnd  = iz0tlnd    , itimestep = initflag   , &
                   ch       = ch_p       , cov      = cov_p      , tsq       = tsq_p      , &
                   qsq      = qsq_p      , sh3d     = sh3d_p     , el_pbl    = elpbl_p    , &
                   qcg      = qcg_p      , bl_mynn_cloudpdf = bl_mynn_cloudpdf            , &
                   ids = ids , ide = ide , jds = jds , jde = jde , kds = kds , kde = kde  , &
                   ims = ims , ime = ime , jms = jms , jme = jme , kms = kms , kme = kme  , &
                   its = its , ite = ite , jts = jts , jte = jte , kts = kts , kte = kte    &
                       )
<<<<<<< HEAD

    case("sf_mynn_wrf38")
       call sfclay_mynn_wrf38( &
                   p3d       = pres_hyd_p , pi3d      = pi_p       , psfcpa    = psfc_p     , &
                   th3d      = th_p       , t3d       = t_p        , u3d       = u_p        , &
                   v3d       = v_p        , qv3d      = qv_p       , qc3d      = qc_p       , &
                   rho3d     = rho_p      , dz8w      = dz_p       , cp        = cp         , &
                   g         = gravity    , rovcp     = rcp        , R         = R_d        , &
                   xlv       = xlv        , chs       = chs_p      , chs2      = chs2_p     , &
                   cqs2      = cqs2_p     , cpm       = cpm_p      , znt       = znt_p      , &
                   ust       = ust_p      , pblh      = hpbl_p     , mavail    = mavail_p   , &
                   zol       = zol_p      , mol       = mol_p      , regime    = regime_p   , &
                   psim      = psim_p     , psih      = psih_p     , xland     = xland_p    , &
                   hfx       = hfx_p      , qfx       = qfx_p      , lh        = lh_p       , &
                   tsk       = tsk_p      , flhc      = flhc_p     , flqc      = flqc_p     , &
                   qgh       = qgh_p      , qsfc      = qsfc_p     , rmol      = rmol_p     , &
                   u10       = u10_p      , v10       = v10_p      , th2       = th2m_p     , &
                   t2        = t2m_p      , q2        = q2_p       , snowh     = snowh_p    , &
                   gz1oz0    = gz1oz0_p   , wspd      = wspd_p     , br        = br_p       , &
                   isfflx    = isfflx     , dxCell    = dx_p       , svp1      = svp1       , &
                   svp2      = svp2       , svp3      = svp3       , svpt0     = svpt0      , &
                   ep1       = ep_1       , ep2       = ep_2       , karman    = karman     , &
                   ustm      = ustm_p     , ck        = ck_p       , cka       = cka_p      , &
                   cd        = cd_p       , cda       = cda_p      , isftcflx  = isftcflx   , &
                   iz0tlnd   = iz0tlnd    , itimestep = initflag   , ch        = ch_p       , &
                   cov       = cov_p      , tsq       = tsq_p      , qsq       = qsq_p      , &
                   sh3d      = sh3d_p     , el_pbl    = elpbl_p    , qcg       = qcg_p      , &
                   icloud_bl = icloud_bl  , qc_bl     = qcbl_p     , cldfra_bl = cldfrabl_p , &
                   bl_mynn_cloudpdf = bl_mynn_cloudpdf           ,                            &
                   ids = ids , ide = ide , jds = jds , jde = jde , kds = kds , kde = kde    , &
                   ims = ims , ime = ime , jms = jms , jme = jme , kms = kms , kme = kme    , &
                   its = its , ite = ite , jts = jts , jte = jte , kts = kts , kte = kte      &
                       )
=======
!       write(0,*) '--- end subroutine sf_mynn:'
>>>>>>> 76005fea

    case default

 end select sfclayer_select

!copy local arrays to MPAS grid:
 call sfclayer_to_MPAS(diag_physics,its,ite)

!write(0,*) '--- end subroutine driver_sfclayer'

 end subroutine driver_sfclayer

!=================================================================================================================
 end module mpas_atmphys_driver_sfclayer
!=================================================================================================================<|MERGE_RESOLUTION|>--- conflicted
+++ resolved
@@ -16,10 +16,7 @@
 
 !wrf physics:
  use module_sf_mynn
-<<<<<<< HEAD
  use module_sf_mynn_wrf38
-=======
->>>>>>> 76005fea
  use module_sf_sfclay
 
  implicit none
@@ -35,12 +32,7 @@
  integer,parameter,private:: scm_force_flux = 0  !SCM surface forcing by surface fluxes.
                                                  !0=no 1=yes (WRF single column model option only).
 
-<<<<<<< HEAD
- integer,private:: i,k,j
-
-
-=======
->>>>>>> 76005fea
+
 !MPAS driver for parameterization of the surface layer.
 !Laura D. Fowler (send comments to laura@ucar.edu).
 !2013-05-01.
@@ -81,11 +73,8 @@
 !   Laura D. Fowler (laura@ucar.edu) / 2016-03-25.
 ! * added the implementation of the MYNN surface layer scheme from WRF 3.6.1.
 !   Laura D. Fowler (laura@ucar.edu) / 2016-03-30.
-<<<<<<< HEAD
 ! * added the implementation of the MYNN surface layer scheme from WRF 3.8.
 !   Laura D. Fowler (laura@ucar.edu) /2016-04-14..
-=======
->>>>>>> 76005fea
 
 
  contains
@@ -139,12 +128,7 @@
        if(.not.allocated(fh_p)) allocate(fh_p(ims:ime,jms:jme))
        if(.not.allocated(fm_p)) allocate(fm_p(ims:ime,jms:jme))
 
-<<<<<<< HEAD
     case("sf_mynn","sf_mynn_wrf38")
-=======
-    case("sf_mynn")
-!       write(0,*) '--- allocate sf_mynn:'
->>>>>>> 76005fea
        if(.not.allocated(snowh_p)) allocate(snowh_p(ims:ime,jms:jme))
        if(.not.allocated(ch_p)   ) allocate(ch_p(ims:ime,jms:jme)   )
        if(.not.allocated(qcg_p)  ) allocate(qcg_p(ims:ime,jms:jme)  )
@@ -154,12 +138,8 @@
        if(.not.allocated(tsq_p)     ) allocate(tsq_p(ims:ime,kms:kme,jms:jme)     )
        if(.not.allocated(sh3d_p)    ) allocate(sh3d_p(ims:ime,kms:kme,jms:jme)    )
        if(.not.allocated(elpbl_p)   ) allocate(elpbl_p(ims:ime,kms:kme,jms:jme)   )
-<<<<<<< HEAD
        if(.not.allocated(qcbl_p)    ) allocate(qcbl_p(ims:ime,kms:kme,jms:jme)    )
        if(.not.allocated(cldfrabl_p)) allocate(cldfrabl_p(ims:ime,kms:kme,jms:jme))
-=======
-!       write(0,*) '--- end allocate sf_mynn.'
->>>>>>> 76005fea
 
     case default
 
@@ -215,12 +195,7 @@
        if(allocated(fh_p)) deallocate(fh_p)
        if(allocated(fm_p)) deallocate(fm_p)
 
-<<<<<<< HEAD
     case("sf_mynn","sf_mynn_wrf38")
-=======
-    case("sf_mynn")
-!       write(0,*) '--- deallocate sf_mynn:'
->>>>>>> 76005fea
        if(allocated(snowh_p)) deallocate(snowh_p)
        if(allocated(ch_p)   ) deallocate(ch_p   )
        if(allocated(qcg_p)  ) deallocate(qcg_p  )
@@ -230,12 +205,8 @@
        if(allocated(tsq_p)     ) deallocate(tsq_p     )
        if(allocated(sh3d_p)    ) deallocate(sh3d_p    )
        if(allocated(elpbl_p)   ) deallocate(elpbl_p   )
-<<<<<<< HEAD
        if(allocated(qcbl_p)    ) deallocate(qcbl_p    )
        if(allocated(cldfrabl_p)) deallocate(cldfrabl_p)
-=======
-!       write(0,*) '--- end deallocate sf_mynn.'
->>>>>>> 76005fea
 
     case default
 
@@ -243,20 +214,15 @@
 
  end subroutine deallocate_sfclayer
 
-<<<<<<< HEAD
-!=================================================================================================================
- subroutine sfclayer_from_MPAS(mesh,diag_physics,sfc_input)
-!=================================================================================================================
-=======
-!==================================================================================================
+!=================================================================================================================
  subroutine sfclayer_from_MPAS(mesh,diag_physics,sfc_input,its,ite)
-!==================================================================================================
->>>>>>> 76005fea
+!=================================================================================================================
 
 !input arguments:
  type(mpas_pool_type),intent(in):: mesh
  type(mpas_pool_type),intent(in):: sfc_input
  type(mpas_pool_type),intent(inout):: diag_physics
+
  integer,intent(in):: its,ite
 
 !local variables:
@@ -372,12 +338,7 @@
        enddo
        enddo
 
-<<<<<<< HEAD
     case("sf_mynn","sf_mynn_wrf38")
-=======
-    case("sf_mynn")
-!       write(0,*) '--- sf_mynn from_MPAS:'
->>>>>>> 76005fea
        !input variables:
        call mpas_pool_get_array(diag_physics,'qcg'   ,qcg   )
        call mpas_pool_get_array(sfc_input   ,'snowh' ,snowh )
@@ -408,18 +369,11 @@
           tsq_p(i,k,j)      = tsq(k,i)
           sh3d_p(i,k,j)     = sh3d(k,i)
           elpbl_p(i,k,j)    = el_pbl(k,i)
-<<<<<<< HEAD
           qcbl_p(i,k,j)     = 0._RKIND
           cldfrabl_p(i,k,j) = 0._RKIND
        enddo
        enddo
        enddo
-=======
-       enddo
-       enddo
-       enddo
-!       write(0,*) '--- end sf_mynn from_MPAS.'
->>>>>>> 76005fea
 
     case default
 
@@ -427,15 +381,9 @@
 
  end subroutine sfclayer_from_MPAS
 
-<<<<<<< HEAD
-!=================================================================================================================
- subroutine sfclayer_to_MPAS(diag_physics)
-!=================================================================================================================
-=======
-!==================================================================================================
+!=================================================================================================================
  subroutine sfclayer_to_MPAS(diag_physics,its,ite)
-!==================================================================================================
->>>>>>> 76005fea
+!=================================================================================================================
 
 !inout arguments:
  type(mpas_pool_type),intent(inout):: diag_physics
@@ -557,12 +505,7 @@
        enddo
        enddo
 
-<<<<<<< HEAD
     case("sf_mynn","sf_mynn_wrf38")
-=======
-    case("sf_mynn")
-!       write(0,*) '--- sf_mynn to_MPAS:'
->>>>>>> 76005fea
        call mpas_pool_get_array(diag_physics,'ch',ch)
 
        do j = jts,jte
@@ -570,10 +513,6 @@
           ch(i) = ch_p(i,j)
        enddo
        enddo
-<<<<<<< HEAD
-=======
-!       write(0,*) '--- end sf_mynn to_MPAS.'
->>>>>>> 76005fea
 
     case default
 
@@ -600,20 +539,10 @@
 !       write(0,*) '    end monin_obukhov initialization'
 
     case("sf_mynn")
-<<<<<<< HEAD
-!      write(0,*) '    enter mynn surface layer initialization:'
        call mynn_sf_init_driver(allowed_to_read)
-!      write(0,*) '    end mynn surface layer initialization:'
 
     case("sf_mynn_wrf38")
-       write(0,*) '    enter mynn surface layer initialization (wrf 3.8):'
        call mynn_sf_init_driver_wrf38(allowed_to_read)
-       write(0,*) '    end mynn surface layer initialization (wrf 3.8):'
-=======
-!       write(0,*) '    enter mynn surface layer initialization:'
-       call mynn_sf_init_driver(allowed_to_read)
-!       write(0,*) '    end mynn surface layer initialization:'
->>>>>>> 76005fea
 
     case default
 
@@ -623,25 +552,17 @@
 
  end subroutine init_sfclayer
 
-<<<<<<< HEAD
-!=================================================================================================================
- subroutine driver_sfclayer(itimestep,configs,mesh,diag_physics,sfc_input)
-!=================================================================================================================
-=======
-!==================================================================================================
+!=================================================================================================================
  subroutine driver_sfclayer(itimestep,configs,mesh,diag_physics,sfc_input,its,ite)
-!==================================================================================================
->>>>>>> 76005fea
+!=================================================================================================================
 
 !input and inout arguments:
  type(mpas_pool_type),intent(in):: mesh
  type(mpas_pool_type),intent(in):: configs
  type(mpas_pool_type),intent(in):: sfc_input
  type(mpas_pool_type),intent(inout):: diag_physics
+
  integer,intent(in):: its,ite
-
- integer,intent(in):: itimestep
-
  integer,intent(in):: itimestep
 
 !local pointers:
@@ -653,24 +574,14 @@
  real(kind=RKIND):: dx
 
 !-----------------------------------------------------------------------------------------------------------------
-<<<<<<< HEAD
 !write(0,*)
 !write(0,*) '--- enter subroutine driver_sfclayer:'
-=======
-! write(0,*)
-! write(0,*) '--- enter subroutine driver_sfclayer:'
->>>>>>> 76005fea
 
  call mpas_pool_get_config(configs,'config_do_restart',config_do_restart)
  call mpas_pool_get_array(mesh,'areaCell',areaCell)
 
 !copy all MPAS arrays to rectanguler grid:
  call sfclayer_from_MPAS(mesh,diag_physics,sfc_input,its,ite)
-
- dx = sqrt(maxval(areaCell))
-
- initflag = 1
- if(config_do_restart .or. itimestep > 1) initflag = 0
 
  dx = sqrt(maxval(areaCell))
 
@@ -710,10 +621,6 @@
                   )
         
     case("sf_mynn")
-<<<<<<< HEAD
-=======
-!       write(0,*) '--- enter subroutine sf_mynn:'
->>>>>>> 76005fea
        call sfclay_mynn( &
                    p3d      = pres_hyd_p , pi3d     = pi_p       , psfcpa    = psfc_p     , &
                    th3d     = th_p       , t3d      = t_p        , u3d       = u_p        , &
@@ -744,7 +651,6 @@
                    ims = ims , ime = ime , jms = jms , jme = jme , kms = kms , kme = kme  , &
                    its = its , ite = ite , jts = jts , jte = jte , kts = kts , kte = kte    &
                        )
-<<<<<<< HEAD
 
     case("sf_mynn_wrf38")
        call sfclay_mynn_wrf38( &
@@ -778,9 +684,6 @@
                    ims = ims , ime = ime , jms = jms , jme = jme , kms = kms , kme = kme    , &
                    its = its , ite = ite , jts = jts , jte = jte , kts = kts , kte = kte      &
                        )
-=======
-!       write(0,*) '--- end subroutine sf_mynn:'
->>>>>>> 76005fea
 
     case default
 
