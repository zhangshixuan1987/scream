--- conflicted
+++ resolved
@@ -52,7 +52,6 @@
 !   Laura D. Fowler (laura@ucar.edu) / 2016-03-22.
 ! * renamed "ysu" to "bl_ysu", "ysu_gwdo" to "bl_gwdo_ysu", and "monin_obukhov" to "sf_monin_obukhov".
 !   Laura D. Fowler (laura@ucar.edu) / 2016-03-25. 
-<<<<<<< HEAD
 ! * added the options mp_thompson_aerosols and mp_thompson.
 !   Laura D. Fowler (laura@ucar.edu) / 2016-03-25.
 ! * added the options cu_grell_freitas and cu_grell_freitas_momentum.
@@ -68,25 +67,13 @@
 !   Laura D. Fowler (laura@ucar.edu) / 2016-09-19.
 ! * added the option mp_wsm6_wrf381 for the WSM6 parameterization of cloud microphysics from WRF version 3.8.1.
 !   Laura D. Fowler (laura@ucar.edu) / 2016-09-16.
-=======
-! * added the option mp_thompson.
-!   Laura D. Fowler (laura@ucar.edu) / 2016-03-25.
-! * added the options cu_grell_freitas.
-!   Laura D. Fowler (laura@ucar.edu) / 2016-03-31.
-! * added the options sf_mynn and bl_mynn and for the MYNN parameterization from WRF versions 3.6.1.
-!   Laura D. Fowler (laura@ucar.edu) / 2016-04-11.
->>>>>>> 76005fea
 
 
  contains
 
 
 !=================================================================================================================
-<<<<<<< HEAD
- subroutine physics_namelist_check(mesh,configs)
-=======
  subroutine physics_namelist_check(configs)
->>>>>>> 76005fea
 !=================================================================================================================
 
 !input arguments:
@@ -105,13 +92,8 @@
                                   config_sfclayer_scheme
 
 !-----------------------------------------------------------------------------------------------------------------
-<<<<<<< HEAD
  write(0,*)
  write(0,*) '--- enter subroutine physics_namelist_check:'
-=======
-
-! write(0,*) '--- enter subroutine physics_namelist_check:'
->>>>>>> 76005fea
 
  call mpas_pool_get_config(configs,'config_physics_suite'    ,config_physics_suite    )
  call mpas_pool_get_config(configs,'config_microp_scheme'    ,config_microp_scheme    )
@@ -160,19 +142,12 @@
  end if
 
 !cloud microphysics scheme:
-<<<<<<< HEAD
  if(.not. (config_microp_scheme .eq. 'off'                  .or. &
            config_microp_scheme .eq. 'mp_kessler'           .or. &
            config_microp_scheme .eq. 'mp_thompson_aerosols' .or. &
            config_microp_scheme .eq. 'mp_thompson'          .or. &
            config_microp_scheme .eq. 'mp_wsm6'              .or. &
            config_microp_scheme .eq. 'mp_wsm6_wrf381')) then
-=======
- if(.not. (config_microp_scheme .eq. 'off'         .or. &
-           config_microp_scheme .eq. 'mp_kessler'  .or. &
-           config_microp_scheme .eq. 'mp_thompson' .or. &
-           config_microp_scheme .eq. 'mp_wsm6'     )) then
->>>>>>> 76005fea
 
     write(mpas_err_message,'(A,A10)') 'illegal value for config_microp_scheme:', &
           trim(config_microp_scheme)
@@ -181,7 +156,6 @@
  endif
 
 !convection scheme:
-<<<<<<< HEAD
  if(.not. (config_convection_scheme .eq. 'off'                       .or. &
            config_convection_scheme .eq. 'cu_grell_freitas'          .or. &
            config_convection_scheme .eq. 'cu_grell_freitas_momentum' .or. &
@@ -189,12 +163,6 @@
            config_convection_scheme .eq. 'cu_tiedtke'                .or. &
            config_convection_scheme .eq. 'cu_tiedtke_wrf381'         .or. &
            config_convection_scheme .eq. 'cu_ntiedtke_wrf381'        )) then
-=======
- if(.not. (config_convection_scheme .eq. 'off'              .or. &
-           config_convection_scheme .eq. 'cu_grell_freitas' .or. &
-           config_convection_scheme .eq. 'cu_kain_fritsch'  .or. &
-           config_convection_scheme .eq. 'cu_tiedtke'                )) then
->>>>>>> 76005fea
 
     write(mpas_err_message,'(A,A10)') 'illegal value for config_convection_scheme: ', &
           trim(config_convection_scheme)
@@ -203,16 +171,10 @@
  endif
 
 !pbl scheme:
-<<<<<<< HEAD
  if(.not. (config_pbl_scheme .eq. 'off'           .or. &
            config_pbl_scheme .eq. 'bl_mynn'       .or. &
            config_pbl_scheme .eq. 'bl_mynn_wrf38' .or. &
            config_pbl_scheme .eq. 'bl_ysu'        )) then
-=======
- if(.not. (config_pbl_scheme .eq. 'off'     .or. &
-           config_pbl_scheme .eq. 'bl_mynn' .or. &
-           config_pbl_scheme .eq. 'bl_ysu' )) then
->>>>>>> 76005fea
 
     write(mpas_err_message,'(A,A10)') 'illegal value for pbl_scheme: ', &
           trim(config_pbl_scheme)
@@ -284,14 +246,9 @@
  endif
 
 !surface-layer scheme:
-<<<<<<< HEAD
  if(.not. (config_sfclayer_scheme .eq. 'off'           .or.    &
            config_sfclayer_scheme .eq. 'sf_mynn'       .or. &
            config_sfclayer_scheme .eq. 'sf_mynn_wrf38' .or. &
-=======
- if(.not. (config_sfclayer_scheme .eq. 'off'     .or.    &
-           config_sfclayer_scheme .eq. 'sf_mynn' .or. &
->>>>>>> 76005fea
            config_sfclayer_scheme .eq. 'sf_monin_obukhov')) then
  
     write(mpas_err_message,'(A,A10)') 'illegal value for surface layer scheme: ', &
@@ -300,11 +257,8 @@
  else
     if(config_pbl_scheme == 'bl_mynn') then
        config_sfclayer_scheme = 'sf_mynn'
-<<<<<<< HEAD
     elseif(config_pbl_scheme == 'bl_mynn_wrf38') then
        config_sfclayer_scheme = 'sf_mynn_wrf38'
-=======
->>>>>>> 76005fea
     elseif(config_pbl_scheme == 'bl_ysu') then
        config_sfclayer_scheme = 'sf_monin_obukhov'
     endif
