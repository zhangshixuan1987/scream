--- conflicted
+++ resolved
@@ -2441,6 +2441,7 @@
       use init_atm_read_met
       use init_atm_llxy
       use init_atm_hinterp
+      use mpas_hash
 
       implicit none
 
@@ -3272,14 +3273,9 @@
                 trim(field % field) == 'SEAICE' .or. &
                 trim(field % field) == 'SKINTEMP') then
                k = 1
-<<<<<<< HEAD
             else if (trim(field % field) /= 'PMSL' .and. &
                      trim(field % field) /='PSFC' .and. &
                      trim(field % field) /= 'SOILHGT')  then
-=======
-            else if (index(field % field, 'PMSL') == 0 .and. &
-                     index(field % field, 'PSFC') == 0 .and. &
-                     index(field % field, 'SOILHGT') == 0) then
 
                ! Since the hash table can only store integers, transfer the bit pattern from 
                ! the real-valued xlvl into an integer; that the result is not an integer version
@@ -3302,7 +3298,6 @@
                   cycle
                end if
 
->>>>>>> db054cfe
                do k=1,config_nfglevels
                   if (vert_level(k) == field % xlvl .or. vert_level(k) == -1.0) exit
                end do
