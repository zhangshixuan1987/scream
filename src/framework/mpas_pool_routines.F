! Copyright (c) 2013,  Los Alamos National Security, LLC (LANS)
! and the University Corporation for Atmospheric Research (UCAR).
!
! Unless noted otherwise source code is licensed under the BSD license.
! Additional copyright and license information can be found in the LICENSE file
! distributed with this code, or at http://mpas-dev.github.com/license.html
!
!***********************************************************************
!
!  mpas_pool_routines
!
!> \brief   MPAS Pool Routines
!> \author  Michael Duda, Doug Jacobsen
!> \date    04/02/13
!> \details 
!> This module defines subroutines and functions for handling pools.
!
!-----------------------------------------------------------------------
module mpas_pool_routines

   use mpas_kind_types
   use mpas_derived_types
   use mpas_field_routines
   use mpas_threading
   use mpas_log
   
   interface mpas_pool_add_field
      module procedure mpas_pool_add_field_0d_real
      module procedure mpas_pool_add_field_1d_real
      module procedure mpas_pool_add_field_2d_real
      module procedure mpas_pool_add_field_3d_real
      module procedure mpas_pool_add_field_4d_real
      module procedure mpas_pool_add_field_5d_real
      module procedure mpas_pool_add_field_0d_int
      module procedure mpas_pool_add_field_1d_int
      module procedure mpas_pool_add_field_2d_int
      module procedure mpas_pool_add_field_3d_int
      module procedure mpas_pool_add_field_0d_char
      module procedure mpas_pool_add_field_1d_char
      module procedure mpas_pool_add_field_0d_reals
      module procedure mpas_pool_add_field_1d_reals
      module procedure mpas_pool_add_field_2d_reals
      module procedure mpas_pool_add_field_3d_reals
      module procedure mpas_pool_add_field_4d_reals
      module procedure mpas_pool_add_field_5d_reals
      module procedure mpas_pool_add_field_0d_ints
      module procedure mpas_pool_add_field_1d_ints
      module procedure mpas_pool_add_field_2d_ints
      module procedure mpas_pool_add_field_3d_ints
      module procedure mpas_pool_add_field_0d_chars
      module procedure mpas_pool_add_field_1d_chars
   end interface

   interface mpas_pool_get_field
      module procedure mpas_pool_get_field_0d_real
      module procedure mpas_pool_get_field_1d_real
      module procedure mpas_pool_get_field_2d_real
      module procedure mpas_pool_get_field_3d_real
      module procedure mpas_pool_get_field_4d_real
      module procedure mpas_pool_get_field_5d_real
      module procedure mpas_pool_get_field_0d_int
      module procedure mpas_pool_get_field_1d_int
      module procedure mpas_pool_get_field_2d_int
      module procedure mpas_pool_get_field_3d_int
      module procedure mpas_pool_get_field_0d_char
      module procedure mpas_pool_get_field_1d_char
   end interface

   interface mpas_pool_get_array
      module procedure mpas_pool_get_array_0d_real
      module procedure mpas_pool_get_array_1d_real
      module procedure mpas_pool_get_array_2d_real
      module procedure mpas_pool_get_array_3d_real
      module procedure mpas_pool_get_array_4d_real
      module procedure mpas_pool_get_array_5d_real
      module procedure mpas_pool_get_array_0d_int
      module procedure mpas_pool_get_array_1d_int
      module procedure mpas_pool_get_array_2d_int
      module procedure mpas_pool_get_array_3d_int
      module procedure mpas_pool_get_array_0d_char
      module procedure mpas_pool_get_array_1d_char
   end interface

   interface mpas_pool_add_config
      module procedure mpas_pool_add_config_real
      module procedure mpas_pool_add_config_int
      module procedure mpas_pool_add_config_char
      module procedure mpas_pool_add_config_logical
   end interface

   interface mpas_pool_get_config
      module procedure mpas_pool_get_config_real
      module procedure mpas_pool_get_config_int
      module procedure mpas_pool_get_config_char
      module procedure mpas_pool_get_config_logical
   end interface

   interface mpas_pool_add_dimension
      module procedure mpas_pool_add_dimension_0d
      module procedure mpas_pool_add_dimension_1d
   end interface

   interface mpas_pool_get_dimension
      module procedure mpas_pool_get_dimension_0d
      module procedure mpas_pool_get_dimension_1d
   end interface

   integer :: currentErrorLevel = MPAS_POOL_SILENT

   contains


!-----------------------------------------------------------------------
!  routine mpas_pool_set_error_level
!
!> \brief MPAS Pool Error level set routine
!> \author Michael Duda, Doug Jacobsen
!> \date   03/27/2014
!> \details
!>  This routine sets the internal error level for pools.
!
!-----------------------------------------------------------------------
   subroutine mpas_pool_set_error_level(newErrorLevel) !{{{

      implicit none

      integer, intent(in) :: newErrorLevel
      integer :: threadNum

      threadNum = mpas_threading_get_thread_num()

      if ( threadNum == 0 ) then
         currentErrorLevel = newErrorLevel
      end if

   end subroutine mpas_pool_set_error_level !}}}


!-----------------------------------------------------------------------
!  routine mpas_pool_get_error_level
!
!> \brief MPAS Pool Error level get function
!> \author Michael Duda, Doug Jacobsen
!> \date   03/27/2014
!> \details
!>  This routine returns the internal error level for pools.
!
!-----------------------------------------------------------------------
   integer function mpas_pool_get_error_level() !{{{

      implicit none

      mpas_pool_get_error_level = currentErrorLevel

   end function mpas_pool_get_error_level !}}}


!-----------------------------------------------------------------------
!  routine mpas_pool_create_pool
!
!> \brief MPAS Pool creation routine
!> \author Michael Duda, Doug Jacobsen
!> \date   03/27/2014
!> \details
!>  This routine will create a new empty pool and associate newPool to this new
!>  pool location.
!
!-----------------------------------------------------------------------
   subroutine mpas_pool_create_pool(newPool, poolSize)!{{{

      implicit none

      type (mpas_pool_type), pointer :: newPool
      integer, intent(in), optional :: poolSize
      integer :: threadNum

      threadNum = mpas_threading_get_thread_num()
      
      if ( threadNum == 0 ) then
         allocate(newPool)

         if (present(poolSize)) then
            newPool % size = poolSize
         else
            newPool % size = MPAS_POOL_TABLE_SIZE
         end if
         allocate(newPool % table(newPool % size))
      end if

   end subroutine mpas_pool_create_pool!}}}


!-----------------------------------------------------------------------
!  routine mpas_pool_destroy_pool
!
!> \brief MPAS Pool deallocation routine
!> \author Michael Duda, Doug Jacobsen
!> \date   03/27/2014
!> \details
!>  This routine will destroy a pool associated with inPool.
!
!-----------------------------------------------------------------------
   recursive subroutine mpas_pool_destroy_pool(inPool)!{{{

      implicit none

      type (mpas_pool_type), pointer :: inPool

      integer :: i, j
      type (mpas_pool_member_type), pointer :: ptr
      type (mpas_pool_data_type), pointer :: dptr
      integer :: local_err, threadNum

      threadNum = mpas_threading_get_thread_num()

      if ( threadNum == 0 ) then
         do i=1,inPool % size
   
            ptr => inPool % table(i) % head
            do while(associated(inPool % table(i) % head))
               ptr => inPool % table(i) % head
               inPool % table(i) % head => inPool % table(i) % head % next
   
               if (ptr % contentsType == MPAS_POOL_DIMENSION) then
   
                  if (ptr % data % contentsDims > 0) then
                     deallocate(ptr % data % simple_int_arr, stat=local_err)
                  else
                     deallocate(ptr % data % simple_int, stat=local_err)
                  end if
   
               else if (ptr % contentsType == MPAS_POOL_CONFIG) then
   
                  dptr => ptr % data
   
                  if (dptr % contentsType == MPAS_POOL_REAL) then
                     deallocate(dptr % simple_real, stat=local_err)
                  else if (dptr % contentsType == MPAS_POOL_INTEGER) then
                     deallocate(dptr % simple_int, stat=local_err)
                  else if (dptr % contentsType == MPAS_POOL_CHARACTER) then
                     deallocate(dptr % simple_char, stat=local_err)
                  else if (dptr % contentsType == MPAS_POOL_LOGICAL) then
                     deallocate(dptr % simple_logical, stat=local_err)
                  end if
   
               else if (ptr % contentsType == MPAS_POOL_FIELD) then
   
                  dptr => ptr % data
   
                  ! Do this through brute force...
                  if (associated(dptr % r0)) then
                     deallocate(dptr % r0, stat=local_err)
                  else if (associated(dptr % r1)) then
                     if (associated(dptr % r1 % array)) then
                        deallocate(dptr % r1 % array, stat=local_err)
                     end if
   
                     deallocate(dptr % r1, stat=local_err)
                  else if (associated(dptr % r2)) then
                     if (associated(dptr % r2 % array)) then
                        deallocate(dptr % r2 % array, stat=local_err)
                     end if
   
                     deallocate(dptr % r2, stat=local_err)
                  else if (associated(dptr % r3)) then
                     if (associated(dptr % r3 % array)) then
                        deallocate(dptr % r3 % array, stat=local_err)
                     end if
   
                     deallocate(dptr % r3, stat=local_err)
                  else if (associated(dptr % r4)) then
                     if (associated(dptr % r4 % array)) then
                        deallocate(dptr % r4 % array, stat=local_err)
                     end if
   
                     deallocate(dptr % r4, stat=local_err)
                  else if (associated(dptr % r5)) then
                     if (associated(dptr % r5 % array)) then
                        deallocate(dptr % r5 % array, stat=local_err)
                     end if
   
                     deallocate(dptr % r5, stat=local_err)
                  else if (associated(dptr % i0)) then
                     deallocate(dptr % i0, stat=local_err)
                  else if (associated(dptr % i1)) then
                     if (associated(dptr % i1 % array)) then
                        deallocate(dptr % i1 % array, stat=local_err)
                     end if
   
                     deallocate(dptr % i1, stat=local_err)
                  else if (associated(dptr % i2)) then
                     if (associated(dptr % i2 % array)) then
                        deallocate(dptr % i2 % array, stat=local_err)
                     end if
   
                     deallocate(dptr % i2, stat=local_err)
                  else if (associated(dptr % i3)) then
                     if (associated(dptr % i3 % array)) then
                        deallocate(dptr % i3 % array, stat=local_err)
                     end if
   
                     deallocate(dptr % i3, stat=local_err)
                  else if (associated(dptr % c0)) then
                     deallocate(dptr % c0, stat=local_err)
                  else if (associated(dptr % c1)) then
                     if (associated(dptr % c1 % array)) then
                        deallocate(dptr % c1 % array, stat=local_err)
                     end if
   
                     deallocate(dptr % c1, stat=local_err)
                  else if (associated(dptr % l0)) then
                     deallocate(dptr % l0, stat=local_err)
                  else if (associated(dptr % r0a)) then
                     deallocate(dptr % r0a, stat=local_err)
                  else if (associated(dptr % r1a)) then
                     do j=1,dptr % contentsTimeLevs
                        if (associated(dptr % r1a(j) % array)) then
                           deallocate(dptr % r1a(j) % array, stat=local_err)
                        end if
                     end do
                     deallocate(dptr % r1a, stat=local_err)
                  else if (associated(dptr % r2a)) then
                     do j=1,dptr % contentsTimeLevs
                        if (associated(dptr % r2a(j) % array)) then
                           deallocate(dptr % r2a(j) % array, stat=local_err)
                        end if
                     end do
                     deallocate(dptr % r2a, stat=local_err)
                  else if (associated(dptr % r3a)) then
                     do j=1,dptr % contentsTimeLevs
                        if (associated(dptr % r3a(j) % array)) then
                           deallocate(dptr % r3a(j) % array, stat=local_err)
                        end if
                     end do
                     deallocate(dptr % r3a, stat=local_err)
                  else if (associated(dptr % r4a)) then
                     do j=1,dptr % contentsTimeLevs
                        if (associated(dptr % r4a(j) % array)) then
                           deallocate(dptr % r4a(j) % array, stat=local_err)
                        end if
                     end do
                     deallocate(dptr % r4a, stat=local_err)
                  else if (associated(dptr % r5a)) then
                     do j=1,dptr % contentsTimeLevs
                        if (associated(dptr % r5a(j) % array)) then
                           deallocate(dptr % r5a(j) % array, stat=local_err)
                        end if
                     end do
                     deallocate(dptr % r5a, stat=local_err)
                  else if (associated(dptr % i0a)) then
                     deallocate(dptr % i0a, stat=local_err)
                  else if (associated(dptr % i1a)) then
                     do j=1,dptr % contentsTimeLevs
                        if (associated(dptr % i1a(j) % array)) then
                           deallocate(dptr % i1a(j) % array, stat=local_err)
                        end if
                     end do
                     deallocate(dptr % i1a, stat=local_err)
                  else if (associated(dptr % i2a)) then
                     do j=1,dptr % contentsTimeLevs
                        if (associated(dptr % i2a(j) % array)) then
                           deallocate(dptr % i2a(j) % array, stat=local_err)
                        end if
                     end do
                     deallocate(dptr % i2a, stat=local_err)
                  else if (associated(dptr % i3a)) then
                     do j=1,dptr % contentsTimeLevs
                        if (associated(dptr % i3a(j) % array)) then
                           deallocate(dptr % i3a(j) % array, stat=local_err)
                        end if
                     end do
                     deallocate(dptr % i3a, stat=local_err)
                  else if (associated(dptr % c0a)) then
                     deallocate(dptr % c0a, stat=local_err)
                  else if (associated(dptr % c1a)) then
                     do j=1,dptr % contentsTimeLevs
                        if (associated(dptr % c1a(j) % array)) then
                           deallocate(dptr % c1a(j) % array, stat=local_err)
                        end if
                     end do
                     deallocate(dptr % c1a, stat=local_err)
                  else if (associated(dptr % l0a)) then
                     deallocate(dptr % l0a, stat=local_err)
                  else
                     call pool_mesg('While destroying pool, member '//trim(ptr % key)//' has no valid field pointers.')
                  end if
   
               else if (ptr % contentsType == MPAS_POOL_SUBPOOL) then
   
                  call mpas_pool_destroy_pool(ptr % data % p)
   
               end if
               deallocate(ptr % data, stat=local_err)
               deallocate(ptr, stat=local_err)
            end do
   
         end do
   
         deallocate(inPool % table, stat=local_err)
         deallocate(inPool, stat=local_err)
      end if

   end subroutine mpas_pool_destroy_pool!}}}


!-----------------------------------------------------------------------
!  routine mpas_pool_empty_pool
!
!> \brief MPAS Pool empty routine
!> \author Michael Duda, Doug Jacobsen
!> \date   03/27/2014
!> \details
!>  This routine will remove all members from within a pool associated with inPool.
!
!-----------------------------------------------------------------------
   recursive subroutine mpas_pool_empty_pool(inPool)!{{{

      implicit none

      type (mpas_pool_type), intent(inout) :: inPool

      integer :: i
      type (mpas_pool_member_type), pointer :: ptr
      integer :: local_err, threadNum

      threadNum = mpas_threading_get_thread_num()

      if ( threadNum == 0 ) then
         do i=1,inPool % size

            ptr => inPool % table(i) % head
            do while(associated(inPool % table(i) % head))
               ptr => inPool % table(i) % head
               inPool % table(i) % head => inPool % table(i) % head % next
               if (ptr % contentsType == MPAS_POOL_DIMENSION) then
                  if (ptr % data % contentsDims > 0) then
                     deallocate(ptr % data % simple_int_arr, stat=local_err)
                  else
                     deallocate(ptr % data % simple_int, stat=local_err)
                  end if
               else if (ptr % contentsType == MPAS_POOL_CONFIG) then
                  if (ptr % data % contentsType == MPAS_POOL_REAL) then
                     deallocate(ptr % data % simple_real, stat=local_err)
                  else if (ptr % data % contentsType == MPAS_POOL_INTEGER) then
                     deallocate(ptr % data % simple_int, stat=local_err)
                  else if (ptr % data % contentsType == MPAS_POOL_CHARACTER) then
                     deallocate(ptr % data % simple_char, stat=local_err)
                  else if (ptr % data % contentsType == MPAS_POOL_LOGICAL) then
                     deallocate(ptr % data % simple_logical, stat=local_err)
                  end if
               else if (ptr % contentsType == MPAS_POOL_PACKAGE) then
                  deallocate(ptr % data % simple_logical, stat=local_err)
               else if (ptr % contentsType == MPAS_POOL_SUBPOOL) then
                  call mpas_pool_empty_pool(ptr % data % p)
                  deallocate(ptr % data % p, stat=local_err)
               end if
               deallocate(ptr, stat=local_err)
            end do

         end do

         nullify(inPool % iterator)
      end if

   end subroutine mpas_pool_empty_pool!}}}


!-----------------------------------------------------------------------
!  routine mpas_pool_clone_pool
!
!> \brief MPAS Pool clone routine
!> \author Michael Duda, Doug Jacobsen
!> \date   03/27/2014
!> \details
!> This routine assumes destPool is an empty pool. It will clone all of the members
!> from srcPool into destPool.
!
!-----------------------------------------------------------------------
   recursive subroutine mpas_pool_clone_pool(srcPool, destPool, overrideTimeLevels)!{{{

      implicit none

      type (mpas_pool_type), pointer :: srcPool
      type (mpas_pool_type), pointer :: destPool
      integer, intent(in), optional :: overrideTimeLevels


      integer :: i, j, newTimeLevels, minTimeLevels, threadNum
      type (mpas_pool_member_type), pointer :: ptr
      type (mpas_pool_data_type), pointer :: dptr
      type (mpas_pool_member_type), pointer :: newmem

      threadNum = mpas_threading_get_thread_num()
      newTimeLevels = -1

      if (present(overrideTimeLevels)) then
         newTimeLevels = overrideTimeLevels

         if (newTimeLevels < 1) then
            call mpas_pool_set_error_level(MPAS_POOL_FATAL)
            call pool_mesg('ERROR in mpas_pool_clone_pool: Input time levels cannot be less than 1.')
         end if
      end if

      !TODO: Make use of overrideTimeLevels. This routine needs to create a new set of time levels.

!TODO: should we force destPool to have the same table size as srcPool?

      !TODO: Allow threading on copy calls below.
      if ( threadNum == 0 ) then
         ptr => srcPool % iteration_head
         do while(associated(ptr))

            allocate(newmem)
            newmem % key = ptr % key
            newmem % keyLen = ptr % keyLen
            newmem % contentsType = ptr % contentsType
            allocate(newmem % data)
            newmem % data % contentsType = ptr % data % contentsType
            newmem % data % contentsDims = ptr % data % contentsDims
            if (newTimeLevels /= -1) then
               newmem % data % contentsTimeLevs = newTimeLevels
            else
               newmem % data % contentsTimeLevs = ptr % data % contentsTimeLevs
            end if

            if (ptr % contentsType == MPAS_POOL_DIMENSION) then

               if (ptr % data % contentsDims > 0) then
                  allocate(newmem % data % simple_int_arr(size(ptr % data % simple_int_arr)))
                  newmem % data % simple_int_arr(:) = ptr % data % simple_int_arr(:)
               else
                  allocate(newmem % data % simple_int)
                  newmem % data % simple_int = ptr % data % simple_int
               end if

            else if (ptr % contentsType == MPAS_POOL_CONFIG) then

               dptr => ptr % data

               if (dptr % contentsType == MPAS_POOL_REAL) then
                  allocate(newmem % data % simple_real)
                  newmem % data % simple_real = dptr % simple_real
               else if (dptr % contentsType == MPAS_POOL_INTEGER) then
                  allocate(newmem % data % simple_int)
                  newmem % data % simple_int = dptr % simple_int
               else if (dptr % contentsType == MPAS_POOL_CHARACTER) then
                  allocate(newmem % data % simple_char)
                  newmem % data % simple_char = dptr % simple_char
               else if (dptr % contentsType == MPAS_POOL_LOGICAL) then
                  allocate(newmem % data % simple_logical)
                  newmem % data % simple_logical = dptr % simple_logical
               end if

            else if (ptr % contentsType == MPAS_POOL_FIELD) then

               dptr => ptr % data

               ! Do this through brute force...
               if (associated(dptr % r0)) then
                  if (newmem % data % contentsTimeLevs > 1) then
                     allocate(newmem % data % r0a(newmem % data % contentsTimeLevs))
                     do j = 1, newmem % data % contentsTimeLevs
                        call mpas_duplicate_field(dptr % r0, newmem % data % r0)
                        newmem % data % r0a(j) = newmem % data % r0
                        deallocate(newmem % data % r0)
                     end do
                  else
                     call mpas_duplicate_field(dptr % r0, newmem % data % r0)
                  end if
               else if (associated(dptr % r1)) then
                  if (newmem % data % contentsTimeLevs > 1) then
                     allocate(newmem % data % r1a(newmem % data % contentsTimeLevs))
                     do j = 1, newmem % data % contentsTimeLevs
                        call mpas_duplicate_field(dptr % r1, newmem % data % r1)
                        newmem % data % r1a(j) = newmem % data % r1
                        deallocate(newmem % data % r1)
                     end do
                  else
                     call mpas_duplicate_field(dptr % r1, newmem % data % r1)
                  end if
               else if (associated(dptr % r2)) then
                  if (newmem % data % contentsTimeLevs > 1) then
                     allocate(newmem % data % r2a(newmem % data % contentsTimeLevs))
                     do j = 1, newmem % data % contentsTimeLevs
                        call mpas_duplicate_field(dptr % r2, newmem % data % r2)
                        newmem % data % r2a(j) = newmem % data % r2
                        deallocate(newmem % data % r2)
                     end do
                  else
                     call mpas_duplicate_field(dptr % r2, newmem % data % r2)
                  end if
               else if (associated(dptr % r3)) then
                  if (newmem % data % contentsTimeLevs > 1) then
                     allocate(newmem % data % r3a(newmem % data % contentsTimeLevs))
                     do j = 1, newmem % data % contentsTimeLevs
                        call mpas_duplicate_field(dptr % r3, newmem % data % r3)
                        newmem % data % r3a(j) = newmem % data % r3
                        deallocate(newmem % data % r3)
                     end do
                  else
                     call mpas_duplicate_field(dptr % r3, newmem % data % r3)
                  end if
               else if (associated(dptr % r4)) then
                  if (newmem % data % contentsTimeLevs > 1) then
                     allocate(newmem % data % r4a(newmem % data % contentsTimeLevs))
                     do j = 1, newmem % data % contentsTimeLevs
                        call mpas_duplicate_field(dptr % r4, newmem % data % r4)
                        newmem % data % r4a(j) = newmem % data % r4
                        deallocate(newmem % data % r4)
                     end do
                  else
                     call mpas_duplicate_field(dptr % r4, newmem % data % r4)
                  end if
               else if (associated(dptr % r5)) then
                  if (newmem % data % contentsTimeLevs > 1) then
                     allocate(newmem % data % r5a(newmem % data % contentsTimeLevs))
                     do j = 1, newmem % data % contentsTimeLevs
                        call mpas_duplicate_field(dptr % r5, newmem % data % r5)
                        newmem % data % r5a(j) = newmem % data % r5
                        deallocate(newmem % data % r5)
                     end do
                  else
                     call mpas_duplicate_field(dptr % r5, newmem % data % r5)
                  end if
               else if (associated(dptr % i0)) then
                  if (newmem % data % contentsTimeLevs > 1) then
                     allocate(newmem % data % i0a(newmem % data % contentsTimeLevs))
                     do j = 1, newmem % data % contentsTimeLevs
                        call mpas_duplicate_field(dptr % i0, newmem % data % i0)
                        newmem % data % i0a(j) = newmem % data % i0
                        deallocate(newmem % data % i0)
                     end do
                  else
                     call mpas_duplicate_field(dptr % i0, newmem % data % i0)
                  end if
               else if (associated(dptr % i1)) then
                  if (newmem % data % contentsTimeLevs > 1) then
                     allocate(newmem % data % i1a(newmem % data % contentsTimeLevs))
                     do j = 1, newmem % data % contentsTimeLevs
                        call mpas_duplicate_field(dptr % i1, newmem % data % i1)
                        newmem % data % i1a(j) = newmem % data % i1
                        deallocate(newmem % data % i1)
                     end do
                  else
                     call mpas_duplicate_field(dptr % i1, newmem % data % i1)
                  end if
               else if (associated(dptr % i2)) then
                  if (newmem % data % contentsTimeLevs > 1) then
                     allocate(newmem % data % i2a(newmem % data % contentsTimeLevs))
                     do j = 1, newmem % data % contentsTimeLevs
                        call mpas_duplicate_field(dptr % i2, newmem % data % i2)
                        newmem % data % i2a(j) = newmem % data % i2
                        deallocate(newmem % data % i2)
                     end do
                  else
                     call mpas_duplicate_field(dptr % i2, newmem % data % i2)
                  end if
               else if (associated(dptr % i3)) then
                  if (newmem % data % contentsTimeLevs > 1) then
                     allocate(newmem % data % i3a(newmem % data % contentsTimeLevs))
                     do j = 1, newmem % data % contentsTimeLevs
                        call mpas_duplicate_field(dptr % i3, newmem % data % i3)
                        newmem % data % i3a(j) = newmem % data % i3
                        deallocate(newmem % data % i3)
                     end do
                  else
                     call mpas_duplicate_field(dptr % i3, newmem % data % i3)
                  end if
               else if (associated(dptr % c0)) then
                  if (newmem % data % contentsTimeLevs > 1) then
                     allocate(newmem % data % c0a(newmem % data % contentsTimeLevs))
                     do j = 1, newmem % data % contentsTimeLevs
                        call mpas_duplicate_field(dptr % c0, newmem % data % c0)
                        newmem % data % c0a(j) = newmem % data % c0
                        deallocate(newmem % data % c0)
                     end do
                  else
                     call mpas_duplicate_field(dptr % c0, newmem % data % c0)
                  end if
               else if (associated(dptr % c1)) then
                  if (newmem % data % contentsTimeLevs > 1) then
                     allocate(newmem % data % c1a(newmem % data % contentsTimeLevs))
                     do j = 1, newmem % data % contentsTimeLevs
                        call mpas_duplicate_field(dptr % c1, newmem % data % c1)
                        newmem % data % c1a(j) = newmem % data % c1
                        deallocate(newmem % data % c1)
                     end do
                  else
                     call mpas_duplicate_field(dptr % c1, newmem % data % c1)
                  end if
               else if (associated(dptr % l0)) then
                  if (newmem % data % contentsTimeLevs > 1) then
                     allocate(newmem % data % l0a(newmem % data % contentsTimeLevs))
                     do j = 1, newmem % data % contentsTimeLevs
                        call mpas_duplicate_field(dptr % l0, newmem % data % l0)
                        newmem % data % l0a(j) = newmem % data % l0
                        deallocate(newmem % data % l0)
                     end do
                  else
                     call mpas_duplicate_field(dptr % l0, newmem % data % l0)
                  end if
               else if (associated(dptr % r0a)) then
                  if ( newmem % data % contentsTimeLevs > 1) then
                     allocate(newmem % data % r0a(newmem % data % contentsTimeLevs))
                     minTimeLevels = min(dptr % contentsTimeLevs, newmem % data % contentsTimeLevs)
                     do j = 1, minTimeLevels
                        call mpas_duplicate_field(dptr % r0a(j), newmem % data % r0)
                        newmem % data % r0a(j) = newmem % data % r0
                        deallocate(newmem % data % r0)
                     end do

                     do j = minTimeLevels, newmem % data % contentsTimeLevs
                        call mpas_duplicate_field(dptr % r0a(dptr % contentsTimeLevs), newmem % data % r0)
                        newmem % data % r0a(j) = newmem % data % r0
                        deallocate(newmem % data % r0)
                     end do
                  else
                     call mpas_duplicate_field(dptr % r0a(1), newmem % data % r0)
                  end if
               else if (associated(dptr % r1a)) then
                  if ( newmem % data % contentsTimeLevs > 1) then
                     allocate(newmem % data % r1a(newmem % data % contentsTimeLevs))
                     minTimeLevels = min(dptr % contentsTimeLevs, newmem % data % contentsTimeLevs)
                     do j = 1, minTimeLevels
                        call mpas_duplicate_field(dptr % r1a(j), newmem % data % r1)
                        newmem % data % r1a(j) = newmem % data % r1
                        deallocate(newmem % data % r1)
                     end do

                     do j = minTimeLevels, newmem % data % contentsTimeLevs
                        call mpas_duplicate_field(dptr % r1a(dptr % contentsTimeLevs), newmem % data % r1)
                        newmem % data % r1a(j) = newmem % data % r1
                        deallocate(newmem % data % r1)
                     end do
                  else
                     call mpas_duplicate_field(dptr % r1a(1), newmem % data % r1)
                  end if
               else if (associated(dptr % r2a)) then
                  if ( newmem % data % contentsTimeLevs > 1) then
                     allocate(newmem % data % r2a(newmem % data % contentsTimeLevs))
                     minTimeLevels = min(dptr % contentsTimeLevs, newmem % data % contentsTimeLevs)
                     do j = 1, minTimeLevels
                        call mpas_duplicate_field(dptr % r2a(j), newmem % data % r2)
                        newmem % data % r2a(j) = newmem % data % r2
                        deallocate(newmem % data % r2)
                     end do

                     do j = minTimeLevels, newmem % data % contentsTimeLevs
                        call mpas_duplicate_field(dptr % r2a(dptr % contentsTimeLevs), newmem % data % r2)
                        newmem % data % r2a(j) = newmem % data % r2
                        deallocate(newmem % data % r2)
                     end do
                  else
                     call mpas_duplicate_field(dptr % r2a(1), newmem % data % r2)
                  end if
               else if (associated(dptr % r3a)) then
                  if ( newmem % data % contentsTimeLevs > 1) then
                     allocate(newmem % data % r3a(newmem % data % contentsTimeLevs))
                     minTimeLevels = min(dptr % contentsTimeLevs, newmem % data % contentsTimeLevs)
                     do j = 1, minTimeLevels
                        call mpas_duplicate_field(dptr % r3a(j), newmem % data % r3)
                        newmem % data % r3a(j) = newmem % data % r3
                        deallocate(newmem % data % r3)
                     end do

                     do j = minTimeLevels, newmem % data % contentsTimeLevs
                        call mpas_duplicate_field(dptr % r3a(dptr % contentsTimeLevs), newmem % data % r3)
                        newmem % data % r3a(j) = newmem % data % r3
                        deallocate(newmem % data % r3)
                     end do
                  else
                     call mpas_duplicate_field(dptr % r3a(1), newmem % data % r3)
                  end if
               else if (associated(dptr % r4a)) then
                  if ( newmem % data % contentsTimeLevs > 1) then
                     allocate(newmem % data % r4a(newmem % data % contentsTimeLevs))
                     minTimeLevels = min(dptr % contentsTimeLevs, newmem % data % contentsTimeLevs)
                     do j = 1, minTimeLevels
                        call mpas_duplicate_field(dptr % r4a(j), newmem % data % r4)
                        newmem % data % r4a(j) = newmem % data % r4
                        deallocate(newmem % data % r4)
                     end do

                     do j = minTimeLevels, newmem % data % contentsTimeLevs
                        call mpas_duplicate_field(dptr % r4a(dptr % contentsTimeLevs), newmem % data % r4)
                        newmem % data % r4a(j) = newmem % data % r4
                        deallocate(newmem % data % r4)
                     end do
                  else
                     call mpas_duplicate_field(dptr % r4a(1), newmem % data % r4)
                  end if
               else if (associated(dptr % r5a)) then
                  if ( newmem % data % contentsTimeLevs > 1) then
                     allocate(newmem % data % r5a(newmem % data % contentsTimeLevs))
                     minTimeLevels = min(dptr % contentsTimeLevs, newmem % data % contentsTimeLevs)
                     do j = 1, minTimeLevels
                        call mpas_duplicate_field(dptr % r5a(j), newmem % data % r5)
                        newmem % data % r5a(j) = newmem % data % r5
                        deallocate(newmem % data % r5)
                     end do

                     do j = minTimeLevels, newmem % data % contentsTimeLevs
                        call mpas_duplicate_field(dptr % r5a(dptr % contentsTimeLevs), newmem % data % r5)
                        newmem % data % r5a(j) = newmem % data % r5
                        deallocate(newmem % data % r5)
                     end do
                  else
                     call mpas_duplicate_field(dptr % r5a(1), newmem % data % r5)
                  end if
               else if (associated(dptr % i0a)) then
                  if ( newmem % data % contentsTimeLevs > 1) then
                     allocate(newmem % data % i0a(newmem % data % contentsTimeLevs))
                     minTimeLevels = min(dptr % contentsTimeLevs, newmem % data % contentsTimeLevs)
                     do j = 1, minTimeLevels
                        call mpas_duplicate_field(dptr % i0a(j), newmem % data % i0)
                        newmem % data % i0a(j) = newmem % data % i0
                        deallocate(newmem % data % i0)
                     end do

                     do j = minTimeLevels, newmem % data % contentsTimeLevs
                        call mpas_duplicate_field(dptr % i0a(dptr % contentsTimeLevs), newmem % data % i0)
                        newmem % data % i0a(j) = newmem % data % i0
                        deallocate(newmem % data % i0)
                     end do
                  else
                     call mpas_duplicate_field(dptr % i0a(1), newmem % data % i0)
                  end if
               else if (associated(dptr % i1a)) then
                  if ( newmem % data % contentsTimeLevs > 1) then
                     allocate(newmem % data % i1a(newmem % data % contentsTimeLevs))
                     minTimeLevels = min(dptr % contentsTimeLevs, newmem % data % contentsTimeLevs)
                     do j = 1, minTimeLevels
                        call mpas_duplicate_field(dptr % i1a(j), newmem % data % i1)
                        newmem % data % i1a(j) = newmem % data % i1
                        deallocate(newmem % data % i1)
                     end do

                     do j = minTimeLevels, newmem % data % contentsTimeLevs
                        call mpas_duplicate_field(dptr % i1a(dptr % contentsTimeLevs), newmem % data % i1)
                        newmem % data % i1a(j) = newmem % data % i1
                        deallocate(newmem % data % i1)
                     end do
                  else
                     call mpas_duplicate_field(dptr % i1a(1), newmem % data % i1)
                  end if
               else if (associated(dptr % i2a)) then
                  if ( newmem % data % contentsTimeLevs > 1) then
                     allocate(newmem % data % i2a(newmem % data % contentsTimeLevs))
                     minTimeLevels = min(dptr % contentsTimeLevs, newmem % data % contentsTimeLevs)
                     do j = 1, minTimeLevels
                        call mpas_duplicate_field(dptr % i2a(j), newmem % data % i2)
                        newmem % data % i2a(j) = newmem % data % i2
                        deallocate(newmem % data % i2)
                     end do

                     do j = minTimeLevels, newmem % data % contentsTimeLevs
                        call mpas_duplicate_field(dptr % i2a(dptr % contentsTimeLevs), newmem % data % i2)
                        newmem % data % i2a(j) = newmem % data % i2
                        deallocate(newmem % data % i2)
                     end do
                  else
                     call mpas_duplicate_field(dptr % i2a(1), newmem % data % i2)
                  end if
               else if (associated(dptr % i3a)) then
                  if ( newmem % data % contentsTimeLevs > 1) then
                     allocate(newmem % data % i3a(newmem % data % contentsTimeLevs))
                     minTimeLevels = min(dptr % contentsTimeLevs, newmem % data % contentsTimeLevs)
                     do j = 1, minTimeLevels
                        call mpas_duplicate_field(dptr % i3a(j), newmem % data % i3)
                        newmem % data % i3a(j) = newmem % data % i3
                        deallocate(newmem % data % i3)
                     end do

                     do j = minTimeLevels, newmem % data % contentsTimeLevs
                        call mpas_duplicate_field(dptr % i3a(dptr % contentsTimeLevs), newmem % data % i3)
                        newmem % data % i3a(j) = newmem % data % i3
                        deallocate(newmem % data % i3)
                     end do
                  else
                     call mpas_duplicate_field(dptr % i3a(1), newmem % data % i3)
                  end if
               else if (associated(dptr % c0a)) then
                  if ( newmem % data % contentsTimeLevs > 1) then
                     allocate(newmem % data % c0a(newmem % data % contentsTimeLevs))
                     minTimeLevels = min(dptr % contentsTimeLevs, newmem % data % contentsTimeLevs)
                     do j = 1, minTimeLevels
                        call mpas_duplicate_field(dptr % c0a(j), newmem % data % c0)
                        newmem % data % c0a(j) = newmem % data % c0
                        deallocate(newmem % data % c0)
                     end do

                     do j = minTimeLevels, newmem % data % contentsTimeLevs
                        call mpas_duplicate_field(dptr % c0a(dptr % contentsTimeLevs), newmem % data % c0)
                        newmem % data % c0a(j) = newmem % data % c0
                        deallocate(newmem % data % c0)
                     end do
                  else
                     call mpas_duplicate_field(dptr % c0a(1), newmem % data % c0)
                  end if
               else if (associated(dptr % c1a)) then
                  if ( newmem % data % contentsTimeLevs > 1) then
                     allocate(newmem % data % c1a(newmem % data % contentsTimeLevs))
                     minTimeLevels = min(dptr % contentsTimeLevs, newmem % data % contentsTimeLevs)
                     do j = 1, minTimeLevels
                        call mpas_duplicate_field(dptr % c1a(j), newmem % data % c1)
                        newmem % data % c1a(j) = newmem % data % c1
                        deallocate(newmem % data % c1)
                     end do

                     do j = minTimeLevels, newmem % data % contentsTimeLevs
                        call mpas_duplicate_field(dptr % c1a(dptr % contentsTimeLevs), newmem % data % c1)
                        newmem % data % c1a(j) = newmem % data % c1
                        deallocate(newmem % data % c1)
                     end do
                  else
                     call mpas_duplicate_field(dptr % c1a(1), newmem % data % c1)
                  end if
               else if (associated(dptr % l0a)) then
                  if ( newmem % data % contentsTimeLevs > 1) then
                     allocate(newmem % data % l0a(newmem % data % contentsTimeLevs))
                     minTimeLevels = min(dptr % contentsTimeLevs, newmem % data % contentsTimeLevs)
                     do j = 1, minTimeLevels
                        call mpas_duplicate_field(dptr % l0a(j), newmem % data % l0)
                        newmem % data % l0a(j) = newmem % data % l0
                        deallocate(newmem % data % l0)
                     end do

                     do j = minTimeLevels, newmem % data % contentsTimeLevs
                        call mpas_duplicate_field(dptr % l0a(dptr % contentsTimeLevs), newmem % data % l0)
                        newmem % data % l0a(j) = newmem % data % l0
                        deallocate(newmem % data % l0)
                     end do
                  else
                     call mpas_duplicate_field(dptr % l0a(1), newmem % data % l0)
                  end if
               else
                  call pool_mesg('While cloning pool, member '//trim(ptr % key)//' has no valid field pointers.')
               end if

            else if (ptr % contentsType == MPAS_POOL_SUBPOOL) then

                call mpas_pool_create_pool(newmem % data % p, poolSize = ptr % data % p % size)
                call mpas_pool_clone_pool(ptr % data % p, newmem % data % p)

            end if

            if (.not. pool_add_member(destPool, newmem % key, newmem)) then
               call pool_mesg('Error: Had problems adding '//trim(newmem % key)//' to clone of pool.')
            end if

            ptr => ptr % iteration_next
         end do
      end if

   end subroutine mpas_pool_clone_pool!}}}


!-----------------------------------------------------------------------
!  routine mpas_pool_copy_pool
!
!> \brief MPAS Pool copy routine
!> \author Michael Duda, Doug Jacobsen
!> \date   03/27/2014
!> \details
!> This routine assumes srcPool and destPool have identical members. It will
!> copy the data from the members of srcPool into the members of destPool.
!
!-----------------------------------------------------------------------
   recursive subroutine mpas_pool_copy_pool(srcPool, destPool)!{{{

      implicit none

      type (mpas_pool_type), pointer :: srcPool
      type (mpas_pool_type), pointer :: destPool


      integer :: i, j, threadNum
      type (mpas_pool_member_type), pointer :: ptr
      type (mpas_pool_data_type), pointer :: dptr
      type (mpas_pool_data_type), pointer :: mem

      threadNum = mpas_threading_get_thread_num()

      if ( threadNum == 0 ) then
         do i=1,srcPool % size

            ptr => srcPool % table(i) % head
            do while(associated(ptr))

               if (ptr % contentsType == MPAS_POOL_DIMENSION) then

                  mem => pool_get_member(destPool, ptr % key, MPAS_POOL_DIMENSION)
                  if (.not. associated(mem)) then
                     call mpas_pool_set_error_level(MPAS_POOL_FATAL)
                     call pool_mesg('ERROR: Destination pool does not contain member '//trim(ptr % key)//'.')
                  end if
                  if (ptr % data % contentsDims > 0) then
                     mem % simple_int_arr(:) = ptr % data % simple_int_arr(:)
                  else
                     mem % simple_int = ptr % data % simple_int
                  end if

               else if (ptr % contentsType == MPAS_POOL_CONFIG) then

                  dptr => ptr % data

                  mem => pool_get_member(destPool, ptr % key, MPAS_POOL_CONFIG)
                  if (dptr % contentsType == MPAS_POOL_REAL) then
                     mem % simple_real = dptr % simple_real
                  else if (dptr % contentsType == MPAS_POOL_INTEGER) then
                     mem % simple_int = dptr % simple_int
                  else if (dptr % contentsType == MPAS_POOL_CHARACTER) then
                     mem % simple_char = dptr % simple_char
                  else if (dptr % contentsType == MPAS_POOL_LOGICAL) then
                     mem % simple_logical = dptr % simple_logical
                  end if

               else if (ptr % contentsType == MPAS_POOL_FIELD) then

                  dptr => ptr % data

                  ! Do this through brute force...
                  mem => pool_get_member(destPool, ptr % key, MPAS_POOL_FIELD)
                  if (associated(dptr % r0)) then
                     call mpas_duplicate_field(dptr % r0, mem % r0, copy_array_only=.true.)
                  else if (associated(dptr % r1)) then
                     call mpas_duplicate_field(dptr % r1, mem % r1, copy_array_only=.true.)
                  else if (associated(dptr % r2)) then
                     call mpas_duplicate_field(dptr % r2, mem % r2, copy_array_only=.true.)
                  else if (associated(dptr % r3)) then
                     call mpas_duplicate_field(dptr % r3, mem % r3, copy_array_only=.true.)
                  else if (associated(dptr % r4)) then
                     call mpas_duplicate_field(dptr % r4, mem % r4, copy_array_only=.true.)
                  else if (associated(dptr % r5)) then
                     call mpas_duplicate_field(dptr % r5, mem % r5, copy_array_only=.true.)
                  else if (associated(dptr % i0)) then
                     call mpas_duplicate_field(dptr % i0, mem % i0, copy_array_only=.true.)
                  else if (associated(dptr % i1)) then
                     call mpas_duplicate_field(dptr % i1, mem % i1, copy_array_only=.true.)
                  else if (associated(dptr % i2)) then
                     call mpas_duplicate_field(dptr % i2, mem % i2, copy_array_only=.true.)
                  else if (associated(dptr % i3)) then
                     call mpas_duplicate_field(dptr % i3, mem % i3, copy_array_only=.true.)
                  else if (associated(dptr % c0)) then
                     call mpas_duplicate_field(dptr % c0, mem % c0, copy_array_only=.true.)
                  else if (associated(dptr % c1)) then
                     call mpas_duplicate_field(dptr % c1, mem % c1, copy_array_only=.true.)
                  else if (associated(dptr % l0)) then
                     call mpas_duplicate_field(dptr % l0, mem % l0, copy_array_only=.true.)
                  else if (associated(dptr % r0a)) then
                     do j=1,mem % contentsTimeLevs
                        mem % r0 => mem % r0a(j)
                        call mpas_duplicate_field(dptr % r0a(j), mem % r0, copy_array_only=.true.)
                        nullify(mem % r0)
                     end do
                  else if (associated(dptr % r1a)) then
                     do j=1,mem % contentsTimeLevs
                        mem % r1 => mem % r1a(j)
                        call mpas_duplicate_field(dptr % r1a(j), mem % r1, copy_array_only=.true.)
                        nullify(mem % r1)
                     end do
                  else if (associated(dptr % r2a)) then
                     do j=1,mem % contentsTimeLevs
                        mem % r2 => mem % r2a(j)
                        call mpas_duplicate_field(dptr % r2a(j), mem % r2, copy_array_only=.true.)
                        nullify(mem % r2)
                     end do
                  else if (associated(dptr % r3a)) then
                     do j=1,mem % contentsTimeLevs
                        mem % r3 => mem % r3a(j)
                        call mpas_duplicate_field(dptr % r3a(j), mem % r3, copy_array_only=.true.)
                        nullify(mem % r3)
                     end do
                  else if (associated(dptr % r4a)) then
                     do j=1,mem % contentsTimeLevs
                        mem % r4 => mem % r4a(j)
                        call mpas_duplicate_field(dptr % r4a(j), mem % r4, copy_array_only=.true.)
                        nullify(mem % r4)
                     end do
                  else if (associated(dptr % r5a)) then
                     do j=1,mem % contentsTimeLevs
                        mem % r5 => mem % r5a(j)
                        call mpas_duplicate_field(dptr % r5a(j), mem % r5, copy_array_only=.true.)
                        nullify(mem % r5)
                     end do
                  else if (associated(dptr % i0a)) then
                     do j=1,mem % contentsTimeLevs
                        mem % i0 => mem % i0a(j)
                        call mpas_duplicate_field(dptr % i0a(j), mem % i0, copy_array_only=.true.)
                        nullify(mem % i0)
                     end do
                  else if (associated(dptr % i1a)) then
                     do j=1,mem % contentsTimeLevs
                        mem % i1 => mem % i1a(j)
                        call mpas_duplicate_field(dptr % i1a(j), mem % i1, copy_array_only=.true.)
                        nullify(mem % i1)
                     end do
                  else if (associated(dptr % i2a)) then
                     do j=1,mem % contentsTimeLevs
                        mem % i2 => mem % i2a(j)
                        call mpas_duplicate_field(dptr % i2a(j), mem % i2, copy_array_only=.true.)
                        nullify(mem % i2)
                     end do
                  else if (associated(dptr % i3a)) then
                     do j=1,mem % contentsTimeLevs
                        mem % i3 => mem % i3a(j)
                        call mpas_duplicate_field(dptr % i3a(j), mem % i3, copy_array_only=.true.)
                        nullify(mem % i3)
                     end do
                  else if (associated(dptr % c0a)) then
                     do j=1,mem % contentsTimeLevs
                        mem % c0 => mem % c0a(j)
                        call mpas_duplicate_field(dptr % c0a(j), mem % c0, copy_array_only=.true.)
                        nullify(mem % c0)
                     end do
                  else if (associated(dptr % c1a)) then
                     do j=1,mem % contentsTimeLevs
                        mem % c1 => mem % c1a(j)
                        call mpas_duplicate_field(dptr % c1a(j), mem % c1, copy_array_only=.true.)
                        nullify(mem % c1)
                     end do
                  else if (associated(dptr % l0a)) then
                     do j=1,mem % contentsTimeLevs
                        mem % l0 => mem % l0a(j)
                        call mpas_duplicate_field(dptr % l0a(j), mem % l0, copy_array_only=.true.)
                        nullify(mem % l0)
                     end do
                  else
                     call pool_mesg('While copying pool, member '//trim(ptr % key)//' has no valid field pointers.')
                  end if

               else if (ptr % contentsType == MPAS_POOL_SUBPOOL) then

                   mem => pool_get_member(destPool, ptr % key, MPAS_POOL_SUBPOOL)
                   call mpas_pool_copy_pool(ptr % data % p, mem % p)

               end if

               ptr => ptr % next
            end do

         end do
      end if

   end subroutine mpas_pool_copy_pool!}}}


!-----------------------------------------------------------------------
!  routine mpas_pool_initialize_time_levels
!
!> \brief MPAS Pool copy routine
!> \author Michael Duda, Doug Jacobsen
!> \date   03/27/2014
!> \details
!> This routine copies the data from the first time level of every field into
!> all subsequent time levels, to initialize them with real values.
!
!-----------------------------------------------------------------------
   recursive subroutine mpas_pool_initialize_time_levels(inPool)!{{{

      implicit none

      type (mpas_pool_type), pointer :: inPool

      integer :: i, j
      type (mpas_pool_member_type), pointer :: ptr
      type (mpas_pool_data_type), pointer :: dptr
      type (mpas_pool_data_type), pointer :: mem
      type (mpas_pool_type), pointer :: subPool
      type (mpas_pool_iterator_type) :: itr
      integer :: threadNum

      threadNum = mpas_threading_get_thread_num()

      call mpas_pool_begin_iteration(inPool)
      do while (mpas_pool_get_next_member(inPool, itr))
         if (itr % memberType == MPAS_POOL_SUBPOOL) then
            call mpas_pool_get_subpool(inPool, itr % memberName, subPool)
            call mpas_pool_initialize_time_levels(subPool)
         else if (itr % memberType == MPAS_POOL_FIELD) then
            if ( threadNum == 0 ) then
               if (itr % nTimeLevels > 1) then
                  mem => pool_get_member(inPool, itr % memberName, MPAS_POOL_FIELD)
                  if (itr % dataType == MPAS_POOL_REAL) then
                     if (itr % nDims == 0) then
                        do i = 2, itr % nTimeLevels
                           mem % r0 => mem % r0a(i)
                           call mpas_duplicate_field(mem % r0a(1), mem % r0, copy_array_only=.true.)
                           nullify(mem % r0)
                        end do
                     else if (itr % nDims == 1) then
                        do i = 2, itr % nTimeLevels
                           mem % r1 => mem % r1a(i)
                           call mpas_duplicate_field(mem % r1a(1), mem % r1, copy_array_only=.true.)
                           nullify(mem % r1)
                        end do
                     else if (itr % nDims == 2) then
                        do i = 2, itr % nTimeLevels
                           mem % r2 => mem % r2a(i)
                           call mpas_duplicate_field(mem % r2a(1), mem % r2, copy_array_only=.true.)
                           nullify(mem % r2)
                        end do
                     else if (itr % nDims == 3) then
                        do i = 2, itr % nTimeLevels
                           mem % r3 => mem % r3a(i)
                           call mpas_duplicate_field(mem % r3a(1), mem % r3, copy_array_only=.true.)
                           nullify(mem % r3)
                        end do
                     else if (itr % nDims == 4) then
                        do i = 2, itr % nTimeLevels
                           mem % r4 => mem % r4a(i)
                           call mpas_duplicate_field(mem % r4a(1), mem % r4, copy_array_only=.true.)
                           nullify(mem % r4)
                        end do
                     else if (itr % nDims == 5) then
                        do i = 2, itr % nTimeLevels
                           mem % r5 => mem % r5a(i)
                           call mpas_duplicate_field(mem % r5a(1), mem % r5, copy_array_only=.true.)
                           nullify(mem % r5)
                        end do
                     end if
                  else if (itr % dataType == MPAS_POOL_INTEGER) then
                     if (itr % nDims == 0) then
                        do i = 2, itr % nTimeLevels
                           mem % i0 => mem % i0a(i)
                           call mpas_duplicate_field(mem % i0a(1), mem % i0, copy_array_only=.true.)
                           nullify(mem % i0)
                        end do
                     else if (itr % nDims == 1) then
                        do i = 2, itr % nTimeLevels
                           mem % i1 => mem % i1a(i)
                           call mpas_duplicate_field(mem % i1a(1), mem % i1, copy_array_only=.true.)
                           nullify(mem % i1)
                        end do
                     else if (itr % nDims == 2) then
                        do i = 2, itr % nTimeLevels
                           mem % i2 => mem % i2a(i)
                           call mpas_duplicate_field(mem % i2a(1), mem % i2, copy_array_only=.true.)
                           nullify(mem % i2)
                        end do
                     else if (itr % nDims == 3) then
                        do i = 2, itr % nTimeLevels
                           mem % i3 => mem % i3a(i)
                           call mpas_duplicate_field(mem % i3a(1), mem % i3, copy_array_only=.true.)
                           nullify(mem % i3)
                        end do
                     end if
                  else if (itr % dataType == MPAS_POOL_CHARACTER) then
                     if (itr % nDims == 0) then
                        do i = 2, itr % nTimeLevels
                           mem % c0 => mem % c0a(i)
                           call mpas_duplicate_field(mem % c0a(1), mem % c0, copy_array_only=.true.)
                           nullify(mem % c0)
                        end do
                     else if (itr % nDims == 1) then
                        do i = 2, itr % nTimeLevels
                           mem % c1 => mem % c1a(i)
                           call mpas_duplicate_field(mem % c1a(1), mem % c1, copy_array_only=.true.)
                           nullify(mem % c1)
                        end do
                     end if
                  end if
               end if
            end if
         end if
      end do

   end subroutine mpas_pool_initialize_time_levels!}}}


!-----------------------------------------------------------------------
!  routine mpas_pool_link_pools
!
!> \brief MPAS Pool link pools routine
!> \author Michael Duda, Doug Jacobsen
!> \date   03/27/2014
!> \details
!> This routine links the fields in three pools together.
!> It assumes all three pools contain the same field members.
!> It will also link subpool fields.
!
!-----------------------------------------------------------------------
   recursive subroutine mpas_pool_link_pools(inPool, prevPool, nextPool)!{{{

      implicit none

      type (mpas_pool_type), pointer :: inPool
      type (mpas_pool_type), pointer, optional :: prevPool, nextPool

      integer :: i, j
      type (mpas_pool_type), pointer :: subPool, prevSubPool, nextSubPool
      type (mpas_pool_data_type), pointer :: poolMem, prevPoolMem, nextPoolMem
      type (mpas_pool_iterator_type) :: poolItr
      integer :: threadNum

      threadNum = mpas_threading_get_thread_num()

      nullify(prevSubPool)
      nullify(nextSubPool)
      nullify(prevPoolMem)
      nullify(nextPoolMem)

      call mpas_pool_begin_iteration(inPool)
      do while (mpas_pool_get_next_member(inPool, poolItr))
         ! Link subpools
         if (poolItr % memberType == MPAS_POOL_SUBPOOL) then
            call mpas_pool_get_subpool(inPool, poolItr % memberName, subPool)
            if (present(prevPool)) then
               call mpas_pool_get_subpool(prevPool, poolItr % memberName, prevSubPool)
            end if

            if (present(nextPool)) then
               call mpas_pool_get_subpool(nextPool, poolItr % memberName, nextSubPool)
            end if

            if (associated(prevSubPool) .and. associated(nextSubPool)) then
               call mpas_pool_link_pools(subPool, prevSubPool, nextSubPool)
            else if (associated(prevSubPool)) then
               call mpas_pool_link_pools(subPool, prevSubPool)
            else if (associated(nextSubPool)) then
               call mpas_pool_link_pools(subPool, nextPool=nextSubPool)
            else
               call mpas_pool_link_pools(subPool)
            end if

         ! Link fields
         else if (poolItr % memberType == MPAS_POOL_FIELD) then
            
            if ( threadNum == 0 ) then
               poolMem => pool_get_member(inPool, poolItr % memberName, MPAS_POOL_FIELD)
               if (present(prevPool)) then
                   prevPoolMem => pool_get_member(prevPool, poolItr % memberName, MPAS_POOL_FIELD)
               end if

               if (present(nextPool)) then
                   nextPoolMem => pool_get_member(nextPool, poolItr % memberName, MPAS_POOL_FIELD)
               end if

               if (poolItr % dataType == MPAS_POOL_REAL) then
                  if (poolItr % nDims == 0) then
                     if (poolItr % nTimeLevels > 1) then
                        do i = 1, poolItr % nTimeLevels
                           if (associated(prevPoolMem)) then
                              poolMem % r0a(i) % prev => prevPoolMem % r0a(i)
                           else
                              nullify(poolMem % r0a(i) % prev)
                           end if

                           if (associated(nextPoolMem)) then
                              poolMem % r0a(i) % next => nextPoolMem % r0a(i)
                           else
                              nullify(poolMem % r0a(i) % next)
                           end if
                        end do
                     else
                        if (associated(prevPoolMem)) then
                           poolMem % r0 % prev => prevPoolMem % r0
                        else
                           nullify(poolMem % r0 % prev)
                        end if

                        if (associated(nextPoolMem)) then
                           poolMem % r0 % next => nextPoolMem % r0
                        else
                           nullify(poolMem % r0 % next)
                        end if
                     end if
                  else if (poolItr % nDims == 1) then
                     if (poolItr % nTimeLevels > 1) then
                        do i = 1, poolItr % nTimeLevels
                           if (associated(prevPoolMem)) then
                              poolMem % r1a(i) % prev => prevPoolMem % r1a(i)
                           else
                              nullify(poolMem % r1a(i) % prev)
                           end if

                           if (associated(nextPoolMem)) then
                              poolMem % r1a(i) % next => nextPoolMem % r1a(i)
                           else
                              nullify(poolMem % r1a(i) % next)
                           end if
                        end do
                     else
                        if (associated(prevPoolMem)) then
                           poolMem % r1 % prev => prevPoolMem % r1
                        else
                           nullify(poolMem % r1 % prev)
                        end if

                        if (associated(nextPoolMem)) then
                           poolMem % r1 % next => nextPoolMem % r1
                        else
                           nullify(poolMem % r1 % next)
                        end if
                     end if
                  else if (poolItr % nDims == 2) then
                     if (poolItr % nTimeLevels > 1) then
                        do i = 1, poolItr % nTimeLevels
                           if (associated(prevPoolMem)) then
                              poolMem % r2a(i) % prev => prevPoolMem % r2a(i)
                           else
                              nullify(poolMem % r2a(i) % prev)
                           end if

                           if (associated(nextPoolMem)) then
                              poolMem % r2a(i) % next => nextPoolMem % r2a(i)
                           else
                              nullify(poolMem % r2a(i) % next)
                           end if
                        end do
                     else
                        if (associated(prevPoolMem)) then
                           poolMem % r2 % prev => prevPoolMem % r2
                        else
                           nullify(poolMem % r2 % prev)
                        end if

                        if (associated(nextPoolMem)) then
                           poolMem % r2 % next => nextPoolMem % r2
                        else
                           nullify(poolMem % r2 % next)
                        end if
                     end if
                  else if (poolItr % nDims == 3) then
                     if (poolItr % nTimeLevels > 1) then
                        do i = 1, poolItr % nTimeLevels
                           if (associated(prevPoolMem)) then
                              poolMem % r3a(i) % prev => prevPoolMem % r3a(i)
                           else
                              nullify(poolMem % r3a(i) % prev)
                           end if

                           if (associated(nextPoolMem)) then
                              poolMem % r3a(i) % next => nextPoolMem % r3a(i)
                           else
                              nullify(poolMem % r3a(i) % next)
                           end if
                        end do
                     else
                        if (associated(prevPoolMem)) then
                           poolMem % r3 % prev => prevPoolMem % r3
                        else
                           nullify(poolMem % r3 % prev)
                        end if

                        if (associated(nextPoolMem)) then
                           poolMem % r3 % next => nextPoolMem % r3
                        else
                           nullify(poolMem % r3 % next)
                        end if
                     end if
                  else if (poolItr % nDims == 4) then
                     if (poolItr % nTimeLevels > 1) then
                        do i = 1, poolItr % nTimeLevels
                           if (associated(prevPoolMem)) then
                              poolMem % r4a(i) % prev => prevPoolMem % r4a(i)
                           else
                              nullify(poolMem % r4a(i) % prev)
                           end if

                           if (associated(nextPoolMem)) then
                              poolMem % r4a(i) % next => nextPoolMem % r4a(i)
                           else
                              nullify(poolMem % r4a(i) % next)
                           end if
                        end do
                     else
                        if (associated(prevPoolMem)) then
                           poolMem % r4 % prev => prevPoolMem % r4
                        else
                           nullify(poolMem % r4 % prev)
                        end if

                        if (associated(nextPoolMem)) then
                           poolMem % r4 % next => nextPoolMem % r4
                        else
                           nullify(poolMem % r4 % next)
                        end if
                     end if
                  else if (poolItr % nDims == 5) then
                     if (poolItr % nTimeLevels > 1) then
                        do i = 1, poolItr % nTimeLevels
                           if (associated(prevPoolMem)) then
                              poolMem % r5a(i) % prev => prevPoolMem % r5a(i)
                           else
                              nullify(poolMem % r5a(i) % prev)
                           end if

                           if (associated(nextPoolMem)) then
                              poolMem % r5a(i) % next => nextPoolMem % r5a(i)
                           else
                              nullify(poolMem % r5a(i) % next)
                           end if
                        end do
                     else
                        if (associated(prevPoolMem)) then
                           poolMem % r5 % prev => prevPoolMem % r5
                        else
                           nullify(poolMem % r5 % prev)
                        end if

                        if (associated(nextPoolMem)) then
                           poolMem % r5 % next => nextPoolMem % r5
                        else
                           nullify(poolMem % r5 % next)
                        end if
                     end if
                  end if
               else if (poolItr % dataType == MPAS_POOL_INTEGER) then
                  if (poolItr % nDims == 0) then
                     if (poolItr % nTimeLevels > 1) then
                        do i = 1, poolItr % nTimeLevels
                           if (associated(prevPoolMem)) then
                              poolMem % i0a(i) % prev => prevPoolMem % i0a(i)
                           else
                              nullify(poolMem % i0a(i) % prev)
                           end if

                           if (associated(nextPoolMem)) then
                              poolMem % i0a(i) % next => nextPoolMem % i0a(i)
                           else
                              nullify(poolMem % i0a(i) % next)
                           end if
                        end do
                     else
                        if (associated(prevPoolMem)) then
                           poolMem % i0 % prev => prevPoolMem % i0
                        else
                           nullify(poolMem % i0 % prev)
                        end if

                        if (associated(nextPoolMem)) then
                           poolMem % i0 % next => nextPoolMem % i0
                        else
                           nullify(poolMem % i0 % next)
                        end if
                     end if
                  else if (poolItr % nDims == 1) then
                     if (poolItr % nTimeLevels > 1) then
                        do i = 1, poolItr % nTimeLevels
                           if (associated(prevPoolMem)) then
                              poolMem % i1a(i) % prev => prevPoolMem % i1a(i)
                           else
                              nullify(poolMem % i1a(i) % prev)
                           end if

                           if (associated(nextPoolMem)) then
                              poolMem % i1a(i) % next => nextPoolMem % i1a(i)
                           else
                              nullify(poolMem % i1a(i) % next)
                           end if
                        end do
                     else
                        if (associated(prevPoolMem)) then
                           poolMem % i1 % prev => prevPoolMem % i1
                        else
                           nullify(poolMem % i1 % prev)
                        end if

                        if (associated(nextPoolMem)) then
                           poolMem % i1 % next => nextPoolMem % i1
                        else
                           nullify(poolMem % i1 % next)
                        end if
                     end if
                  else if (poolItr % nDims == 2) then
                     if (poolItr % nTimeLevels > 1) then
                        do i = 1, poolItr % nTimeLevels
                           if (associated(prevPoolMem)) then
                              poolMem % i2a(i) % prev => prevPoolMem % i2a(i)
                           else
                              nullify(poolMem % i2a(i) % prev)
                           end if

                           if (associated(nextPoolMem)) then
                              poolMem % i2a(i) % next => nextPoolMem % i2a(i)
                           else
                              nullify(poolMem % i2a(i) % next)
                           end if
                        end do
                     else
                        if (associated(prevPoolMem)) then
                           poolMem % i2 % prev => prevPoolMem % i2
                        else
                           nullify(poolMem % i2 % prev)
                        end if

                        if (associated(nextPoolMem)) then
                           poolMem % i2 % next => nextPoolMem % i2
                        else
                           nullify(poolMem % i2 % next)
                        end if
                     end if
                  else if (poolItr % nDims == 3) then
                     if (poolItr % nTimeLevels > 1) then
                        do i = 1, poolItr % nTimeLevels
                           if (associated(prevPoolMem)) then
                              poolMem % i3a(i) % prev => prevPoolMem % i3a(i)
                           else
                              nullify(poolMem % i3a(i) % prev)
                           end if

                           if (associated(nextPoolMem)) then
                              poolMem % i3a(i) % next => nextPoolMem % i3a(i)
                           else
                              nullify(poolMem % i3a(i) % next)
                           end if
                        end do
                     else
                        if (associated(prevPoolMem)) then
                           poolMem % i3 % prev => prevPoolMem % i3
                        else
                           nullify(poolMem % i3 % prev)
                        end if

                        if (associated(nextPoolMem)) then
                           poolMem % i3 % next => nextPoolMem % i3
                        else
                           nullify(poolMem % i3 % next)
                        end if
                     end if
                  end if
               else if (poolItr % dataType == MPAS_POOL_CHARACTER) then
                  if (poolItr % nDims == 0) then
                     if (poolItr % nTimeLevels > 1) then
                        do i = 1, poolItr % nTimeLevels
                           if (associated(prevPoolMem)) then
                              poolMem % c0a(i) % prev => prevPoolMem % c0a(i)
                           else
                              nullify(poolMem % c0a(i) % prev)
                           end if

                           if (associated(nextPoolMem)) then
                              poolMem % c0a(i) % next => nextPoolMem % c0a(i)
                           else
                              nullify(poolMem % c0a(i) % next)
                           end if
                        end do
                     else
                        if (associated(prevPoolMem)) then
                           poolMem % c0 % prev => prevPoolMem % c0
                        else
                           nullify(poolMem % c0 % prev)
                        end if

                        if (associated(nextPoolMem)) then
                           poolMem % c0 % next => nextPoolMem % c0
                        else
                           nullify(poolMem % c0 % next)
                        end if
                     end if
                  else if (poolItr % nDims == 1) then
                     if (poolItr % nTimeLevels > 1) then
                        do i = 1, poolItr % nTimeLevels
                           if (associated(prevPoolMem)) then
                              poolMem % c1a(i) % prev => prevPoolMem % c1a(i)
                           else
                              nullify(poolMem % c1a(i) % prev)
                           end if

                           if (associated(nextPoolMem)) then
                              poolMem % c1a(i) % next => nextPoolMem % c1a(i)
                           else
                              nullify(poolMem % c1a(i) % next)
                           end if
                        end do
                     else
                        if (associated(prevPoolMem)) then
                           poolMem % c1 % prev => prevPoolMem % c1
                        else
                           nullify(poolMem % c1 % prev)
                        end if

                        if (associated(nextPoolMem)) then
                           poolMem % c1 % next => nextPoolMem % c1
                        else
                           nullify(poolMem % c1 % next)
                        end if
                     end if
                  end if
               end if
            end if
         end if
      end do

   end subroutine mpas_pool_link_pools!}}}

!-----------------------------------------------------------------------
!  routine mpas_pool_link_parinfo
!
!> \brief MPAS Pool link parinfo in fields routine
!> \author Michael Duda, Doug Jacobsen
!> \date   03/27/2014
!> \details
!> This routine links the parallel info exchange lists for pool members.
!
!-----------------------------------------------------------------------
   recursive subroutine mpas_pool_link_parinfo(block, inPool)!{{{

      implicit none

      type (block_type), intent(in) :: block
      type (mpas_pool_type), pointer :: inPool

      integer :: i, j, decompType
      type (mpas_pool_type), pointer :: subPool
      type (mpas_pool_data_type), pointer :: poolMem
      type (mpas_pool_iterator_type) :: poolItr
      character (len=StrKIND), dimension(:), pointer :: dimNames
      integer :: threadNum

      threadNum = mpas_threading_get_thread_num()

      call mpas_pool_begin_iteration(inPool)
      do while (mpas_pool_get_next_member(inPool, poolItr))
         ! Link subpools
         if (poolItr % memberType == MPAS_POOL_SUBPOOL) then
            call mpas_pool_get_subpool(inPool, poolItr % memberName, subPool)
            call mpas_pool_link_parinfo(block, subPool)

         ! Link fields
         else if (poolItr % memberType == MPAS_POOL_FIELD) then
            if ( threadNum == 0 ) then
               decompType = -1

               poolMem => pool_get_member(inPool, poolItr % memberName, MPAS_POOL_FIELD)
               
               if (poolItr % dataType == MPAS_POOL_REAL) then
                  if (poolItr % nDims == 0) then
                     if (poolItr % nTimeLevels > 1) then
                        do i = 1, poolItr % nTimeLevels
                           nullify(poolMem % r0a(i) % sendList)
                           nullify(poolMem % r0a(i) % recvList)
                           nullify(poolMem % r0a(i) % copyList)
                        end do
                     else
                        nullify(poolMem % r0 % sendList)
                        nullify(poolMem % r0 % recvList)
                        nullify(poolMem % r0 % copyList)
                     end if
                  else if (poolItr % nDims == 1) then
                     if (poolItr % nTimeLevels > 1) then
                        decompType = pool_get_member_decomp_type(poolMem % r1a(1) % dimNames(1))

                        if (decompType == MPAS_DECOMP_CELLS) then
                           do i = 1, poolItr % nTimeLevels
                              poolMem % r1a(i) % sendList => block % parinfo % cellsToSend
                              poolMem % r1a(i) % recvList => block % parinfo % cellsToRecv
                              poolMem % r1a(i) % copyList => block % parinfo % cellsToCopy
                           end do
                        else if (decompType == MPAS_DECOMP_EDGES) then
                           do i = 1, poolItr % nTimeLevels
                              poolMem % r1a(i) % sendList => block % parinfo % edgesToSend
                              poolMem % r1a(i) % recvList => block % parinfo % edgesToRecv
                              poolMem % r1a(i) % copyList => block % parinfo % edgesToCopy
                           end do
                        else if (decompType == MPAS_DECOMP_VERTICES) then
                           do i = 1, poolItr % nTimeLevels
                              poolMem % r1a(i) % sendList => block % parinfo % verticesToSend
                              poolMem % r1a(i) % recvList => block % parinfo % verticesToRecv
                              poolMem % r1a(i) % copyList => block % parinfo % verticesToCopy
                           end do
                        end if
                     else
                        decompType = pool_get_member_decomp_type(poolMem % r1 % dimNames(1))

                        if (decompType == MPAS_DECOMP_CELLS) then
                           poolMem % r1 % sendList => block % parinfo % cellsToSend
                           poolMem % r1 % recvList => block % parinfo % cellsToRecv
                           poolMem % r1 % copyList => block % parinfo % cellsToCopy
                        else if (decompType == MPAS_DECOMP_EDGES) then
                           poolMem % r1 % sendList => block % parinfo % edgesToSend
                           poolMem % r1 % recvList => block % parinfo % edgesToRecv
                           poolMem % r1 % copyList => block % parinfo % edgesToCopy
                        else if (decompType == MPAS_DECOMP_VERTICES) then
                           poolMem % r1 % sendList => block % parinfo % verticesToSend
                           poolMem % r1 % recvList => block % parinfo % verticesToRecv
                           poolMem % r1 % copyList => block % parinfo % verticesToCopy
                        end if
                     end if
                  else if (poolItr % nDims == 2) then
                     if (poolItr % nTimeLevels > 1) then
                        decompType = pool_get_member_decomp_type(poolMem % r2a(1) % dimNames(2))

                        if (decompType == MPAS_DECOMP_CELLS) then
                           do i = 1, poolItr % nTimeLevels
                              poolMem % r2a(i) % sendList => block % parinfo % cellsToSend
                              poolMem % r2a(i) % recvList => block % parinfo % cellsToRecv
                              poolMem % r2a(i) % copyList => block % parinfo % cellsToCopy
                           end do
                        else if (decompType == MPAS_DECOMP_EDGES) then
                           do i = 1, poolItr % nTimeLevels
                              poolMem % r2a(i) % sendList => block % parinfo % edgesToSend
                              poolMem % r2a(i) % recvList => block % parinfo % edgesToRecv
                              poolMem % r2a(i) % copyList => block % parinfo % edgesToCopy
                           end do
                        else if (decompType == MPAS_DECOMP_VERTICES) then
                           do i = 1, poolItr % nTimeLevels
                              poolMem % r2a(i) % sendList => block % parinfo % verticesToSend
                              poolMem % r2a(i) % recvList => block % parinfo % verticesToRecv
                              poolMem % r2a(i) % copyList => block % parinfo % verticesToCopy
                           end do
                        end if
                     else
                        decompType = pool_get_member_decomp_type(poolMem % r2 % dimNames(2))

                        if (decompType == MPAS_DECOMP_CELLS) then
                           poolMem % r2 % sendList => block % parinfo % cellsToSend
                           poolMem % r2 % recvList => block % parinfo % cellsToRecv
                           poolMem % r2 % copyList => block % parinfo % cellsToCopy
                        else if (decompType == MPAS_DECOMP_EDGES) then
                           poolMem % r2 % sendList => block % parinfo % edgesToSend
                           poolMem % r2 % recvList => block % parinfo % edgesToRecv
                           poolMem % r2 % copyList => block % parinfo % edgesToCopy
                        else if (decompType == MPAS_DECOMP_VERTICES) then
                           poolMem % r2 % sendList => block % parinfo % verticesToSend
                           poolMem % r2 % recvList => block % parinfo % verticesToRecv
                           poolMem % r2 % copyList => block % parinfo % verticesToCopy
                        end if
                     end if
                  else if (poolItr % nDims == 3) then
                     if (poolItr % nTimeLevels > 1) then
                        decompType = pool_get_member_decomp_type(poolMem % r3a(1) % dimNames(3))

                        if (decompType == MPAS_DECOMP_CELLS) then
                           do i = 1, poolItr % nTimeLevels
                              poolMem % r3a(i) % sendList => block % parinfo % cellsToSend
                              poolMem % r3a(i) % recvList => block % parinfo % cellsToRecv
                              poolMem % r3a(i) % copyList => block % parinfo % cellsToCopy
                           end do
                        else if (decompType == MPAS_DECOMP_EDGES) then
                           do i = 1, poolItr % nTimeLevels
                              poolMem % r3a(i) % sendList => block % parinfo % edgesToSend
                              poolMem % r3a(i) % recvList => block % parinfo % edgesToRecv
                              poolMem % r3a(i) % copyList => block % parinfo % edgesToCopy
                           end do
                        else if (decompType == MPAS_DECOMP_VERTICES) then
                           do i = 1, poolItr % nTimeLevels
                              poolMem % r3a(i) % sendList => block % parinfo % verticesToSend
                              poolMem % r3a(i) % recvList => block % parinfo % verticesToRecv
                              poolMem % r3a(i) % copyList => block % parinfo % verticesToCopy
                           end do
                        end if
                     else
                        decompType = pool_get_member_decomp_type(poolMem % r3 % dimNames(3))

                        if (decompType == MPAS_DECOMP_CELLS) then
                           poolMem % r3 % sendList => block % parinfo % cellsToSend
                           poolMem % r3 % recvList => block % parinfo % cellsToRecv
                           poolMem % r3 % copyList => block % parinfo % cellsToCopy
                        else if (decompType == MPAS_DECOMP_EDGES) then
                           poolMem % r3 % sendList => block % parinfo % edgesToSend
                           poolMem % r3 % recvList => block % parinfo % edgesToRecv
                           poolMem % r3 % copyList => block % parinfo % edgesToCopy
                        else if (decompType == MPAS_DECOMP_VERTICES) then
                           poolMem % r3 % sendList => block % parinfo % verticesToSend
                           poolMem % r3 % recvList => block % parinfo % verticesToRecv
                           poolMem % r3 % copyList => block % parinfo % verticesToCopy
                        end if
                     end if
                  else if (poolItr % nDims == 4) then
                     if (poolItr % nTimeLevels > 1) then
                        decompType = pool_get_member_decomp_type(poolMem % r4 % dimNames(4))

                        if (decompType == MPAS_DECOMP_CELLS) then
                           do i = 1, poolItr % nTimeLevels
                              poolMem % r4a(i) % sendList => block % parinfo % cellsToSend
                              poolMem % r4a(i) % recvList => block % parinfo % cellsToRecv
                              poolMem % r4a(i) % copyList => block % parinfo % cellsToCopy
                           end do
                        else if (decompType == MPAS_DECOMP_EDGES) then
                           do i = 1, poolItr % nTimeLevels
                              poolMem % r4a(i) % sendList => block % parinfo % edgesToSend
                              poolMem % r4a(i) % recvList => block % parinfo % edgesToRecv
                              poolMem % r4a(i) % copyList => block % parinfo % edgesToCopy
                           end do
                        else if (decompType == MPAS_DECOMP_VERTICES) then
                           do i = 1, poolItr % nTimeLevels
                              poolMem % r4a(i) % sendList => block % parinfo % verticesToSend
                              poolMem % r4a(i) % recvList => block % parinfo % verticesToRecv
                              poolMem % r4a(i) % copyList => block % parinfo % verticesToCopy
                           end do
                        end if
                     else
                        decompType = pool_get_member_decomp_type(poolMem % r4 % dimNames(4))

                        if (decompType == MPAS_DECOMP_CELLS) then
                           poolMem % r4 % sendList => block % parinfo % cellsToSend
                           poolMem % r4 % recvList => block % parinfo % cellsToRecv
                           poolMem % r4 % copyList => block % parinfo % cellsToCopy
                        else if (decompType == MPAS_DECOMP_EDGES) then
                           poolMem % r4 % sendList => block % parinfo % edgesToSend
                           poolMem % r4 % recvList => block % parinfo % edgesToRecv
                           poolMem % r4 % copyList => block % parinfo % edgesToCopy
                        else if (decompType == MPAS_DECOMP_VERTICES) then
                           poolMem % r4 % sendList => block % parinfo % verticesToSend
                           poolMem % r4 % recvList => block % parinfo % verticesToRecv
                           poolMem % r4 % copyList => block % parinfo % verticesToCopy
                        end if
                     end if
                  else if (poolItr % nDims == 5) then
                     if (poolItr % nTimeLevels > 1) then
                        decompType = pool_get_member_decomp_type(poolMem % r5a(1) % dimNames(5))

                        if (decompType == MPAS_DECOMP_CELLS) then
                           do i = 1, poolItr % nTimeLevels
                              poolMem % r5a(i) % sendList => block % parinfo % cellsToSend
                              poolMem % r5a(i) % recvList => block % parinfo % cellsToRecv
                              poolMem % r5a(i) % copyList => block % parinfo % cellsToCopy
                           end do
                        else if (decompType == MPAS_DECOMP_EDGES) then
                           do i = 1, poolItr % nTimeLevels
                              poolMem % r5a(i) % sendList => block % parinfo % edgesToSend
                              poolMem % r5a(i) % recvList => block % parinfo % edgesToRecv
                              poolMem % r5a(i) % copyList => block % parinfo % edgesToCopy
                           end do
                        else if (decompType == MPAS_DECOMP_VERTICES) then
                           do i = 1, poolItr % nTimeLevels
                              poolMem % r5a(i) % sendList => block % parinfo % verticesToSend
                              poolMem % r5a(i) % recvList => block % parinfo % verticesToRecv
                              poolMem % r5a(i) % copyList => block % parinfo % verticesToCopy
                           end do
                        end if
                     else
                        decompType = pool_get_member_decomp_type(poolMem % r5 % dimNames(5))

                        if (decompType == MPAS_DECOMP_CELLS) then
                           poolMem % r5 % sendList => block % parinfo % cellsToSend
                           poolMem % r5 % recvList => block % parinfo % cellsToRecv
                           poolMem % r5 % copyList => block % parinfo % cellsToCopy
                        else if (decompType == MPAS_DECOMP_EDGES) then
                           poolMem % r5 % sendList => block % parinfo % edgesToSend
                           poolMem % r5 % recvList => block % parinfo % edgesToRecv
                           poolMem % r5 % copyList => block % parinfo % edgesToCopy
                        else if (decompType == MPAS_DECOMP_VERTICES) then
                           poolMem % r5 % sendList => block % parinfo % verticesToSend
                           poolMem % r5 % recvList => block % parinfo % verticesToRecv
                           poolMem % r5 % copyList => block % parinfo % verticesToCopy
                        end if
                     end if
                  end if
               else if (poolItr % dataType == MPAS_POOL_INTEGER) then
                  if (poolItr % nDims == 0) then
                     if (poolItr % nTimeLevels > 1) then
                        do i = 1, poolItr % nTimeLevels
                           nullify(poolMem % i0a(i) % sendList)
                           nullify(poolMem % i0a(i) % recvList)
                           nullify(poolMem % i0a(i) % copyList)
                        end do
                     else
                        nullify(poolMem % i0 % sendList)
                        nullify(poolMem % i0 % recvList)
                        nullify(poolMem % i0 % copyList)
                     end if
                  else if (poolItr % nDims == 1) then
                     if (poolItr % nTimeLevels > 1) then
                        decompType = pool_get_member_decomp_type(poolMem % i1a(1) % dimNames(1))

                        if (decompType == MPAS_DECOMP_CELLS) then
                           do i = 1, poolItr % nTimeLevels
                              poolMem % i1a(i) % sendList => block % parinfo % cellsToSend
                              poolMem % i1a(i) % recvList => block % parinfo % cellsToRecv
                              poolMem % i1a(i) % copyList => block % parinfo % cellsToCopy
                           end do
                        else if (decompType == MPAS_DECOMP_EDGES) then
                           do i = 1, poolItr % nTimeLevels
                              poolMem % i1a(i) % sendList => block % parinfo % edgesToSend
                              poolMem % i1a(i) % recvList => block % parinfo % edgesToRecv
                              poolMem % i1a(i) % copyList => block % parinfo % edgesToCopy
                           end do
                        else if (decompType == MPAS_DECOMP_VERTICES) then
                           do i = 1, poolItr % nTimeLevels
                              poolMem % i1a(i) % sendList => block % parinfo % verticesToSend
                              poolMem % i1a(i) % recvList => block % parinfo % verticesToRecv
                              poolMem % i1a(i) % copyList => block % parinfo % verticesToCopy
                           end do
                        end if
                     else
                        decompType = pool_get_member_decomp_type(poolMem % i1 % dimNames(1))

                        if (decompType == MPAS_DECOMP_CELLS) then
                           poolMem % i1 % sendList => block % parinfo % cellsToSend
                           poolMem % i1 % recvList => block % parinfo % cellsToRecv
                           poolMem % i1 % copyList => block % parinfo % cellsToCopy
                        else if (decompType == MPAS_DECOMP_EDGES) then
                           poolMem % i1 % sendList => block % parinfo % edgesToSend
                           poolMem % i1 % recvList => block % parinfo % edgesToRecv
                           poolMem % i1 % copyList => block % parinfo % edgesToCopy
                        else if (decompType == MPAS_DECOMP_VERTICES) then
                           poolMem % i1 % sendList => block % parinfo % verticesToSend
                           poolMem % i1 % recvList => block % parinfo % verticesToRecv
                           poolMem % i1 % copyList => block % parinfo % verticesToCopy
                        end if
                     end if
                  else if (poolItr % nDims == 2) then
                     if (poolItr % nTimeLevels > 1) then
                        decompType = pool_get_member_decomp_type(poolMem % i2a(1) % dimNames(2))

                        if (decompType == MPAS_DECOMP_CELLS) then
                           do i = 1, poolItr % nTimeLevels
                              poolMem % i2a(i) % sendList => block % parinfo % cellsToSend
                              poolMem % i2a(i) % recvList => block % parinfo % cellsToRecv
                              poolMem % i2a(i) % copyList => block % parinfo % cellsToCopy
                           end do
                        else if (decompType == MPAS_DECOMP_EDGES) then
                           do i = 1, poolItr % nTimeLevels
                              poolMem % i2a(i) % sendList => block % parinfo % edgesToSend
                              poolMem % i2a(i) % recvList => block % parinfo % edgesToRecv
                              poolMem % i2a(i) % copyList => block % parinfo % edgesToCopy
                           end do
                        else if (decompType == MPAS_DECOMP_VERTICES) then
                           do i = 1, poolItr % nTimeLevels
                              poolMem % i2a(i) % sendList => block % parinfo % verticesToSend
                              poolMem % i2a(i) % recvList => block % parinfo % verticesToRecv
                              poolMem % i2a(i) % copyList => block % parinfo % verticesToCopy
                           end do
                        end if
                     else
                        decompType = pool_get_member_decomp_type(poolMem % i2 % dimNames(2))

                        if (decompType == MPAS_DECOMP_CELLS) then
                           poolMem % i2 % sendList => block % parinfo % cellsToSend
                           poolMem % i2 % recvList => block % parinfo % cellsToRecv
                           poolMem % i2 % copyList => block % parinfo % cellsToCopy
                        else if (decompType == MPAS_DECOMP_EDGES) then
                           poolMem % i2 % sendList => block % parinfo % edgesToSend
                           poolMem % i2 % recvList => block % parinfo % edgesToRecv
                           poolMem % i2 % copyList => block % parinfo % edgesToCopy
                        else if (decompType == MPAS_DECOMP_VERTICES) then
                           poolMem % i2 % sendList => block % parinfo % verticesToSend
                           poolMem % i2 % recvList => block % parinfo % verticesToRecv
                           poolMem % i2 % copyList => block % parinfo % verticesToCopy
                        end if
                     end if
                  else if (poolItr % nDims == 3) then
                     if (poolItr % nTimeLevels > 1) then
                        decompType = pool_get_member_decomp_type(poolMem % i3a(1) % dimNames(3))

                        if (decompType == MPAS_DECOMP_CELLS) then
                           do i = 1, poolItr % nTimeLevels
                              poolMem % i3a(i) % sendList => block % parinfo % cellsToSend
                              poolMem % i3a(i) % recvList => block % parinfo % cellsToRecv
                              poolMem % i3a(i) % copyList => block % parinfo % cellsToCopy
                           end do
                        else if (decompType == MPAS_DECOMP_EDGES) then
                           do i = 1, poolItr % nTimeLevels
                              poolMem % i3a(i) % sendList => block % parinfo % edgesToSend
                              poolMem % i3a(i) % recvList => block % parinfo % edgesToRecv
                              poolMem % i3a(i) % copyList => block % parinfo % edgesToCopy
                           end do
                        else if (decompType == MPAS_DECOMP_VERTICES) then
                           do i = 1, poolItr % nTimeLevels
                              poolMem % i3a(i) % sendList => block % parinfo % verticesToSend
                              poolMem % i3a(i) % recvList => block % parinfo % verticesToRecv
                              poolMem % i3a(i) % copyList => block % parinfo % verticesToCopy
                           end do
                        end if
                     else
                        decompType = pool_get_member_decomp_type(poolMem % i3 % dimNames(3))

                        if (decompType == MPAS_DECOMP_CELLS) then
                           poolMem % i3 % sendList => block % parinfo % cellsToSend
                           poolMem % i3 % recvList => block % parinfo % cellsToRecv
                           poolMem % i3 % copyList => block % parinfo % cellsToCopy
                        else if (decompType == MPAS_DECOMP_EDGES) then
                           poolMem % i3 % sendList => block % parinfo % edgesToSend
                           poolMem % i3 % recvList => block % parinfo % edgesToRecv
                           poolMem % i3 % copyList => block % parinfo % edgesToCopy
                        else if (decompType == MPAS_DECOMP_VERTICES) then
                           poolMem % i3 % sendList => block % parinfo % verticesToSend
                           poolMem % i3 % recvList => block % parinfo % verticesToRecv
                           poolMem % i3 % copyList => block % parinfo % verticesToCopy
                        end if
                     end if
                  end if
               else if (poolItr % dataType == MPAS_POOL_CHARACTER) then
                  if (poolItr % nDims == 0) then
                     if (poolItr % nTimeLevels > 1) then
                        do i = 1, poolItr % nTimeLevels
                           nullify(poolMem % c0a(i) % sendList)
                           nullify(poolMem % c0a(i) % recvList)
                           nullify(poolMem % c0a(i) % copyList)
                        end do
                     else
                        nullify(poolMem % c0 % sendList)
                        nullify(poolMem % c0 % recvList)
                        nullify(poolMem % c0 % copyList)
                     end if
                  else if (poolItr % nDims == 1) then
                     if (poolItr % nTimeLevels > 1) then
                        decompType = pool_get_member_decomp_type(poolMem % c1a(1) % dimNames(1))

                        if (decompType == MPAS_DECOMP_CELLS) then
                           do i = 1, poolItr % nTimeLevels
                              poolMem % c1a(i) % sendList => block % parinfo % cellsToSend
                              poolMem % c1a(i) % recvList => block % parinfo % cellsToRecv
                              poolMem % c1a(i) % copyList => block % parinfo % cellsToCopy
                           end do
                        else if (decompType == MPAS_DECOMP_EDGES) then
                           do i = 1, poolItr % nTimeLevels
                              poolMem % c1a(i) % sendList => block % parinfo % edgesToSend
                              poolMem % c1a(i) % recvList => block % parinfo % edgesToRecv
                              poolMem % c1a(i) % copyList => block % parinfo % edgesToCopy
                           end do
                        else if (decompType == MPAS_DECOMP_VERTICES) then
                           do i = 1, poolItr % nTimeLevels
                              poolMem % c1a(i) % sendList => block % parinfo % verticesToSend
                              poolMem % c1a(i) % recvList => block % parinfo % verticesToRecv
                              poolMem % c1a(i) % copyList => block % parinfo % verticesToCopy
                           end do
                        end if
                     else
                        decompType = pool_get_member_decomp_type(poolMem % c1 % dimNames(1))

                        if (decompType == MPAS_DECOMP_CELLS) then
                           poolMem % c1 % sendList => block % parinfo % cellsToSend
                           poolMem % c1 % recvList => block % parinfo % cellsToRecv
                           poolMem % c1 % copyList => block % parinfo % cellsToCopy
                        else if (decompType == MPAS_DECOMP_EDGES) then
                           poolMem % c1 % sendList => block % parinfo % edgesToSend
                           poolMem % c1 % recvList => block % parinfo % edgesToRecv
                           poolMem % c1 % copyList => block % parinfo % edgesToCopy
                        else if (decompType == MPAS_DECOMP_VERTICES) then
                           poolMem % c1 % sendList => block % parinfo % verticesToSend
                           poolMem % c1 % recvList => block % parinfo % verticesToRecv
                           poolMem % c1 % copyList => block % parinfo % verticesToCopy
                        end if
                     end if
                  end if
               end if
            end if
         end if
      end do

   end subroutine mpas_pool_link_parinfo!}}}



!-----------------------------------------------------------------------
!  routine mpas_pool_add_field_0d_real
!
!> \brief MPAS Pool 0D Real field add routine
!> \author Michael Duda, Doug Jacobsen
!> \date   03/27/2014
!> \details
!> This routine inserts field into inPool when field is a 0D real field
!
!-----------------------------------------------------------------------
   subroutine mpas_pool_add_field_0d_real(inPool, key, field)!{{{

      implicit none

      type (mpas_pool_type), intent(inout) :: inPool
      character (len=*), intent(in) :: key
      type (field0DReal), pointer :: field

      type (mpas_pool_member_type), pointer :: newmem
      integer :: threadNum

      threadNum = mpas_threading_get_thread_num()

      if ( threadNum == 0 ) then
         allocate(newmem)
         newmem % key = trim(key)
         newmem % keyLen = len_trim(key)
         newmem % contentsType = MPAS_POOL_FIELD

         allocate(newmem % data)
         newmem % data % contentsType = MPAS_POOL_REAL
         newmem % data % contentsDims = 0
         newmem % data % contentsTimeLevs = 1
         newmem % data % r0 => field
   
         if (.not. pool_add_member(inPool, key, newmem)) then
            deallocate(newmem % data)
            deallocate(newmem)
         end if
      end if

   end subroutine mpas_pool_add_field_0d_real!}}}


!-----------------------------------------------------------------------
!  routine mpas_pool_add_field_1d_real
!
!> \brief MPAS Pool 1D Real field add routine
!> \author Michael Duda, Doug Jacobsen
!> \date   03/27/2014
!> \details
!> This routine inserts field into inPool when field is a 1D real field
!
!-----------------------------------------------------------------------
   subroutine mpas_pool_add_field_1d_real(inPool, key, field)!{{{

      implicit none

      type (mpas_pool_type), intent(inout) :: inPool
      character (len=*), intent(in) :: key
      type (field1DReal), pointer :: field

      type (mpas_pool_member_type), pointer :: newmem
      integer :: threadNum

      threadNum = mpas_threading_get_thread_num()

      if ( threadNum == 0 ) then
         allocate(newmem)
         newmem % key = trim(key)
         newmem % keyLen = len_trim(key)
         newmem % contentsType = MPAS_POOL_FIELD

         allocate(newmem % data)
         newmem % data % contentsType = MPAS_POOL_REAL
         newmem % data % contentsDims = 1
         newmem % data % contentsTimeLevs = 1
         newmem % data % r1 => field
   
         if (.not. pool_add_member(inPool, key, newmem)) then
            deallocate(newmem % data)
            deallocate(newmem)
         end if
      end if

   end subroutine mpas_pool_add_field_1d_real!}}}


!-----------------------------------------------------------------------
!  routine mpas_pool_add_field_2d_real
!
!> \brief MPAS Pool 2D Real field add routine
!> \author Michael Duda, Doug Jacobsen
!> \date   03/27/2014
!> \details
!> This routine inserts field into inPool when field is a 2D real field
!
!-----------------------------------------------------------------------
   subroutine mpas_pool_add_field_2d_real(inPool, key, field)!{{{

      implicit none

      type (mpas_pool_type), intent(inout) :: inPool
      character (len=*), intent(in) :: key
      type (field2DReal), pointer :: field

      type (mpas_pool_member_type), pointer :: newmem
      integer :: threadNum

      threadNum = mpas_threading_get_thread_num()

      if ( threadNum == 0 ) then
         allocate(newmem)
         newmem % key = trim(key)
         newmem % keyLen = len_trim(key)
         newmem % contentsType = MPAS_POOL_FIELD

         allocate(newmem % data)
         newmem % data % contentsType = MPAS_POOL_REAL
         newmem % data % contentsDims = 2
         newmem % data % contentsTimeLevs = 1
         newmem % data % r2 => field
   
         if (.not. pool_add_member(inPool, key, newmem)) then
            deallocate(newmem % data)
            deallocate(newmem)
         end if
      end if

   end subroutine mpas_pool_add_field_2d_real!}}}


!-----------------------------------------------------------------------
!  routine mpas_pool_add_field_3d_real
!
!> \brief MPAS Pool 3D Real field add routine
!> \author Michael Duda, Doug Jacobsen
!> \date   03/27/2014
!> \details
!> This routine inserts field into inPool when field is a 3D real field
!
!-----------------------------------------------------------------------
   subroutine mpas_pool_add_field_3d_real(inPool, key, field)!{{{

      implicit none

      type (mpas_pool_type), intent(inout) :: inPool
      character (len=*), intent(in) :: key
      type (field3DReal), pointer :: field

      type (mpas_pool_member_type), pointer :: newmem
      integer :: threadNum

      threadNum = mpas_threading_get_thread_num()

      if ( threadNum == 0 ) then
         allocate(newmem)
         newmem % key = trim(key)
         newmem % keyLen = len_trim(key)
         newmem % contentsType = MPAS_POOL_FIELD

         allocate(newmem % data)
         newmem % data % contentsType = MPAS_POOL_REAL
         newmem % data % contentsDims = 3
         newmem % data % contentsTimeLevs = 1
         newmem % data % r3 => field
   
         if (.not. pool_add_member(inPool, key, newmem)) then
            deallocate(newmem % data)
            deallocate(newmem)
         end if
      end if

   end subroutine mpas_pool_add_field_3d_real!}}}


!-----------------------------------------------------------------------
!  routine mpas_pool_add_field_4d_real
!
!> \brief MPAS Pool 4D Real field add routine
!> \author Michael Duda, Doug Jacobsen
!> \date   03/27/2014
!> \details
!> This routine inserts field into inPool when field is a 4D real field
!
!-----------------------------------------------------------------------
   subroutine mpas_pool_add_field_4d_real(inPool, key, field)!{{{

      implicit none

      type (mpas_pool_type), intent(inout) :: inPool
      character (len=*), intent(in) :: key
      type (field4DReal), pointer :: field

      type (mpas_pool_member_type), pointer :: newmem
      integer :: threadNum

      threadNum = mpas_threading_get_thread_num()

      if ( threadNum == 0 ) then
         allocate(newmem)
         newmem % key = trim(key)
         newmem % keyLen = len_trim(key)
         newmem % contentsType = MPAS_POOL_FIELD

         allocate(newmem % data)
         newmem % data % contentsType = MPAS_POOL_REAL
         newmem % data % contentsDims = 4
         newmem % data % contentsTimeLevs = 1
         newmem % data % r4 => field
   
         if (.not. pool_add_member(inPool, key, newmem)) then
            deallocate(newmem % data)
            deallocate(newmem)
         end if
      end if

   end subroutine mpas_pool_add_field_4d_real!}}}


!-----------------------------------------------------------------------
!  routine mpas_pool_add_field_5d_real
!
!> \brief MPAS Pool 5D Real field add routine
!> \author Michael Duda, Doug Jacobsen
!> \date   03/27/2014
!> \details
!> This routine inserts field into inPool when field is a 5D real field
!
!-----------------------------------------------------------------------
   subroutine mpas_pool_add_field_5d_real(inPool, key, field)!{{{

      implicit none

      type (mpas_pool_type), intent(inout) :: inPool
      character (len=*), intent(in) :: key
      type (field5DReal), pointer :: field

      type (mpas_pool_member_type), pointer :: newmem
      integer :: threadNum

      threadNum = mpas_threading_get_thread_num()

      if ( threadNum == 0 ) then
         allocate(newmem)
         newmem % key = trim(key)
         newmem % keyLen = len_trim(key)
         newmem % contentsType = MPAS_POOL_FIELD

         allocate(newmem % data)
         newmem % data % contentsType = MPAS_POOL_REAL
         newmem % data % contentsDims = 5
         newmem % data % contentsTimeLevs = 1
         newmem % data % r5 => field
   
         if (.not. pool_add_member(inPool, key, newmem)) then
            deallocate(newmem % data)
            deallocate(newmem)
         end if
      end if

   end subroutine mpas_pool_add_field_5d_real!}}}


!-----------------------------------------------------------------------
!  routine mpas_pool_add_field_0d_int
!
!> \brief MPAS Pool 0D Integer field add routine
!> \author Michael Duda, Doug Jacobsen
!> \date   03/27/2014
!> \details
!> This routine inserts field into inPool when field is a 0D integer field
!
!-----------------------------------------------------------------------
   subroutine mpas_pool_add_field_0d_int(inPool, key, field)!{{{

      implicit none

      type (mpas_pool_type), intent(inout) :: inPool
      character (len=*), intent(in) :: key
      type (field0DInteger), pointer :: field

      type (mpas_pool_member_type), pointer :: newmem
      integer :: threadNum

      threadNum = mpas_threading_get_thread_num()

      if ( threadNum == 0 ) then
         allocate(newmem)
         newmem % key = trim(key)
         newmem % keyLen = len_trim(key)
         newmem % contentsType = MPAS_POOL_FIELD

         allocate(newmem % data)
         newmem % data % contentsType = MPAS_POOL_INTEGER
         newmem % data % contentsDims = 0
         newmem % data % contentsTimeLevs = 1
         newmem % data % i0 => field
   
         if (.not. pool_add_member(inPool, key, newmem)) then
            deallocate(newmem % data)
            deallocate(newmem)
         end if
      end if

   end subroutine mpas_pool_add_field_0d_int!}}}


!-----------------------------------------------------------------------
!  routine mpas_pool_add_field_1d_int
!
!> \brief MPAS Pool 1D Integer field add routine
!> \author Michael Duda, Doug Jacobsen
!> \date   03/27/2014
!> \details
!> This routine inserts field into inPool when field is a 1D integer field
!
!-----------------------------------------------------------------------
   subroutine mpas_pool_add_field_1d_int(inPool, key, field)!{{{

      implicit none

      type (mpas_pool_type), intent(inout) :: inPool
      character (len=*), intent(in) :: key
      type (field1DInteger), pointer :: field

      type (mpas_pool_member_type), pointer :: newmem
      integer :: threadNum

      threadNum = mpas_threading_get_thread_num()

      if ( threadNum == 0 ) then
         allocate(newmem)
         newmem % key = trim(key)
         newmem % keyLen = len_trim(key)
         newmem % contentsType = MPAS_POOL_FIELD

         allocate(newmem % data)
         newmem % data % contentsType = MPAS_POOL_INTEGER
         newmem % data % contentsDims = 1
         newmem % data % contentsTimeLevs = 1
         newmem % data % i1 => field
   
         if (.not. pool_add_member(inPool, key, newmem)) then
            deallocate(newmem % data)
            deallocate(newmem)
         end if
      end if

   end subroutine mpas_pool_add_field_1d_int!}}}


!-----------------------------------------------------------------------
!  routine mpas_pool_add_field_2d_int
!
!> \brief MPAS Pool 2D Integer field add routine
!> \author Michael Duda, Doug Jacobsen
!> \date   03/27/2014
!> \details
!> This routine inserts field into inPool when field is a 2D integer field
!
!-----------------------------------------------------------------------
   subroutine mpas_pool_add_field_2d_int(inPool, key, field)!{{{

      implicit none

      type (mpas_pool_type), intent(inout) :: inPool
      character (len=*), intent(in) :: key
      type (field2DInteger), pointer :: field

      type (mpas_pool_member_type), pointer :: newmem
      integer :: threadNum

      threadNum = mpas_threading_get_thread_num()

      if ( threadNum == 0 ) then
         allocate(newmem)
         newmem % key = trim(key)
         newmem % keyLen = len_trim(key)
         newmem % contentsType = MPAS_POOL_FIELD

         allocate(newmem % data)
         newmem % data % contentsType = MPAS_POOL_INTEGER
         newmem % data % contentsDims = 2
         newmem % data % contentsTimeLevs = 1
         newmem % data % i2 => field
   
         if (.not. pool_add_member(inPool, key, newmem)) then
            deallocate(newmem % data)
            deallocate(newmem)
         end if
      end if

   end subroutine mpas_pool_add_field_2d_int!}}}


!-----------------------------------------------------------------------
!  routine mpas_pool_add_field_3d_int
!
!> \brief MPAS Pool 3D Integer field add routine
!> \author Michael Duda, Doug Jacobsen
!> \date   03/27/2014
!> \details
!> This routine inserts field into inPool when field is a 3D integer field
!
!-----------------------------------------------------------------------
   subroutine mpas_pool_add_field_3d_int(inPool, key, field)!{{{

      implicit none

      type (mpas_pool_type), intent(inout) :: inPool
      character (len=*), intent(in) :: key
      type (field3DInteger), pointer :: field

      type (mpas_pool_member_type), pointer :: newmem
      integer :: threadNum

      threadNum = mpas_threading_get_thread_num()

      if ( threadNum == 0 ) then
         allocate(newmem)
         newmem % key = trim(key)
         newmem % keyLen = len_trim(key)
         newmem % contentsType = MPAS_POOL_FIELD

         allocate(newmem % data)
         newmem % data % contentsType = MPAS_POOL_INTEGER
         newmem % data % contentsDims = 3
         newmem % data % contentsTimeLevs = 1
         newmem % data % i3 => field
   
         if (.not. pool_add_member(inPool, key, newmem)) then
            deallocate(newmem % data)
            deallocate(newmem)
         end if
      end if

   end subroutine mpas_pool_add_field_3d_int!}}}


!-----------------------------------------------------------------------
!  routine mpas_pool_add_field_0d_char
!
!> \brief MPAS Pool 0D Character field add routine
!> \author Michael Duda, Doug Jacobsen
!> \date   03/27/2014
!> \details
!> This routine inserts field into inPool when field is a 0D character field
!
!-----------------------------------------------------------------------
   subroutine mpas_pool_add_field_0d_char(inPool, key, field)!{{{

      implicit none

      type (mpas_pool_type), intent(inout) :: inPool
      character (len=*), intent(in) :: key
      type (field0DChar), pointer :: field

      type (mpas_pool_member_type), pointer :: newmem
      integer :: threadNum

      threadNum = mpas_threading_get_thread_num()

      if ( threadNum == 0 ) then
         allocate(newmem)
         newmem % key = trim(key)
         newmem % keyLen = len_trim(key)
         newmem % contentsType = MPAS_POOL_FIELD

         allocate(newmem % data)
         newmem % data % contentsType = MPAS_POOL_CHARACTER
         newmem % data % contentsDims = 0
         newmem % data % contentsTimeLevs = 1
         newmem % data % c0 => field
   
         if (.not. pool_add_member(inPool, key, newmem)) then
            deallocate(newmem % data)
            deallocate(newmem)
         end if
      end if

   end subroutine mpas_pool_add_field_0d_char!}}}


!-----------------------------------------------------------------------
!  routine mpas_pool_add_field_1d_char
!
!> \brief MPAS Pool 1D Character field add routine
!> \author Michael Duda, Doug Jacobsen
!> \date   03/27/2014
!> \details
!> This routine inserts field into inPool when field is a 1D character field
!
!-----------------------------------------------------------------------
   subroutine mpas_pool_add_field_1d_char(inPool, key, field)!{{{

      implicit none

      type (mpas_pool_type), intent(inout) :: inPool
      character (len=*), intent(in) :: key
      type (field1DChar), pointer :: field

      type (mpas_pool_member_type), pointer :: newmem
      integer :: threadNum

      threadNum = mpas_threading_get_thread_num()

      if ( threadNum == 0 ) then
         allocate(newmem)
         newmem % key = trim(key)
         newmem % keyLen = len_trim(key)
         newmem % contentsType = MPAS_POOL_FIELD

         allocate(newmem % data)
         newmem % data % contentsType = MPAS_POOL_CHARACTER
         newmem % data % contentsDims = 1
         newmem % data % contentsTimeLevs = 1
         newmem % data % c1 => field
   
         if (.not. pool_add_member(inPool, key, newmem)) then
            deallocate(newmem % data)
            deallocate(newmem)
         end if
      end if

   end subroutine mpas_pool_add_field_1d_char!}}}


!-----------------------------------------------------------------------
!  routine mpas_pool_add_field_0d_reals
!
!> \brief MPAS Pool 0D Multi-level Real field add routine
!> \author Michael Duda, Doug Jacobsen
!> \date   03/27/2014
!> \details
!> This routine inserts fields into inPool when fields is a multi-level 0D real field
!
!-----------------------------------------------------------------------
   subroutine mpas_pool_add_field_0d_reals(inPool, key, fields)!{{{

      implicit none

      type (mpas_pool_type), intent(inout) :: inPool
      character (len=*), intent(in) :: key
      type (field0DReal), dimension(:), pointer :: fields

      type (mpas_pool_member_type), pointer :: newmem
      integer :: threadNum

      threadNum = mpas_threading_get_thread_num()

      if ( threadNum == 0 ) then
         allocate(newmem)
         newmem % key = trim(key)
         newmem % keyLen = len_trim(key)
         newmem % contentsType = MPAS_POOL_FIELD

         allocate(newmem % data)
         newmem % data % contentsType = MPAS_POOL_REAL
         newmem % data % contentsDims = 0
         newmem % data % contentsTimeLevs = size(fields)
         if (newmem % data % contentsTimeLevs == 1) then
            newmem % data % r0 => fields(1)
         else
            newmem % data % r0a => fields
         end if
      
      end if
      if (.not. pool_add_member(inPool, key, newmem)) then
         deallocate(newmem % data)
         deallocate(newmem)
      end if

   end subroutine mpas_pool_add_field_0d_reals!}}}


!-----------------------------------------------------------------------
!  routine mpas_pool_add_field_1d_reals
!
!> \brief MPAS Pool 1D Multi-level Real field add routine
!> \author Michael Duda, Doug Jacobsen
!> \date   03/27/2014
!> \details
!> This routine inserts fields into inPool when fields is a multi-level 1D real field
!
!-----------------------------------------------------------------------
   subroutine mpas_pool_add_field_1d_reals(inPool, key, fields)!{{{

      implicit none

      type (mpas_pool_type), intent(inout) :: inPool
      character (len=*), intent(in) :: key
      type (field1DReal), dimension(:), pointer :: fields

      type (mpas_pool_member_type), pointer :: newmem
      integer :: threadNum

      threadNum = mpas_threading_get_thread_num()

      if ( threadNum == 0 ) then
         allocate(newmem)
         newmem % key = trim(key)
         newmem % keyLen = len_trim(key)
         newmem % contentsType = MPAS_POOL_FIELD

         allocate(newmem % data)
         newmem % data % contentsType = MPAS_POOL_REAL
         newmem % data % contentsDims = 1
         newmem % data % contentsTimeLevs = size(fields)
         if (newmem % data % contentsTimeLevs == 1) then
            newmem % data % r1 => fields(1)
         else
            newmem % data % r1a => fields
         end if
      
      end if
      if (.not. pool_add_member(inPool, key, newmem)) then
         deallocate(newmem % data)
         deallocate(newmem)
      end if

   end subroutine mpas_pool_add_field_1d_reals!}}}


!-----------------------------------------------------------------------
!  routine mpas_pool_add_field_2d_reals
!
!> \brief MPAS Pool 2D Multi-level Real field add routine
!> \author Michael Duda, Doug Jacobsen
!> \date   03/27/2014
!> \details
!> This routine inserts fields into inPool when fields is a multi-level 2D real field
!
!-----------------------------------------------------------------------
   subroutine mpas_pool_add_field_2d_reals(inPool, key, fields)!{{{

      implicit none

      type (mpas_pool_type), intent(inout) :: inPool
      character (len=*), intent(in) :: key
      type (field2DReal), dimension(:), pointer :: fields

      type (mpas_pool_member_type), pointer :: newmem
      integer :: threadNum

      threadNum = mpas_threading_get_thread_num()

      if ( threadNum == 0 ) then
         allocate(newmem)
         newmem % key = trim(key)
         newmem % keyLen = len_trim(key)
         newmem % contentsType = MPAS_POOL_FIELD

         allocate(newmem % data)
         newmem % data % contentsType = MPAS_POOL_REAL
         newmem % data % contentsDims = 2
         newmem % data % contentsTimeLevs = size(fields)
         if (newmem % data % contentsTimeLevs == 1) then
            newmem % data % r2 => fields(1)
         else
            newmem % data % r2a => fields
         end if
      
      end if
      if (.not. pool_add_member(inPool, key, newmem)) then
         deallocate(newmem % data)
         deallocate(newmem)
      end if

   end subroutine mpas_pool_add_field_2d_reals!}}}


!-----------------------------------------------------------------------
!  routine mpas_pool_add_field_3d_reals
!
!> \brief MPAS Pool 3D Multi-level Real field add routine
!> \author Michael Duda, Doug Jacobsen
!> \date   03/27/2014
!> \details
!> This routine inserts fields into inPool when fields is a multi-level 3D real field
!
!-----------------------------------------------------------------------
   subroutine mpas_pool_add_field_3d_reals(inPool, key, fields)!{{{

      implicit none

      type (mpas_pool_type), intent(inout) :: inPool
      character (len=*), intent(in) :: key
      type (field3DReal), dimension(:), pointer :: fields

      type (mpas_pool_member_type), pointer :: newmem
      integer :: threadNum

      threadNum = mpas_threading_get_thread_num()

      if ( threadNum == 0 ) then
         allocate(newmem)
         newmem % key = trim(key)
         newmem % keyLen = len_trim(key)
         newmem % contentsType = MPAS_POOL_FIELD

         allocate(newmem % data)
         newmem % data % contentsType = MPAS_POOL_REAL
         newmem % data % contentsDims = 3
         newmem % data % contentsTimeLevs = size(fields)
         if (newmem % data % contentsTimeLevs == 1) then
            newmem % data % r3 => fields(1)
         else
            newmem % data % r3a => fields
         end if
      
      end if
      if (.not. pool_add_member(inPool, key, newmem)) then
         deallocate(newmem % data)
         deallocate(newmem)
      end if

   end subroutine mpas_pool_add_field_3d_reals!}}}


!-----------------------------------------------------------------------
!  routine mpas_pool_add_field_4d_reals
!
!> \brief MPAS Pool 4D Multi-level Real field add routine
!> \author Michael Duda, Doug Jacobsen
!> \date   03/27/2014
!> \details
!> This routine inserts fields into inPool when fields is a multi-level 4D real field
!
!-----------------------------------------------------------------------
   subroutine mpas_pool_add_field_4d_reals(inPool, key, fields)!{{{

      implicit none

      type (mpas_pool_type), intent(inout) :: inPool
      character (len=*), intent(in) :: key
      type (field4DReal), dimension(:), pointer :: fields

      type (mpas_pool_member_type), pointer :: newmem
      integer :: threadNum

      threadNum = mpas_threading_get_thread_num()

      if ( threadNum == 0 ) then
         allocate(newmem)
         newmem % key = trim(key)
         newmem % keyLen = len_trim(key)
         newmem % contentsType = MPAS_POOL_FIELD

         allocate(newmem % data)
         newmem % data % contentsType = MPAS_POOL_REAL
         newmem % data % contentsDims = 4
         newmem % data % contentsTimeLevs = size(fields)
         if (newmem % data % contentsTimeLevs == 1) then
            newmem % data % r4 => fields(1)
         else
            newmem % data % r4a => fields
         end if
      
      end if
      if (.not. pool_add_member(inPool, key, newmem)) then
         deallocate(newmem % data)
         deallocate(newmem)
      end if

   end subroutine mpas_pool_add_field_4d_reals!}}}


!-----------------------------------------------------------------------
!  routine mpas_pool_add_field_5d_reals
!
!> \brief MPAS Pool 5D Multi-level Real field add routine
!> \author Michael Duda, Doug Jacobsen
!> \date   03/27/2014
!> \details
!> This routine inserts fields into inPool when fields is a multi-level 5D real field
!
!-----------------------------------------------------------------------
   subroutine mpas_pool_add_field_5d_reals(inPool, key, fields)!{{{

      implicit none

      type (mpas_pool_type), intent(inout) :: inPool
      character (len=*), intent(in) :: key
      type (field5DReal), dimension(:), pointer :: fields

      type (mpas_pool_member_type), pointer :: newmem
      integer :: threadNum

      threadNum = mpas_threading_get_thread_num()

      if ( threadNum == 0 ) then
         allocate(newmem)
         newmem % key = trim(key)
         newmem % keyLen = len_trim(key)
         newmem % contentsType = MPAS_POOL_FIELD

         allocate(newmem % data)
         newmem % data % contentsType = MPAS_POOL_REAL
         newmem % data % contentsDims = 5
         newmem % data % contentsTimeLevs = size(fields)
         if (newmem % data % contentsTimeLevs == 1) then
            newmem % data % r5 => fields(1)
         else
            newmem % data % r5a => fields
         end if
      
      end if
      if (.not. pool_add_member(inPool, key, newmem)) then
         deallocate(newmem % data)
         deallocate(newmem)
      end if

   end subroutine mpas_pool_add_field_5d_reals!}}}


!-----------------------------------------------------------------------
!  routine mpas_pool_add_field_0d_ints
!
!> \brief MPAS Pool 0D Multi-level Integer field add routine
!> \author Michael Duda, Doug Jacobsen
!> \date   03/27/2014
!> \details
!> This routine inserts fields into inPool when fields is a multi-level 0D integer field
!
!-----------------------------------------------------------------------
   subroutine mpas_pool_add_field_0d_ints(inPool, key, fields)!{{{

      implicit none

      type (mpas_pool_type), intent(inout) :: inPool
      character (len=*), intent(in) :: key
      type (field0DInteger), dimension(:), pointer :: fields

      type (mpas_pool_member_type), pointer :: newmem
      integer :: threadNum

      threadNum = mpas_threading_get_thread_num()

      if ( threadNum == 0 ) then
         allocate(newmem)
         newmem % key = trim(key)
         newmem % keyLen = len_trim(key)
         newmem % contentsType = MPAS_POOL_FIELD

         allocate(newmem % data)
         newmem % data % contentsType = MPAS_POOL_INTEGER
         newmem % data % contentsDims = 0
         newmem % data % contentsTimeLevs = size(fields)
         if (newmem % data % contentsTimeLevs == 1) then
            newmem % data % i0 => fields(1)
         else
            newmem % data % i0a => fields
         end if
      
      end if
      if (.not. pool_add_member(inPool, key, newmem)) then
         deallocate(newmem % data)
         deallocate(newmem)
      end if

   end subroutine mpas_pool_add_field_0d_ints!}}}


!-----------------------------------------------------------------------
!  routine mpas_pool_add_field_1d_ints
!
!> \brief MPAS Pool 1D Multi-level Integer field add routine
!> \author Michael Duda, Doug Jacobsen
!> \date   03/27/2014
!> \details
!> This routine inserts fields into inPool when fields is a multi-level 1D integer field
!
!-----------------------------------------------------------------------
   subroutine mpas_pool_add_field_1d_ints(inPool, key, fields)!{{{

      implicit none

      type (mpas_pool_type), intent(inout) :: inPool
      character (len=*), intent(in) :: key
      type (field1DInteger), dimension(:), pointer :: fields

      type (mpas_pool_member_type), pointer :: newmem
      integer :: threadNum

      threadNum = mpas_threading_get_thread_num()

      if ( threadNum == 0 ) then
         allocate(newmem)
         newmem % keyLen = len_trim(key)
         newmem % key = trim(key)
         newmem % contentsType = MPAS_POOL_FIELD
         nullify(newmem % next)

         allocate(newmem % data)
         newmem % data % contentsType = MPAS_POOL_INTEGER
         newmem % data % contentsDims = 1
         newmem % data % contentsTimeLevs = size(fields)
         if (newmem % data % contentsTimeLevs == 1) then
            newmem % data % i1 => fields(1)
         else
            newmem % data % i1a => fields
         end if
      end if
   
      if (.not. pool_add_member(inPool, key, newmem)) then
         deallocate(newmem % data)
         deallocate(newmem)
      end if

   end subroutine mpas_pool_add_field_1d_ints!}}}


!-----------------------------------------------------------------------
!  routine mpas_pool_add_field_2d_ints
!
!> \brief MPAS Pool 2D Multi-level integer field add routine
!> \author Michael Duda, Doug Jacobsen
!> \date   03/27/2014
!> \details
!> This routine inserts fields into inPool when fields is a multi-level 2D integer field
!
!-----------------------------------------------------------------------
   subroutine mpas_pool_add_field_2d_ints(inPool, key, fields)!{{{

      implicit none

      type (mpas_pool_type), intent(inout) :: inPool
      character (len=*), intent(in) :: key
      type (field2DInteger), dimension(:), pointer :: fields

      type (mpas_pool_member_type), pointer :: newmem
      integer :: threadNum

      threadNum = mpas_threading_get_thread_num()

      if ( threadNum == 0 ) then
         allocate(newmem)
         newmem % key = trim(key)
         newmem % keyLen = len_trim(key)
         newmem % contentsType = MPAS_POOL_FIELD

         allocate(newmem % data)
         newmem % data % contentsType = MPAS_POOL_INTEGER
         newmem % data % contentsDims = 2
         newmem % data % contentsTimeLevs = size(fields)
         if (newmem % data % contentsTimeLevs == 1) then
            newmem % data % i2 => fields(1)
         else
            newmem % data % i2a => fields
         end if
      
      end if
      if (.not. pool_add_member(inPool, key, newmem)) then
         deallocate(newmem % data)
         deallocate(newmem)
      end if

   end subroutine mpas_pool_add_field_2d_ints!}}}


!-----------------------------------------------------------------------
!  routine mpas_pool_add_field_3d_ints
!
!> \brief MPAS Pool 3D Multi-level Integer field add routine
!> \author Michael Duda, Doug Jacobsen
!> \date   03/27/2014
!> \details
!> This routine inserts fields into inPool when fields is a multi-level 3D integer field
!
!-----------------------------------------------------------------------
   subroutine mpas_pool_add_field_3d_ints(inPool, key, fields)!{{{

      implicit none

      type (mpas_pool_type), intent(inout) :: inPool
      character (len=*), intent(in) :: key
      type (field3DInteger), dimension(:), pointer :: fields

      type (mpas_pool_member_type), pointer :: newmem
      integer :: threadNum

      threadNum = mpas_threading_get_thread_num()

      if ( threadNum == 0 ) then
         allocate(newmem)
         newmem % key = trim(key)
         newmem % keyLen = len_trim(key)
         newmem % contentsType = MPAS_POOL_FIELD

         allocate(newmem % data)
         newmem % data % contentsType = MPAS_POOL_INTEGER
         newmem % data % contentsDims = 3
         newmem % data % contentsTimeLevs = size(fields)
         if (newmem % data % contentsTimeLevs == 1) then
            newmem % data % i3 => fields(1)
         else
            newmem % data % i3a => fields
         end if
      
      end if
      if (.not. pool_add_member(inPool, key, newmem)) then
         deallocate(newmem % data)
         deallocate(newmem)
      end if

   end subroutine mpas_pool_add_field_3d_ints!}}}


!-----------------------------------------------------------------------
!  routine mpas_pool_add_field_0d_chars
!
!> \brief MPAS Pool 0D Multi-level Character field add routine
!> \author Michael Duda, Doug Jacobsen
!> \date   03/27/2014
!> \details
!> This routine inserts fields into inPool when fields is a multi-level 0D character field
!
!-----------------------------------------------------------------------
   subroutine mpas_pool_add_field_0d_chars(inPool, key, fields)!{{{

      implicit none

      type (mpas_pool_type), intent(inout) :: inPool
      character (len=*), intent(in) :: key
      type (field0DChar), dimension(:), pointer :: fields

      type (mpas_pool_member_type), pointer :: newmem
      integer :: threadNum

      threadNum = mpas_threading_get_thread_num()

      if ( threadNum == 0 ) then
         allocate(newmem)
         newmem % key = trim(key)
         newmem % keyLen = len_trim(key)
         newmem % contentsType = MPAS_POOL_FIELD

         allocate(newmem % data)
         newmem % data % contentsType = MPAS_POOL_CHARACTER
         newmem % data % contentsDims = 0
         newmem % data % contentsTimeLevs = size(fields)
         if (newmem % data % contentsTimeLevs == 1) then
            newmem % data % c0 => fields(1)
         else
            newmem % data % c0a => fields
         end if
      
      end if
      if (.not. pool_add_member(inPool, key, newmem)) then
         deallocate(newmem % data)
         deallocate(newmem)
      end if

   end subroutine mpas_pool_add_field_0d_chars!}}}


!-----------------------------------------------------------------------
!  routine mpas_pool_add_field_1d_chars
!
!> \brief MPAS Pool 1D Multi-level Character field add routine
!> \author Michael Duda, Doug Jacobsen
!> \date   03/27/2014
!> \details
!> This routine inserts fields into inPool when fields is a multi-level 1D character field
!
!-----------------------------------------------------------------------
   subroutine mpas_pool_add_field_1d_chars(inPool, key, fields)!{{{

      implicit none

      type (mpas_pool_type), intent(inout) :: inPool
      character (len=*), intent(in) :: key
      type (field1DChar), dimension(:), pointer :: fields

      type (mpas_pool_member_type), pointer :: newmem
      integer :: threadNum

      threadNum = mpas_threading_get_thread_num()

      if ( threadNum == 0 ) then
         allocate(newmem)
         newmem % key = trim(key)
         newmem % keyLen = len_trim(key)
         newmem % contentsType = MPAS_POOL_FIELD

         allocate(newmem % data)
         newmem % data % contentsType = MPAS_POOL_CHARACTER
         newmem % data % contentsDims = 1
         newmem % data % contentsTimeLevs = size(fields)
         if (newmem % data % contentsTimeLevs == 1) then
            newmem % data % c1 => fields(1)
         else
            newmem % data % c1a => fields
         end if
      
      end if
      if (.not. pool_add_member(inPool, key, newmem)) then
         deallocate(newmem % data)
         deallocate(newmem)
      end if

   end subroutine mpas_pool_add_field_1d_chars!}}}


!-----------------------------------------------------------------------
!  subroutine mpas_pool_get_field_info
!
!> \brief MPAS Pool Field Information Query subroutine
!> \author Michael Duda, Doug Jacobsen
!> \date   03/27/2014
!> \details
!> This subroutine returns a data structure containing information related to the
!>  field in inPool with the name key
!
!-----------------------------------------------------------------------
   subroutine mpas_pool_get_field_info(inPool, key, info)!{{{

      implicit none

      type (mpas_pool_type), intent(in) :: inPool
      character (len=*), intent(in) :: key
      type (mpas_pool_field_info_type), intent(out) :: info

      integer :: hash, endl
      type (mpas_pool_member_type), pointer :: ptr

      info % fieldType = -1
      info % nDims = -1
      info % nTimeLevels = -1
      info % nHaloLayers = -1
      info % isActive = .false.

      endl = len_trim(key)
      call pool_hash(hash, key, endl)

      hash = mod(hash, inPool % size) + 1

      ptr => inPool % table(hash) % head
      do while (associated(ptr))
         if (ptr % contentsType == MPAS_POOL_FIELD) then
            if (endl == ptr % keyLen) then
               if (key(1:endl) == ptr % key(1:endl)) then

                  info % fieldType = ptr % data % contentsType
                  info % nDims = ptr % data % contentsDims
                  info % nTimeLevels = ptr % data % contentsTimeLevs
                  info % nHaloLayers = 0

                  if ( info % fieldType == MPAS_POOL_REAL ) then
                     if ( info % nDims == 0 ) then
                        if ( info % nTimeLevels > 1 ) then 
                           info % isActive = ptr % data % r0a(1) % isActive
                           if ( associated(ptr % data % r0a(1) % sendList) ) then
                              info % nHaloLayers = size(ptr % data % r0a(1) % sendList % halos)
                           end if
                        else
                           info % isActive = ptr % data % r0 % isActive
                           if ( associated(ptr % data % r0 % sendList) ) then
                              info % nHaloLayers = size(ptr % data % r0 % sendList % halos)
                           end if
                        end if
                     else if ( info % nDims == 1 ) then
                        if ( info % nTimeLevels > 1 ) then 
                           info % isActive = ptr % data % r1a(1) % isActive
                           if ( associated(ptr % data % r1a(1) % sendList) ) then
                              info % nHaloLayers = size(ptr % data % r1a(1) % sendList % halos)
                           end if
                        else
                           info % isActive = ptr % data % r1 % isActive
                           if ( associated(ptr % data % r1 % sendList) ) then
                              info % nHaloLayers = size(ptr % data % r1 % sendList % halos)
                           end if
                        end if
                     else if ( info % nDims == 2 ) then
                        if ( info % nTimeLevels > 1 ) then 
                           info % isActive = ptr % data % r2a(1) % isActive
                           if ( associated(ptr % data % r2a(1) % sendList) ) then
                              info % nHaloLayers = size(ptr % data % r2a(1) % sendList % halos)
                           end if
                        else
                           info % isActive = ptr % data % r2 % isActive
                           if ( associated(ptr % data % r2 % sendList) ) then
                              info % nHaloLayers = size(ptr % data % r2 % sendList % halos)
                           end if
                        end if
                     else if ( info % nDims == 3 ) then
                        if ( info % nTimeLevels > 1 ) then 
                           info % isActive = ptr % data % r3a(1) % isActive
                           if ( associated(ptr % data % r3a(1) % sendList) ) then
                              info % nHaloLayers = size(ptr % data % r3a(1) % sendList % halos)
                           end if
                        else
                           info % isActive = ptr % data % r3 % isActive
                           if ( associated(ptr % data % r3 % sendList) ) then
                              info % nHaloLayers = size(ptr % data % r3 % sendList % halos)
                           end if
                        end if
                     else if ( info % nDims == 4 ) then
                        if ( info % nTimeLevels > 1 ) then 
                           info % isActive = ptr % data % r4a(1) % isActive
                           if ( associated(ptr % data % r4a(1) % sendList) ) then
                              info % nHaloLayers = size(ptr % data % r4a(1) % sendList % halos)
                           end if
                        else
                           info % isActive = ptr % data % r4 % isActive
                           if ( associated(ptr % data % r4 % sendList) ) then
                              info % nHaloLayers = size(ptr % data % r4 % sendList % halos)
                           end if
                        end if
                     else if ( info % nDims == 5 ) then
                        if ( info % nTimeLevels > 1 ) then 
                           info % isActive = ptr % data % r5a(1) % isActive
                           if ( associated(ptr % data % r5a(1) % sendList) ) then
                              info % nHaloLayers = size(ptr % data % r5a(1) % sendList % halos)
                           end if
                        else
                           info % isActive = ptr % data % r5 % isActive
                           if ( associated(ptr % data % r5 % sendList) ) then
                              info % nHaloLayers = size(ptr % data % r5 % sendList % halos)
                           end if
                        end if
                     end if
                  else if (info % fieldType == MPAS_POOL_INTEGER ) then
                     if ( info % nDims == 0 ) then
                        if ( info % nTimeLevels > 1 ) then 
                           info % isActive = ptr % data % i0a(1) % isActive
                           if ( associated(ptr % data % i0a(1) % sendList) ) then
                              info % nHaloLayers = size(ptr % data % i0a(1) % sendList % halos)
                           end if
                        else
                           info % isActive = ptr % data % i0 % isActive
                           if ( associated(ptr % data % i0 % sendList) ) then
                              info % nHaloLayers = size(ptr % data % i0 % sendList % halos)
                           end if
                        end if
                     else if ( info % nDims == 1 ) then
                        if ( info % nTimeLevels > 1 ) then 
                           info % isActive = ptr % data % i1a(1) % isActive
                           if ( associated(ptr % data % i1a(1) % sendList) ) then
                              info % nHaloLayers = size(ptr % data % i1a(1) % sendList % halos)
                           end if
                        else
                           info % isActive = ptr % data % i1 % isActive
                           if ( associated(ptr % data % i1 % sendList) ) then
                              info % nHaloLayers = size(ptr % data % i1 % sendList % halos)
                           end if
                        end if
                     else if ( info % nDims == 2 ) then
                        if ( info % nTimeLevels > 1 ) then 
                           info % isActive = ptr % data % i2a(1) % isActive
                           if ( associated(ptr % data % i2a(1) % sendList) ) then
                              info % nHaloLayers = size(ptr % data % i2a(1) % sendList % halos)
                           end if
                        else
                           info % isActive = ptr % data % i2 % isActive
                           if ( associated(ptr % data % i2 % sendList) ) then
                              info % nHaloLayers = size(ptr % data % i2 % sendList % halos)
                           end if
                        end if
                     else if ( info % nDims == 3 ) then
                        if ( info % nTimeLevels > 1 ) then 
                           info % isActive = ptr % data % i3a(1) % isActive
                           if ( associated(ptr % data % i3a(1) % sendList) ) then
                              info % nHaloLayers = size(ptr % data % i3a(1) % sendList % halos)
                           end if
                        else
                           info % isActive = ptr % data % i3 % isActive
                           if ( associated(ptr % data % i3 % sendList) ) then
                              info % nHaloLayers = size(ptr % data % i3 % sendList % halos)
                           end if
                        end if
                     end if
                  else if (info % fieldType == MPAS_POOL_CHARACTER ) then
                     if ( info % nDims == 0 ) then
                        if ( info % nTimeLevels > 1 ) then 
                           info % isActive = ptr % data % c0a(1) % isActive
                           if ( associated(ptr % data % c0a(1) % sendList) ) then
                              info % nHaloLayers = size(ptr % data % c0a(1) % sendList % halos)
                           end if
                        else
                           info % isActive = ptr % data % c0 % isActive
                           if ( associated(ptr % data % c0 % sendList) ) then
                              info % nHaloLayers = size(ptr % data % c0 % sendList % halos)
                           end if
                        end if
                     else if ( info % nDims == 1 ) then
                        if ( info % nTimeLevels > 1 ) then 
                           info % isActive = ptr % data % c1a(1) % isActive
                           if ( associated(ptr % data % c1a(1) % sendList) ) then
                              info % nHaloLayers = size(ptr % data % c1a(1) % sendList % halos)
                           end if
                        else
                           info % isActive = ptr % data % c1 % isActive
                           if ( associated(ptr % data % c1 % sendList) ) then
                              info % nHaloLayers = size(ptr % data % c1 % sendList % halos)
                           end if
                        end if
                     end if
                  else if (info % fieldType == MPAS_POOL_LOGICAL ) then
                     if ( info % nDims == 0 ) then
                        if ( info % nTimeLevels > 1 ) then 
                           info % isActive = ptr % data % l0a(1) % isActive
                           if ( associated(ptr % data % l0a(1) % sendList) ) then
                              info % nHaloLayers = size(ptr % data % l0a(1) % sendList % halos)
                           end if
                        else
                           info % isActive = ptr % data % l0 % isActive
                           if ( associated(ptr % data % l0 % sendList) ) then
                              info % nHaloLayers = size(ptr % data % l0 % sendList % halos)
                           end if
                        end if
                     end if
                  end if
                  exit
               end if
            end if
         end if
         ptr => ptr % next
      end do

      if (.not. associated(ptr)) then
         call pool_mesg('Error: Field '//trim(key)//' not found in pool.')
      end if

   end subroutine mpas_pool_get_field_info!}}}


!-----------------------------------------------------------------------
!  subroutine mpas_pool_get_field_0d_real
!
!> \brief MPAS Pool 0D Real field get subroutine
!> \author Michael Duda, Doug Jacobsen
!> \date   03/27/2014
!> \details
!> This subroutine returns a pointer to the field associated with key in inPool.
!
!-----------------------------------------------------------------------
   subroutine mpas_pool_get_field_0d_real(inPool, key, field, timeLevel)!{{{

      implicit none

      type (mpas_pool_type), intent(in) :: inPool
      character (len=*), intent(in) :: key
      type (field0DReal), pointer :: field
      integer, intent(in), optional :: timeLevel

      type (mpas_pool_data_type), pointer :: mem
      integer :: local_timeLevel


      if (present(timeLevel)) then
         local_timeLevel = timeLevel
      else
         local_timeLevel = 1
      end if

      mem => pool_get_member(inPool, key, MPAS_POOL_FIELD)

      nullify(field)
      if (associated(mem)) then

         if (mem % contentsType /= MPAS_POOL_REAL) then
            call pool_mesg('Error: Field '//trim(key)//' is not type real.')
         end if
         if (mem % contentsDims /= 0) then
            call pool_mesg('Error: Field '//trim(key)//' is not a 0-d field.')
         end if
         if ((mem % contentsTimeLevs > 1) .and. (.not. present(timeLevel))) then
            call pool_mesg('Error: Field '//trim(key)//' has more than one time level, but no timeLevel argument given.')
         end if
         if (mem % contentsTimeLevs < local_timeLevel) then
            call pool_mesg('Error: Field '//trim(key)//' has too few time levels.')
         end if
         
         if (mem % contentsTimeLevs == 1) then
            field => mem % r0
         else
            field => mem % r0a(local_timeLevel)
         end if

      else

         call pool_mesg('Error: Field '//trim(key)//' not found in pool.')

      end if

   end subroutine mpas_pool_get_field_0d_real!}}}


!-----------------------------------------------------------------------
!  subroutine mpas_pool_get_field_1d_real
!
!> \brief MPAS Pool 1D Real field get subroutine
!> \author Michael Duda, Doug Jacobsen
!> \date   03/27/2014
!> \details
!> This subroutine returns a pointer to the field associated with key in inPool.
!
!-----------------------------------------------------------------------
   subroutine mpas_pool_get_field_1d_real(inPool, key, field, timeLevel)!{{{

      implicit none

      type (mpas_pool_type), intent(in) :: inPool
      character (len=*), intent(in) :: key
      type (field1DReal), pointer :: field
      integer, intent(in), optional :: timeLevel

      type (mpas_pool_data_type), pointer :: mem
      integer :: local_timeLevel


      if (present(timeLevel)) then
         local_timeLevel = timeLevel
      else
         local_timeLevel = 1
      end if

      mem => pool_get_member(inPool, key, MPAS_POOL_FIELD)

      nullify(field)
      if (associated(mem)) then

         if (mem % contentsType /= MPAS_POOL_REAL) then
            call pool_mesg('Error: Field '//trim(key)//' is not type real.')
         end if
         if (mem % contentsDims /= 1) then
            call pool_mesg('Error: Field '//trim(key)//' is not a 1-d field.')
         end if
         if ((mem % contentsTimeLevs > 1) .and. (.not. present(timeLevel))) then
            call pool_mesg('Error: Field '//trim(key)//' has more than one time level, but no timeLevel argument given.')
         end if
         if (mem % contentsTimeLevs < local_timeLevel) then
            call pool_mesg('Error: Field '//trim(key)//' has too few time levels.')
         end if
         
         if (mem % contentsTimeLevs == 1) then
            field => mem % r1
         else
            field => mem % r1a(local_timeLevel)
         end if

      else

         call pool_mesg('Error: Field '//trim(key)//' not found in pool.')

      end if

   end subroutine mpas_pool_get_field_1d_real!}}}


!-----------------------------------------------------------------------
!  subroutine mpas_pool_get_field_2d_real
!
!> \brief MPAS Pool 2D Real field get subroutine
!> \author Michael Duda, Doug Jacobsen
!> \date   03/27/2014
!> \details
!> This subroutine returns a pointer to the field associated with key in inPool.
!
!-----------------------------------------------------------------------
   subroutine mpas_pool_get_field_2d_real(inPool, key, field, timeLevel)!{{{

      implicit none

      type (mpas_pool_type), intent(in) :: inPool
      character (len=*), intent(in) :: key
      type (field2DReal), pointer :: field
      integer, intent(in), optional :: timeLevel

      type (mpas_pool_data_type), pointer :: mem
      integer :: local_timeLevel


      if (present(timeLevel)) then
         local_timeLevel = timeLevel
      else
         local_timeLevel = 1
      end if

      mem => pool_get_member(inPool, key, MPAS_POOL_FIELD)

      nullify(field)
      if (associated(mem)) then

         if (mem % contentsType /= MPAS_POOL_REAL) then
            call pool_mesg('Error: Field '//trim(key)//' is not type real.')
         end if
         if (mem % contentsDims /= 2) then
            call pool_mesg('Error: Field '//trim(key)//' is not a 2-d field.')
         end if
         if ((mem % contentsTimeLevs > 1) .and. (.not. present(timeLevel))) then
            call pool_mesg('Error: Field '//trim(key)//' has more than one time level, but no timeLevel argument given.')
         end if
         if (mem % contentsTimeLevs < local_timeLevel) then
            call pool_mesg('Error: Field '//trim(key)//' has too few time levels.')
         end if
         
         if (mem % contentsTimeLevs == 1) then
            field => mem % r2
         else
            field => mem % r2a(local_timeLevel)
         end if

      else

         call pool_mesg('Error: Field '//trim(key)//' not found in pool.')

      end if

   end subroutine mpas_pool_get_field_2d_real!}}}


!-----------------------------------------------------------------------
!  subroutine mpas_pool_get_field_3d_real
!
!> \brief MPAS Pool 3D Real field get subroutine
!> \author Michael Duda, Doug Jacobsen
!> \date   03/27/2014
!> \details
!> This subroutine returns a pointer to the field associated with key in inPool.
!
!-----------------------------------------------------------------------
   subroutine mpas_pool_get_field_3d_real(inPool, key, field, timeLevel)!{{{

      implicit none

      type (mpas_pool_type), intent(in) :: inPool
      character (len=*), intent(in) :: key
      type (field3DReal), pointer :: field
      integer, intent(in), optional :: timeLevel

      type (mpas_pool_data_type), pointer :: mem
      integer :: local_timeLevel


      if (present(timeLevel)) then
         local_timeLevel = timeLevel
      else
         local_timeLevel = 1
      end if

      mem => pool_get_member(inPool, key, MPAS_POOL_FIELD)

      nullify(field)
      if (associated(mem)) then

         if (mem % contentsType /= MPAS_POOL_REAL) then
            call pool_mesg('Error: Field '//trim(key)//' is not type real.')
         end if
         if (mem % contentsDims /= 3) then
            call pool_mesg('Error: Field '//trim(key)//' is not a 3-d field.')
         end if
         if ((mem % contentsTimeLevs > 1) .and. (.not. present(timeLevel))) then
            call pool_mesg('Error: Field '//trim(key)//' has more than one time level, but no timeLevel argument given.')
         end if
         if (mem % contentsTimeLevs < local_timeLevel) then
            call pool_mesg('Error: Field '//trim(key)//' has too few time levels.')
         end if
         
         if (mem % contentsTimeLevs == 1) then
            field => mem % r3
         else
            field => mem % r3a(local_timeLevel)
         end if

      else

         call pool_mesg('Error: Field '//trim(key)//' not found in pool.')

      end if

   end subroutine mpas_pool_get_field_3d_real!}}}


!-----------------------------------------------------------------------
!  subroutine mpas_pool_get_field_4d_real
!
!> \brief MPAS Pool 4D Real field get subroutine
!> \author Michael Duda, Doug Jacobsen
!> \date   03/27/2014
!> \details
!> This subroutine returns a pointer to the field associated with key in inPool.
!
!-----------------------------------------------------------------------
   subroutine mpas_pool_get_field_4d_real(inPool, key, field, timeLevel)!{{{

      implicit none

      type (mpas_pool_type), intent(in) :: inPool
      character (len=*), intent(in) :: key
      type (field4DReal), pointer :: field
      integer, intent(in), optional :: timeLevel

      type (mpas_pool_data_type), pointer :: mem
      integer :: local_timeLevel


      if (present(timeLevel)) then
         local_timeLevel = timeLevel
      else
         local_timeLevel = 1
      end if

      mem => pool_get_member(inPool, key, MPAS_POOL_FIELD)

      nullify(field)
      if (associated(mem)) then

         if (mem % contentsType /= MPAS_POOL_REAL) then
            call pool_mesg('Error: Field '//trim(key)//' is not type real.')
         end if
         if (mem % contentsDims /= 4) then
            call pool_mesg('Error: Field '//trim(key)//' is not a 4-d field.')
         end if
         if ((mem % contentsTimeLevs > 1) .and. (.not. present(timeLevel))) then
            call pool_mesg('Error: Field '//trim(key)//' has more than one time level, but no timeLevel argument given.')
         end if
         if (mem % contentsTimeLevs < local_timeLevel) then
            call pool_mesg('Error: Field '//trim(key)//' has too few time levels.')
         end if
         
         if (mem % contentsTimeLevs == 1) then
            field => mem % r4
         else
            field => mem % r4a(local_timeLevel)
         end if

      else

         call pool_mesg('Error: Field '//trim(key)//' not found in pool.')

      end if

   end subroutine mpas_pool_get_field_4d_real!}}}


!-----------------------------------------------------------------------
!  subroutine mpas_pool_get_field_5d_real
!
!> \brief MPAS Pool 5D Real field get subroutine
!> \author Michael Duda, Doug Jacobsen
!> \date   03/27/2014
!> \details
!> This subroutine returns a pointer to the field associated with key in inPool.
!
!-----------------------------------------------------------------------
   subroutine mpas_pool_get_field_5d_real(inPool, key, field, timeLevel)!{{{

      implicit none

      type (mpas_pool_type), intent(in) :: inPool
      character (len=*), intent(in) :: key
      type (field5DReal), pointer :: field
      integer, intent(in), optional :: timeLevel

      type (mpas_pool_data_type), pointer :: mem
      integer :: local_timeLevel


      if (present(timeLevel)) then
         local_timeLevel = timeLevel
      else
         local_timeLevel = 1
      end if

      mem => pool_get_member(inPool, key, MPAS_POOL_FIELD)

      nullify(field)
      if (associated(mem)) then

         if (mem % contentsType /= MPAS_POOL_REAL) then
            call pool_mesg('Error: Field '//trim(key)//' is not type real.')
         end if
         if (mem % contentsDims /= 5) then
            call pool_mesg('Error: Field '//trim(key)//' is not a 5-d field.')
         end if
         if ((mem % contentsTimeLevs > 1) .and. (.not. present(timeLevel))) then
            call pool_mesg('Error: Field '//trim(key)//' has more than one time level, but no timeLevel argument given.')
         end if
         if (mem % contentsTimeLevs < local_timeLevel) then
            call pool_mesg('Error: Field '//trim(key)//' has too few time levels.')
         end if
         
         if (mem % contentsTimeLevs == 1) then
            field => mem % r5
         else
            field => mem % r5a(local_timeLevel)
         end if

      else

         call pool_mesg('Error: Field '//trim(key)//' not found in pool.')

      end if

   end subroutine mpas_pool_get_field_5d_real!}}}


!-----------------------------------------------------------------------
!  subroutine mpas_pool_get_field_0d_int
!
!> \brief MPAS Pool 0D Integer field get subroutine
!> \author Michael Duda, Doug Jacobsen
!> \date   03/27/2014
!> \details
!> This subroutine returns a pointer to the field associated with key in inPool.
!
!-----------------------------------------------------------------------
   subroutine mpas_pool_get_field_0d_int(inPool, key, field, timeLevel)!{{{

      implicit none

      type (mpas_pool_type), intent(in) :: inPool
      character (len=*), intent(in) :: key
      type (field0DInteger), pointer :: field
      integer, intent(in), optional :: timeLevel

      type (mpas_pool_data_type), pointer :: mem
      integer :: local_timeLevel


      if (present(timeLevel)) then
         local_timeLevel = timeLevel
      else
         local_timeLevel = 1
      end if

      mem => pool_get_member(inPool, key, MPAS_POOL_FIELD)

      nullify(field)
      if (associated(mem)) then

         if (mem % contentsType /= MPAS_POOL_INTEGER) then
            call pool_mesg('Error: Field '//trim(key)//' is not type integer.')
         end if
         if (mem % contentsDims /= 0) then
            call pool_mesg('Error: Field '//trim(key)//' is not a 0-d field.')
         end if
         if ((mem % contentsTimeLevs > 1) .and. (.not. present(timeLevel))) then
            call pool_mesg('Error: Field '//trim(key)//' has more than one time level, but no timeLevel argument given.')
         end if
         if (mem % contentsTimeLevs < local_timeLevel) then
            call pool_mesg('Error: Field '//trim(key)//' has too few time levels.')
         end if
         
         if (mem % contentsTimeLevs == 1) then
            field => mem % i0
         else
            field => mem % i0a(local_timeLevel)
         end if

      else

         call pool_mesg('Error: Field '//trim(key)//' not found in pool.')

      end if

   end subroutine mpas_pool_get_field_0d_int!}}}


!-----------------------------------------------------------------------
!  subroutine mpas_pool_get_field_1d_int
!
!> \brief MPAS Pool 1D Integer field get subroutine
!> \author Michael Duda, Doug Jacobsen
!> \date   03/27/2014
!> \details
!> This subroutine returns a pointer to the field associated with key in inPool.
!
!-----------------------------------------------------------------------
   subroutine mpas_pool_get_field_1d_int(inPool, key, field, timeLevel)!{{{

      implicit none

      type (mpas_pool_type), intent(in) :: inPool
      character (len=*), intent(in) :: key
      type (field1DInteger), pointer :: field
      integer, intent(in), optional :: timeLevel

      type (mpas_pool_data_type), pointer :: mem
      integer :: local_timeLevel


      if (present(timeLevel)) then
         local_timeLevel = timeLevel
      else
         local_timeLevel = 1
      end if

      mem => pool_get_member(inPool, key, MPAS_POOL_FIELD)

      nullify(field)
      if (associated(mem)) then

         if (mem % contentsType /= MPAS_POOL_INTEGER) then
            call pool_mesg('Error: Field '//trim(key)//' is not type integer.')
         end if
         if (mem % contentsDims /= 1) then
            call pool_mesg('Error: Field '//trim(key)//' is not a 1-d field.')
         end if
         if ((mem % contentsTimeLevs > 1) .and. (.not. present(timeLevel))) then
            call pool_mesg('Error: Field '//trim(key)//' has more than one time level, but no timeLevel argument given.')
         end if
         if (mem % contentsTimeLevs < local_timeLevel) then
            call pool_mesg('Error: Field '//trim(key)//' has too few time levels.')
         end if
         
         if (mem % contentsTimeLevs == 1) then
            field => mem % i1
         else
            field => mem % i1a(local_timeLevel)
         end if

      else

         call pool_mesg('Error: Field '//trim(key)//' not found in pool.')

      end if

   end subroutine mpas_pool_get_field_1d_int!}}}


!-----------------------------------------------------------------------
!  subroutine mpas_pool_get_field_2d_int
!
!> \brief MPAS Pool 2D Integer field get subroutine
!> \author Michael Duda, Doug Jacobsen
!> \date   03/27/2014
!> \details
!> This subroutine returns a pointer to the field associated with key in inPool.
!
!-----------------------------------------------------------------------
   subroutine mpas_pool_get_field_2d_int(inPool, key, field, timeLevel)!{{{

      implicit none

      type (mpas_pool_type), intent(in) :: inPool
      character (len=*), intent(in) :: key
      type (field2DInteger), pointer :: field
      integer, intent(in), optional :: timeLevel

      type (mpas_pool_data_type), pointer :: mem
      integer :: local_timeLevel


      if (present(timeLevel)) then
         local_timeLevel = timeLevel
      else
         local_timeLevel = 1
      end if

      mem => pool_get_member(inPool, key, MPAS_POOL_FIELD)

      nullify(field)
      if (associated(mem)) then

         if (mem % contentsType /= MPAS_POOL_INTEGER) then
            call pool_mesg('Error: Field '//trim(key)//' is not type integer.')
         end if
         if (mem % contentsDims /= 2) then
            call pool_mesg('Error: Field '//trim(key)//' is not a 2-d field.')
         end if
         if ((mem % contentsTimeLevs > 1) .and. (.not. present(timeLevel))) then
            call pool_mesg('Error: Field '//trim(key)//' has more than one time level, but no timeLevel argument given.')
         end if
         if (mem % contentsTimeLevs < local_timeLevel) then
            call pool_mesg('Error: Field '//trim(key)//' has too few time levels.')
         end if
         
         if (mem % contentsTimeLevs == 1) then
            field => mem % i2
         else
            field => mem % i2a(local_timeLevel)
         end if

      else

         call pool_mesg('Error: Field '//trim(key)//' not found in pool.')

      end if

   end subroutine mpas_pool_get_field_2d_int!}}}


!-----------------------------------------------------------------------
!  subroutine mpas_pool_get_field_3d_int
!
!> \brief MPAS Pool 3D Integer field get subroutine
!> \author Michael Duda, Doug Jacobsen
!> \date   03/27/2014
!> \details
!> This subroutine returns a pointer to the field associated with key in inPool.
!
!-----------------------------------------------------------------------
   subroutine mpas_pool_get_field_3d_int(inPool, key, field, timeLevel)!{{{

      implicit none

      type (mpas_pool_type), intent(in) :: inPool
      character (len=*), intent(in) :: key
      type (field3DInteger), pointer :: field
      integer, intent(in), optional :: timeLevel

      type (mpas_pool_data_type), pointer :: mem
      integer :: local_timeLevel


      if (present(timeLevel)) then
         local_timeLevel = timeLevel
      else
         local_timeLevel = 1
      end if

      mem => pool_get_member(inPool, key, MPAS_POOL_FIELD)

      nullify(field)
      if (associated(mem)) then

         if (mem % contentsType /= MPAS_POOL_INTEGER) then
            call pool_mesg('Error: Field '//trim(key)//' is not type integer.')
         end if
         if (mem % contentsDims /= 3) then
            call pool_mesg('Error: Field '//trim(key)//' is not a 3-d field.')
         end if
         if ((mem % contentsTimeLevs > 1) .and. (.not. present(timeLevel))) then
            call pool_mesg('Error: Field '//trim(key)//' has more than one time level, but no timeLevel argument given.')
         end if
         if (mem % contentsTimeLevs < local_timeLevel) then
            call pool_mesg('Error: Field '//trim(key)//' has too few time levels.')
         end if
         
         if (mem % contentsTimeLevs == 1) then
            field => mem % i3
         else
            field => mem % i3a(local_timeLevel)
         end if

      else

         call pool_mesg('Error: Field '//trim(key)//' not found in pool.')

      end if

   end subroutine mpas_pool_get_field_3d_int!}}}


!-----------------------------------------------------------------------
!  subroutine mpas_pool_get_field_0d_char
!
!> \brief MPAS Pool 0D Character field get subroutine
!> \author Michael Duda, Doug Jacobsen
!> \date   03/27/2014
!> \details
!> This subroutine returns a pointer to the field associated with key in inPool.
!
!-----------------------------------------------------------------------
   subroutine mpas_pool_get_field_0d_char(inPool, key, field, timeLevel)!{{{

      implicit none

      type (mpas_pool_type), intent(in) :: inPool
      character (len=*), intent(in) :: key
      type (field0DChar), pointer :: field
      integer, intent(in), optional :: timeLevel

      type (mpas_pool_data_type), pointer :: mem
      integer :: local_timeLevel


      if (present(timeLevel)) then
         local_timeLevel = timeLevel
      else
         local_timeLevel = 1
      end if

      mem => pool_get_member(inPool, key, MPAS_POOL_FIELD)

      nullify(field)
      if (associated(mem)) then

         if (mem % contentsType /= MPAS_POOL_CHARACTER) then
            call pool_mesg('Error: Field '//trim(key)//' is not type character.')
         end if
         if (mem % contentsDims /= 0) then
            call pool_mesg('Error: Field '//trim(key)//' is not a 0-d field.')
         end if
         if ((mem % contentsTimeLevs > 1) .and. (.not. present(timeLevel))) then
            call pool_mesg('Error: Field '//trim(key)//' has more than one time level, but no timeLevel argument given.')
         end if
         if (mem % contentsTimeLevs < local_timeLevel) then
            call pool_mesg('Error: Field '//trim(key)//' has too few time levels.')
         end if
         
         if (mem % contentsTimeLevs == 1) then
            field => mem % c0
         else
            field => mem % c0a(local_timeLevel)
         end if

      else

         call pool_mesg('Error: Field '//trim(key)//' not found in pool.')

      end if

   end subroutine mpas_pool_get_field_0d_char!}}}


!-----------------------------------------------------------------------
!  subroutine mpas_pool_get_field_1d_char
!
!> \brief MPAS Pool 1D Character field get subroutine
!> \author Michael Duda, Doug Jacobsen
!> \date   03/27/2014
!> \details
!> This subroutine returns a pointer to the field associated with key in inPool.
!
!-----------------------------------------------------------------------
   subroutine mpas_pool_get_field_1d_char(inPool, key, field, timeLevel)!{{{

      implicit none

      type (mpas_pool_type), intent(in) :: inPool
      character (len=*), intent(in) :: key
      type (field1DChar), pointer :: field
      integer, intent(in), optional :: timeLevel

      type (mpas_pool_data_type), pointer :: mem
      integer :: local_timeLevel


      if (present(timeLevel)) then
         local_timeLevel = timeLevel
      else
         local_timeLevel = 1
      end if

      mem => pool_get_member(inPool, key, MPAS_POOL_FIELD)

      nullify(field)
      if (associated(mem)) then

         if (mem % contentsType /= MPAS_POOL_CHARACTER) then
            call pool_mesg('Error: Field '//trim(key)//' is not type character.')
         end if
         if (mem % contentsDims /= 1) then
            call pool_mesg('Error: Field '//trim(key)//' is not a 1-d field.')
         end if
         if ((mem % contentsTimeLevs > 1) .and. (.not. present(timeLevel))) then
            call pool_mesg('Error: Field '//trim(key)//' has more than one time level, but no timeLevel argument given.')
         end if
         if (mem % contentsTimeLevs < local_timeLevel) then
            call pool_mesg('Error: Field '//trim(key)//' has too few time levels.')
         end if
         
         if (mem % contentsTimeLevs == 1) then
            field => mem % c1
         else
            field => mem % c1a(local_timeLevel)
         end if

      else

         call pool_mesg('Error: Field '//trim(key)//' not found in pool.')

      end if

   end subroutine mpas_pool_get_field_1d_char!}}}


!-----------------------------------------------------------------------
!  subroutine mpas_pool_get_array_0d_real
!
!> \brief MPAS Pool 0D Real field get subroutine
!> \author Michael Duda, Doug Jacobsen
!> \date   03/27/2014
!> \details
!> This subroutine returns a pointer to the array associated with key in inPool.
!
!-----------------------------------------------------------------------
   subroutine mpas_pool_get_array_0d_real(inPool, key, scalar, timeLevel)!{{{

      implicit none

      type (mpas_pool_type), intent(in) :: inPool
      character (len=*), intent(in) :: key
      real (kind=RKIND), pointer :: scalar
      integer, intent(in), optional :: timeLevel

      type (field0DReal), pointer :: field


      call mpas_pool_get_field_0d_real(inPool, key, field, timeLevel)

      nullify(scalar)
      if (associated(field)) scalar => field % scalar

   end subroutine mpas_pool_get_array_0d_real!}}}


!-----------------------------------------------------------------------
!  subroutine mpas_pool_get_array_1d_real
!
!> \brief MPAS Pool 1D Real field get subroutine
!> \author Michael Duda, Doug Jacobsen
!> \date   03/27/2014
!> \details
!> This subroutine returns a pointer to the array associated with key in inPool.
!
!-----------------------------------------------------------------------
   subroutine mpas_pool_get_array_1d_real(inPool, key, array, timeLevel)!{{{

      implicit none

      type (mpas_pool_type), intent(in) :: inPool
      character (len=*), intent(in) :: key
      real (kind=RKIND), dimension(:), pointer :: array
      integer, intent(in), optional :: timeLevel

      type (field1DReal), pointer :: field


      call mpas_pool_get_field_1d_real(inPool, key, field, timeLevel)

      nullify(array)
      if (associated(field)) array => field % array

   end subroutine mpas_pool_get_array_1d_real!}}}


!-----------------------------------------------------------------------
!  subroutine mpas_pool_get_array_2d_real
!
!> \brief MPAS Pool 2D Real field get subroutine
!> \author Michael Duda, Doug Jacobsen
!> \date   03/27/2014
!> \details
!> This subroutine returns a pointer to the array associated with key in inPool.
!
!-----------------------------------------------------------------------
   subroutine mpas_pool_get_array_2d_real(inPool, key, array, timeLevel)!{{{

      implicit none

      type (mpas_pool_type), intent(in) :: inPool
      character (len=*), intent(in) :: key
      real (kind=RKIND), dimension(:,:), pointer :: array
      integer, intent(in), optional :: timeLevel

      type (field2DReal), pointer :: field


      call mpas_pool_get_field_2d_real(inPool, key, field, timeLevel)

      nullify(array)
      if (associated(field)) array => field % array

   end subroutine mpas_pool_get_array_2d_real!}}}


!-----------------------------------------------------------------------
!  subroutine mpas_pool_get_array_3d_real
!
!> \brief MPAS Pool 3D Real field get subroutine
!> \author Michael Duda, Doug Jacobsen
!> \date   03/27/2014
!> \details
!> This subroutine returns a pointer to the array associated with key in inPool.
!
!-----------------------------------------------------------------------
   subroutine mpas_pool_get_array_3d_real(inPool, key, array, timeLevel)!{{{

      implicit none

      type (mpas_pool_type), intent(in) :: inPool
      character (len=*), intent(in) :: key
      real (kind=RKIND), dimension(:,:,:), pointer :: array
      integer, intent(in), optional :: timeLevel

      type (field3DReal), pointer :: field


      call mpas_pool_get_field_3d_real(inPool, key, field, timeLevel)

      nullify(array)
      if (associated(field)) array => field % array

   end subroutine mpas_pool_get_array_3d_real!}}}


!-----------------------------------------------------------------------
!  subroutine mpas_pool_get_array_4d_real
!
!> \brief MPAS Pool 4D Real field get subroutine
!> \author Michael Duda, Doug Jacobsen
!> \date   03/27/2014
!> \details
!> This subroutine returns a pointer to the array associated with key in inPool.
!
!-----------------------------------------------------------------------
   subroutine mpas_pool_get_array_4d_real(inPool, key, array, timeLevel)!{{{

      implicit none

      type (mpas_pool_type), intent(in) :: inPool
      character (len=*), intent(in) :: key
      real (kind=RKIND), dimension(:,:,:,:), pointer :: array
      integer, intent(in), optional :: timeLevel

      type (field4DReal), pointer :: field


      call mpas_pool_get_field_4d_real(inPool, key, field, timeLevel)

      nullify(array)
      if (associated(field)) array => field % array

   end subroutine mpas_pool_get_array_4d_real!}}}


!-----------------------------------------------------------------------
!  subroutine mpas_pool_get_array_5d_real
!
!> \brief MPAS Pool 5D Real field get subroutine
!> \author Michael Duda, Doug Jacobsen
!> \date   03/27/2014
!> \details
!> This subroutine returns a pointer to the array associated with key in inPool.
!
!-----------------------------------------------------------------------
   subroutine mpas_pool_get_array_5d_real(inPool, key, array, timeLevel)!{{{

      implicit none

      type (mpas_pool_type), intent(in) :: inPool
      character (len=*), intent(in) :: key
      real (kind=RKIND), dimension(:,:,:,:,:), pointer :: array
      integer, intent(in), optional :: timeLevel

      type (field5DReal), pointer :: field


      call mpas_pool_get_field_5d_real(inPool, key, field, timeLevel)

      nullify(array)
      if (associated(field)) array => field % array

   end subroutine mpas_pool_get_array_5d_real!}}}


!-----------------------------------------------------------------------
!  subroutine mpas_pool_get_array_0d_int
!
!> \brief MPAS Pool 0D Integer field get subroutine
!> \author Michael Duda, Doug Jacobsen
!> \date   03/27/2014
!> \details
!> This subroutine returns a pointer to the array associated with key in inPool.
!
!-----------------------------------------------------------------------
   subroutine mpas_pool_get_array_0d_int(inPool, key, scalar, timeLevel)!{{{

      implicit none

      type (mpas_pool_type), intent(in) :: inPool
      character (len=*), intent(in) :: key
      integer, pointer :: scalar
      integer, intent(in), optional :: timeLevel

      type (field0DInteger), pointer :: field


      call mpas_pool_get_field_0d_int(inPool, key, field, timeLevel)

      nullify(scalar)
      if (associated(field)) scalar => field % scalar

   end subroutine mpas_pool_get_array_0d_int!}}}


!-----------------------------------------------------------------------
!  subroutine mpas_pool_get_array_1d_int
!
!> \brief MPAS Pool 1D Integer field get subroutine
!> \author Michael Duda, Doug Jacobsen
!> \date   03/27/2014
!> \details
!> This subroutine returns a pointer to the array associated with key in inPool.
!
!-----------------------------------------------------------------------
   subroutine mpas_pool_get_array_1d_int(inPool, key, array, timeLevel)!{{{

      implicit none

      type (mpas_pool_type), intent(in) :: inPool
      character (len=*), intent(in) :: key
      integer, dimension(:), pointer :: array
      integer, intent(in), optional :: timeLevel

      type (field1DInteger), pointer :: field


      call mpas_pool_get_field_1d_int(inPool, key, field, timeLevel)

      nullify(array)
      if (associated(field)) array => field % array

   end subroutine mpas_pool_get_array_1d_int!}}}


!-----------------------------------------------------------------------
!  subroutine mpas_pool_get_array_2d_int
!
!> \brief MPAS Pool 2D Integer field get subroutine
!> \author Michael Duda, Doug Jacobsen
!> \date   03/27/2014
!> \details
!> This subroutine returns a pointer to the array associated with key in inPool.
!
!-----------------------------------------------------------------------
   subroutine mpas_pool_get_array_2d_int(inPool, key, array, timeLevel)!{{{

      implicit none

      type (mpas_pool_type), intent(in) :: inPool
      character (len=*), intent(in) :: key
      integer, dimension(:,:), pointer :: array
      integer, intent(in), optional :: timeLevel

      type (field2DInteger), pointer :: field


      call mpas_pool_get_field_2d_int(inPool, key, field, timeLevel)

      nullify(array)
      if (associated(field)) array => field % array

   end subroutine mpas_pool_get_array_2d_int!}}}


!-----------------------------------------------------------------------
!  subroutine mpas_pool_get_array_3d_int
!
!> \brief MPAS Pool 3D Integer field get subroutine
!> \author Michael Duda, Doug Jacobsen
!> \date   03/27/2014
!> \details
!> This subroutine returns a pointer to the array associated with key in inPool.
!
!-----------------------------------------------------------------------
   subroutine mpas_pool_get_array_3d_int(inPool, key, array, timeLevel)!{{{

      implicit none

      type (mpas_pool_type), intent(in) :: inPool
      character (len=*), intent(in) :: key
      integer, dimension(:,:,:), pointer :: array
      integer, intent(in), optional :: timeLevel

      type (field3DInteger), pointer :: field


      call mpas_pool_get_field_3d_int(inPool, key, field, timeLevel)

      nullify(array)
      if (associated(field)) array => field % array

   end subroutine mpas_pool_get_array_3d_int!}}}


!-----------------------------------------------------------------------
!  subroutine mpas_pool_get_array_0d_char
!
!> \brief MPAS Pool 0D Character field get subroutine
!> \author Michael Duda, Doug Jacobsen
!> \date   03/27/2014
!> \details
!> This subroutine returns a pointer to the array associated with key in inPool.
!
!-----------------------------------------------------------------------
   subroutine mpas_pool_get_array_0d_char(inPool, key, string, timeLevel)!{{{

      implicit none

      type (mpas_pool_type), intent(in) :: inPool
      character (len=*), intent(in) :: key
      character (len=StrKIND), pointer :: string
      integer, intent(in), optional :: timeLevel

      type (field0DChar), pointer :: field


      call mpas_pool_get_field_0d_char(inPool, key, field, timeLevel)

      nullify(string)
      if (associated(field)) string => field % scalar

   end subroutine mpas_pool_get_array_0d_char!}}}


!-----------------------------------------------------------------------
!  subroutine mpas_pool_get_array_1d_char
!
!> \brief MPAS Pool 1D Character field get subroutine
!> \author Michael Duda, Doug Jacobsen
!> \date   03/27/2014
!> \details
!> This subroutine returns a pointer to the array associated with key in inPool.
!
!-----------------------------------------------------------------------
   subroutine mpas_pool_get_array_1d_char(inPool, key, array, timeLevel)!{{{

      implicit none

      type (mpas_pool_type), intent(in) :: inPool
      character (len=*), intent(in) :: key
      character (len=StrKIND), dimension(:), pointer :: array
      integer, intent(in), optional :: timeLevel

      type (field1DChar), pointer :: field


      call mpas_pool_get_field_1d_char(inPool, key, field, timeLevel)

      nullify(array)
      if (associated(field)) array => field % array

   end subroutine mpas_pool_get_array_1d_char!}}}


!-----------------------------------------------------------------------
!  routine mpas_pool_add_config_real
!
!> \brief MPAS Pool Real Config Insertion Routine
!> \author Michael Duda, Doug Jacobsen
!> \date   03/27/2014
!> \details
!> This routine inserts a real value as a config option into inPool.
!
!-----------------------------------------------------------------------
   subroutine mpas_pool_add_config_real(inPool, key, value)!{{{

      implicit none

      type (mpas_pool_type), intent(inout) :: inPool
      character (len=*), intent(in) :: key
      real (kind=RKIND), intent(in) :: value

      type (mpas_pool_member_type), pointer :: newmem
      integer :: threadNum

      threadNum = mpas_threading_get_thread_num()

      if ( threadNum == 0 ) then
         allocate(newmem)
         newmem % key = trim(key)
         newmem % keyLen = len_trim(key)
         newmem % contentsType = MPAS_POOL_CONFIG

         allocate(newmem % data)
         newmem % data % contentsType = MPAS_POOL_REAL
         newmem % data % contentsDims = 0
         newmem % data % contentsTimeLevs = 0
         allocate(newmem % data % simple_real)
         newmem % data % simple_real = value
   
         if (.not. pool_add_member(inPool, key, newmem)) then
            deallocate(newmem % data)
            deallocate(newmem)
         end if
      end if

   end subroutine mpas_pool_add_config_real!}}}


!-----------------------------------------------------------------------
!  routine mpas_pool_add_config_int
!
!> \brief MPAS Pool Integer Config Insertion Routine
!> \author Michael Duda, Doug Jacobsen
!> \date   03/27/2014
!> \details
!> This routine inserts a integer value as a config option into inPool.
!
!-----------------------------------------------------------------------
   subroutine mpas_pool_add_config_int(inPool, key, value)!{{{

      implicit none

      type (mpas_pool_type), intent(inout) :: inPool
      character (len=*), intent(in) :: key
      integer, intent(in) :: value

      type (mpas_pool_member_type), pointer :: newmem
      integer :: threadNum

      threadNum = mpas_threading_get_thread_num()

      if ( threadNum == 0 ) then
         allocate(newmem)
         newmem % key = trim(key)
         newmem % keyLen = len_trim(key)
         newmem % contentsType = MPAS_POOL_CONFIG

         allocate(newmem % data)
         newmem % data % contentsType = MPAS_POOL_INTEGER
         newmem % data % contentsDims = 0
         newmem % data % contentsTimeLevs = 0
         allocate(newmem % data % simple_int)
         newmem % data % simple_int = value
   
         if (.not. pool_add_member(inPool, key, newmem)) then
            deallocate(newmem % data)
            deallocate(newmem)
         end if
      end if

   end subroutine mpas_pool_add_config_int!}}}


!-----------------------------------------------------------------------
!  routine mpas_pool_add_config_char
!
!> \brief MPAS Pool Character Config Insertion Routine
!> \author Michael Duda, Doug Jacobsen
!> \date   03/27/2014
!> \details
!> This routine inserts a character string as a config option into inPool.
!
!-----------------------------------------------------------------------
   subroutine mpas_pool_add_config_char(inPool, key, value)!{{{

      implicit none

      type (mpas_pool_type), intent(inout) :: inPool
      character (len=*), intent(in) :: key
      character (len=*), intent(in) :: value

      type (mpas_pool_member_type), pointer :: newmem
      integer :: oldLevel
      integer :: threadNum

      threadNum = mpas_threading_get_thread_num()

      if ( threadNum == 0 ) then
         oldLevel = currentErrorLevel

         allocate(newmem)
         newmem % key = trim(key)
         newmem % keyLen = len_trim(key)
         newmem % contentsType = MPAS_POOL_CONFIG

         allocate(newmem % data)
         newmem % data % contentsType = MPAS_POOL_CHARACTER
         newmem % data % contentsDims = 0
         newmem % data % contentsTimeLevs = 0
         allocate(newmem % data % simple_char)
         if (len_trim(value) > StrKIND) then
            call mpas_pool_set_error_level(MPAS_POOL_WARN)
            call pool_mesg('WARNING mpas_pool_add_config_char: Input value for key '//trim(key)//' longer than StrKIND.')
            call mpas_pool_set_error_level(oldLevel)
         end if
         newmem % data % simple_char = value
   
         if (.not. pool_add_member(inPool, key, newmem)) then
            deallocate(newmem % data)
            deallocate(newmem)
         end if
      end if

   end subroutine mpas_pool_add_config_char!}}}


!-----------------------------------------------------------------------
!  routine mpas_pool_add_config_logical
!
!> \brief MPAS Pool Logical Config Insertion Routine
!> \author Michael Duda, Doug Jacobsen
!> \date   03/27/2014
!> \details
!> This routine inserts a logical flag as a config option into inPool.
!
!-----------------------------------------------------------------------
   subroutine mpas_pool_add_config_logical(inPool, key, value)!{{{

      implicit none

      type (mpas_pool_type), intent(inout) :: inPool
      character (len=*), intent(in) :: key
      logical, intent(in) :: value

      type (mpas_pool_member_type), pointer :: newmem
      integer :: threadNum

      threadNum = mpas_threading_get_thread_num()

      if ( threadNum == 0 ) then
         allocate(newmem)
         newmem % keyLen = len_trim(key)
         newmem % key = trim(key)
         newmem % contentsType = MPAS_POOL_CONFIG

         allocate(newmem % data)
         newmem % data % contentsType = MPAS_POOL_LOGICAL
         newmem % data % contentsDims = 0
         newmem % data % contentsTimeLevs = 0
         allocate(newmem % data % simple_logical)
         newmem % data % simple_logical = value
   
         if (.not. pool_add_member(inPool, key, newmem)) then
            deallocate(newmem % data)
            deallocate(newmem)
         end if
      end if

   end subroutine mpas_pool_add_config_logical!}}}


!-----------------------------------------------------------------------
!  routine mpas_pool_config_type
!
!> \brief Returns the type of a config in an MPAS pool.
!> \author Michael Duda
!> \date   29 October 2014
!> \details
!> Returns the type of the specified config in the MPAS pool. If the 
!> config does not exist in the pool, a value of MPAS_POOL_FATAL is returned.
!
!-----------------------------------------------------------------------
   integer function mpas_pool_config_type(inPool, key)!{{{

      implicit none

      type (mpas_pool_type), intent(in) :: inPool
      character (len=*), intent(in) :: key

      type (mpas_pool_data_type), pointer :: mem


      mem => pool_get_member(inPool, key, MPAS_POOL_CONFIG)

      if (associated(mem)) then
         mpas_pool_config_type = mem % contentsType
      else
         mpas_pool_config_type = MPAS_POOL_FATAL
      end if

   end function mpas_pool_config_type!}}}


!-----------------------------------------------------------------------
!  subroutine mpas_pool_get_config_real
!
!> \brief MPAS Pool Real Config Access Routine
!> \author Michael Duda, Doug Jacobsen
!> \date   03/27/2014
!> \details
!> This subroutine returns the value associated with a config option with the
!> name key in inPool.
!
!-----------------------------------------------------------------------
   subroutine mpas_pool_get_config_real(inPool, key, value, record)!{{{

      implicit none

      type (mpas_pool_type), intent(in) :: inPool
      character (len=*), intent(in) :: key
      real (kind=RKIND), pointer :: value
      character (len=*), intent(in), optional :: record
      type (mpas_pool_type), pointer :: recordPool

      type (mpas_pool_data_type), pointer :: mem

      if ( present(record) ) then
         call mpas_pool_get_subpool(inPool, record, recordPool)
         mem => pool_get_member(recordPool, key, MPAS_POOL_CONFIG)
      else
         mem => pool_get_member(inPool, key, MPAS_POOL_CONFIG)
      end if

      if (associated(mem)) then
         if (mem % contentsType /= MPAS_POOL_REAL) then
            call pool_mesg('Error: Config '//trim(key)//' is not type real.')
         end if
         value => mem % simple_real
      else
         call pool_mesg('Error: Config '//trim(key)//' not found in pool.')
      end if

   end subroutine mpas_pool_get_config_real!}}}


!-----------------------------------------------------------------------
!  subroutine mpas_pool_get_config_int
!
!> \brief MPAS Pool Integer Config Access Routine
!> \author Michael Duda, Doug Jacobsen
!> \date   03/27/2014
!> \details
!> This subroutine returns the value associated with a config option with the
!> name key in inPool.
!
!-----------------------------------------------------------------------
   subroutine mpas_pool_get_config_int(inPool, key, value, record)!{{{

      implicit none

      type (mpas_pool_type), intent(in) :: inPool
      character (len=*), intent(in) :: key
      integer, pointer :: value
      character (len=*), intent(in), optional :: record
      type (mpas_pool_type), pointer :: recordPool

      type (mpas_pool_data_type), pointer :: mem

      if ( present(record) ) then
         call mpas_pool_get_subpool(inPool, record, recordPool)
         mem => pool_get_member(recordPool, key, MPAS_POOL_CONFIG)
      else
         mem => pool_get_member(inPool, key, MPAS_POOL_CONFIG)
      end if

      if (associated(mem)) then
         if (mem % contentsType /= MPAS_POOL_INTEGER) then
            call pool_mesg('Error: Config '//trim(key)//' is not type integer.')
         end if
         value => mem % simple_int
      else
         call pool_mesg('Error: Config '//trim(key)//' not found in pool.')
      end if

   end subroutine mpas_pool_get_config_int!}}}


!-----------------------------------------------------------------------
!  subroutine mpas_pool_get_config_char
!
!> \brief MPAS Pool Character Config Access Routine
!> \author Michael Duda, Doug Jacobsen
!> \date   03/27/2014
!> \details
!> This subroutine returns the value associated with a config option with the
!> name key in inPool.
!
!-----------------------------------------------------------------------
   subroutine mpas_pool_get_config_char(inPool, key, value, record)!{{{

      implicit none

      type (mpas_pool_type), intent(in) :: inPool
      character (len=*), intent(in) :: key
      character (len=StrKIND), pointer :: value
      character (len=*), intent(in), optional :: record
      type (mpas_pool_type), pointer :: recordPool

      type (mpas_pool_data_type), pointer :: mem

      if ( present(record) ) then
         call mpas_pool_get_subpool(inPool, record, recordPool)
         mem => pool_get_member(recordPool, key, MPAS_POOL_CONFIG)
      else
         mem => pool_get_member(inPool, key, MPAS_POOL_CONFIG)
      end if

      if (associated(mem)) then
         if (mem % contentsType /= MPAS_POOL_CHARACTER) then
            call pool_mesg('Error: Config '//trim(key)//' is not type character.')
         end if

         value => mem % simple_char
      else
         call pool_mesg('Error: Config '//trim(key)//' not found in pool.')
      end if

   end subroutine mpas_pool_get_config_char!}}}


!-----------------------------------------------------------------------
!  subroutine mpas_pool_get_config_logical
!
!> \brief MPAS Pool Logical Config Access Routine
!> \author Michael Duda, Doug Jacobsen
!> \date   03/27/2014
!> \details
!> This subroutine returns the value associated with a config option with the
!> name key in inPool.
!
!-----------------------------------------------------------------------
   subroutine mpas_pool_get_config_logical(inPool, key, value, record)!{{{

      implicit none

      type (mpas_pool_type), intent(in) :: inPool
      character (len=*), intent(in) :: key
      logical, pointer :: value
      character (len=*), intent(in), optional :: record
      type (mpas_pool_type), pointer :: recordPool

      type (mpas_pool_data_type), pointer :: mem

      if ( present(record) ) then
         call mpas_pool_get_subpool(inPool, record, recordPool)
         mem => pool_get_member(recordPool, key, MPAS_POOL_CONFIG)
      else
         mem => pool_get_member(inPool, key, MPAS_POOL_CONFIG)
      end if

      if (associated(mem)) then
         if (mem % contentsType /= MPAS_POOL_LOGICAL) then
            call pool_mesg('Error: Config '//trim(key)//' is not type logical.')
         end if
         value => mem % simple_logical
      else
         call pool_mesg('Error: Config '//trim(key)//' not found in pool.')
      end if

   end subroutine mpas_pool_get_config_logical!}}}


!-----------------------------------------------------------------------
!  routine mpas_pool_add_dimension_0d
!
!> \brief MPAS Pool 0D Dimension Insertion routine
!> \author Michael Duda, Doug Jacobsen
!> \date   03/27/2014
!> \details
!> This routine inserts a 0D dimension into inPool, and associated it with key.
!
!-----------------------------------------------------------------------
   subroutine mpas_pool_add_dimension_0d(inPool, key, dim)!{{{

      implicit none

      type (mpas_pool_type), intent(inout) :: inPool
      character (len=*), intent(in) :: key
      integer, intent(in) :: dim

      type (mpas_pool_member_type), pointer :: newmem
      integer :: threadNum

      threadNum = mpas_threading_get_thread_num()

      if ( threadNum == 0 ) then
         allocate(newmem)
         newmem % key = trim(key)
         newmem % keyLen = len_trim(key)
         newmem % contentsType = MPAS_POOL_DIMENSION

         allocate(newmem % data)
         newmem % data % contentsType = MPAS_POOL_INTEGER
         newmem % data % contentsDims = 0
         newmem % data % contentsTimeLevs = 0
         allocate(newmem % data % simple_int)
         newmem % data % simple_int = dim
   
         if (.not. pool_add_member(inPool, key, newmem)) then
            deallocate(newmem % data)
            deallocate(newmem)
         end if
      end if

   end subroutine mpas_pool_add_dimension_0d!}}}


!-----------------------------------------------------------------------
!  routine mpas_pool_add_dimension_1d
!
!> \brief MPAS Pool 1D Dimension Insertion routine
!> \author Michael Duda, Doug Jacobsen
!> \date   03/27/2014
!> \details
!> This routine inserts a 1D dimension into inPool, and associated it with key.
!
!-----------------------------------------------------------------------
   subroutine mpas_pool_add_dimension_1d(inPool, key, dims)!{{{

      implicit none

      type (mpas_pool_type), intent(inout) :: inPool
      character (len=*), intent(in) :: key
      integer, dimension(:), intent(in) :: dims

      type (mpas_pool_member_type), pointer :: newmem
      integer :: threadNum

      threadNum = mpas_threading_get_thread_num()

      if ( threadNum == 0 ) then
         allocate(newmem)
         newmem % key = trim(key)
         newmem % keyLen = len_trim(key)
         newmem % contentsType = MPAS_POOL_DIMENSION

         allocate(newmem % data)
         newmem % data % contentsType = MPAS_POOL_INTEGER
         newmem % data % contentsDims = 1
         newmem % data % contentsTimeLevs = 0
         allocate(newmem % data % simple_int_arr(size(dims)))
         newmem % data % simple_int_arr(:) = dims(:)
   
         if (.not. pool_add_member(inPool, key, newmem)) then
            deallocate(newmem % data % simple_int_arr)
            deallocate(newmem % data)
            deallocate(newmem)
         end if
      end if

   end subroutine mpas_pool_add_dimension_1d!}}}


!-----------------------------------------------------------------------
!  subroutine mpas_pool_get_dimension_0d
!
!> \brief MPAS Pool 0D Dimension Access subroutine
!> \author Michael Duda, Doug Jacobsen
!> \date   03/27/2014
!> \details
!> This subroutine returns the value of the 0D dimension associated with key in
!>  inPool.
!
!-----------------------------------------------------------------------
   subroutine mpas_pool_get_dimension_0d(inPool, key, dim)!{{{

      implicit none

      type (mpas_pool_type), intent(in) :: inPool
      character (len=*), intent(in) :: key
      integer, pointer :: dim

      type (mpas_pool_data_type), pointer :: mem

      nullify(dim)

      mem => pool_get_member(inPool, key, MPAS_POOL_DIMENSION)

      if (associated(mem)) then
         if (mem % contentsDims /= 0) then
            call pool_mesg('Error: Dimension '//trim(key)//' is not a scalar.')
         else
            dim => mem % simple_int
         end if
      else
         call pool_mesg('Error: Dimension '//trim(key)//' not found in pool.')
      end if

   end subroutine mpas_pool_get_dimension_0d!}}}


!-----------------------------------------------------------------------
!  subroutine mpas_pool_get_dimension_1d
!
!> \brief MPAS Pool 1D Dimension Access subroutine
!> \author Michael Duda, Doug Jacobsen
!> \date   03/27/2014
!> \details
!> This subroutine returns the value of the 1D dimension associated with key in
!>  inPool.
!
!-----------------------------------------------------------------------
   subroutine mpas_pool_get_dimension_1d(inPool, key, dims)!{{{

      implicit none

      type (mpas_pool_type), intent(in) :: inPool
      character (len=*), intent(in) :: key
      integer, pointer, dimension(:) :: dims

      type (mpas_pool_data_type), pointer :: mem

      nullify(dims)

      mem => pool_get_member(inPool, key, MPAS_POOL_DIMENSION)

      if (associated(mem)) then
         if (mem % contentsDims /= 1) then
            call pool_mesg('Error: Dimension '//trim(key)//' is not an array.')
         else
            dims => mem % simple_int_arr
         end if
      else
         call pool_mesg('Error: Dimension '//trim(key)//' not found in pool.')
      end if

   end subroutine mpas_pool_get_dimension_1d!}}}


!-----------------------------------------------------------------------
!  routine mpas_pool_add_subpool
!
!> \brief MPAS Pool Subpool insertion routine
!> \author Michael Duda, Doug Jacobsen
!> \date   03/27/2014
!> \details
!> This routine inserts a subpool (subPool) into inPool and associated it with
!>  the name key.
!
!-----------------------------------------------------------------------
   subroutine mpas_pool_add_subpool(inPool, key, subPool)!{{{

      implicit none

      type (mpas_pool_type), intent(inout) :: inPool
      character (len=*), intent(in) :: key
      type (mpas_pool_type), intent(in), target :: subPool


      type (mpas_pool_member_type), pointer :: newmem
      integer :: threadNum

      threadNum = mpas_threading_get_thread_num()

      if ( threadNum == 0 ) then
         allocate(newmem)
         newmem % key = trim(key)
         newmem % keyLen = len_trim(key)
         newmem % contentsType = MPAS_POOL_SUBPOOL

         allocate(newmem % data)
         newmem % data % contentsType = MPAS_POOL_SUBPOOL
         newmem % data % contentsDims = 0
         newmem % data % contentsTimeLevs = 0
         newmem % data % p => subPool
   
         if (.not. pool_add_member(inPool, key, newmem)) then
            deallocate(newmem % data)
            deallocate(newmem)
         end if
      end if

   end subroutine mpas_pool_add_subpool!}}}


!-----------------------------------------------------------------------
!  subroutine mpas_pool_get_subpool
!
!> \brief MPAS Pool Subpool access subroutine
!> \author Michael Duda, Doug Jacobsen
!> \date   03/27/2014
!> \details
!> This subroutine returns a pointer to the subpool named key within inPool.
!
!-----------------------------------------------------------------------
   subroutine mpas_pool_get_subpool(inPool, key, subPool)!{{{

      implicit none

      type (mpas_pool_type), intent(in) :: inPool
      character (len=*), intent(in) :: key
      type (mpas_pool_type), pointer :: subPool

      type (mpas_pool_data_type), pointer :: mem


      mem => pool_get_member(inPool, key, MPAS_POOL_SUBPOOL)

      if (associated(mem)) then
         subPool => mem % p
      else
         call pool_mesg('Error: Sub-pool '//trim(key)//' not found in pool.')
      end if

   end subroutine mpas_pool_get_subpool!}}}


!-----------------------------------------------------------------------
!  subroutine mpas_pool_add_package
!
!> \brief MPAS Pool Package insertion subroutine
!> \author Michael Duda, Doug Jacobsen
!> \date   03/27/2014
!> \details
!> This subroutine inserts a package into a inPool and associates it with the
!>  name key.
!
!-----------------------------------------------------------------------
   subroutine mpas_pool_add_package(inPool, key, value)!{{{

      implicit none

      type (mpas_pool_type), intent(inout) :: inPool
      character (len=*), intent(in) :: key
      logical, intent(in) :: value

      type (mpas_pool_member_type), pointer :: newmem
      integer :: threadNum

      threadNum = mpas_threading_get_thread_num()

      if ( threadNum == 0 ) then
         allocate(newmem)
         newmem % key = trim(key)
         newmem % keyLen = len_trim(key)
         newmem % contentsType = MPAS_POOL_PACKAGE

         allocate(newmem % data)
         newmem % data % contentsType = MPAS_POOL_LOGICAL
         newmem % data % contentsDims = 0
         newmem % data % contentsTimeLevs = 0
         allocate(newmem % data % simple_logical)
         newmem % data % simple_logical = value
   
         if (.not. pool_add_member(inPool, key, newmem)) then
            deallocate(newmem % data)
            deallocate(newmem)
         end if
      end if

   end subroutine mpas_pool_add_package!}}}


!-----------------------------------------------------------------------
!  subroutine mpas_pool_get_package
!
!> \brief MPAS Pool Package access subroutine
!> \author Michael Duda, Doug Jacobsen
!> \date   03/27/2014
!> \details
!> This subroutine sets the package pointer to point to the logical associated
!>  with the package in inPool with name key.
!
!-----------------------------------------------------------------------
   subroutine mpas_pool_get_package(inPool, key, package)!{{{

      implicit none

      type (mpas_pool_type), intent(in) :: inPool
      character (len=*), intent(in) :: key
      logical, pointer :: package

      type (mpas_pool_data_type), pointer :: mem


      mem => pool_get_member(inPool, key, MPAS_POOL_PACKAGE)

      if (associated(mem)) then
         package => mem % simple_logical
      else
         call pool_mesg('Error: Package '//trim(key)//' not found in pool.')
      end if

   end subroutine mpas_pool_get_package!}}}


!-----------------------------------------------------------------------
!  routine mpas_pool_remove_field
!
!> \brief MPAS Pool Field Removal Routine
!> \author Michael Duda, Doug Jacobsen
!> \date   03/27/2014
!> \details
!> This routine removes a field with the name key from inPool.
!
!-----------------------------------------------------------------------
   subroutine mpas_pool_remove_field(inPool, key)!{{{

      implicit none

      type (mpas_pool_type), intent(inout) :: inPool
      character (len=*), intent(in) :: key


      if (.not. pool_remove_member(inPool, key, MPAS_POOL_FIELD)) then
         call pool_mesg('Error: Field '//trim(key)//' not found in pool.')
      end if

   end subroutine mpas_pool_remove_field!}}}


!-----------------------------------------------------------------------
!  routine mpas_pool_remove_config
!
!> \brief MPAS Pool Config Removal Routine
!> \author Michael Duda, Doug Jacobsen
!> \date   03/27/2014
!> \details
!> This routine removes a config with the name key from inPool.
!
!-----------------------------------------------------------------------
   subroutine mpas_pool_remove_config(inPool, key)!{{{

      implicit none

      type (mpas_pool_type), intent(inout) :: inPool
      character (len=*), intent(in) :: key

      type (mpas_pool_data_type), pointer :: mem

      !todo: if configs are pointers when being added, don't deallocate when removing.
      mem => pool_get_member(inPool, key, MPAS_POOL_CONFIG)

      if (.not. associated(mem)) then
         call pool_mesg('Error: Config '//trim(key)//' not found in pool.')
         return
      end if

      if (mem % contentsType == MPAS_POOL_REAL) then
         deallocate(mem % simple_real)
      else if (mem % contentsType == MPAS_POOL_INTEGER) then
         deallocate(mem % simple_int)
      else if (mem % contentsType == MPAS_POOL_CHARACTER) then
         deallocate(mem % simple_char)
      else if (mem % contentsType == MPAS_POOL_LOGICAL) then
         deallocate(mem % simple_logical)
      end if

      if (.not. pool_remove_member(inPool, key, MPAS_POOL_CONFIG)) then
         call pool_mesg('Error: Config '//trim(key)//' not found in pool.')
      end if

   end subroutine mpas_pool_remove_config!}}}


!-----------------------------------------------------------------------
!  routine mpas_pool_remove_dimension
!
!> \brief MPAS Pool Dimension Removal Routine
!> \author Michael Duda, Doug Jacobsen
!> \date   03/27/2014
!> \details
!> This routine removes a dimension with the name key from inPool.
!
!-----------------------------------------------------------------------
   subroutine mpas_pool_remove_dimension(inPool, key)!{{{

      implicit none

      type (mpas_pool_type), intent(inout) :: inPool
      character (len=*), intent(in) :: key

      type (mpas_pool_data_type), pointer :: mem

      !todo: if dimensions are pointers when being added, don't deallocate when removing.
      mem => pool_get_member(inPool, key, MPAS_POOL_DIMENSION)

      if (.not. associated(mem)) then
         call pool_mesg('Error: Dimension '//trim(key)//' not found in pool.')
         return
      end if

      if (mem % contentsDims == 0) then
         deallocate(mem % simple_int)
      else if (mem % contentsDims == 1) then
         deallocate(mem % simple_int_arr)
      end if

      if (.not. pool_remove_member(inPool, key, MPAS_POOL_DIMENSION)) then
         call pool_mesg('Error: Dimension '//trim(key)//' not found in pool.')
      end if

   end subroutine mpas_pool_remove_dimension!}}}


!-----------------------------------------------------------------------
!  routine mpas_pool_remove_subpool
!
!> \brief MPAS Pool Subpool Removal Routine
!> \author Michael Duda, Doug Jacobsen
!> \date   03/27/2014
!> \details
!> This routine removes a subpool with the name key from inPool.
!
!-----------------------------------------------------------------------
   subroutine mpas_pool_remove_subpool(inPool, key)!{{{

      implicit none

      type (mpas_pool_type), intent(inout) :: inPool
      character (len=*), intent(in) :: key


      if (.not. pool_remove_member(inPool, key, MPAS_POOL_SUBPOOL)) then
         call pool_mesg('Error: Sub-pool '//trim(key)//' not found in pool.')
      end if

   end subroutine mpas_pool_remove_subpool!}}}


!-----------------------------------------------------------------------
!  routine mpas_pool_remove_package
!
!> \brief MPAS Pool Package Removal Routine
!> \author Michael Duda, Doug Jacobsen
!> \date   03/27/2014
!> \details
!> This routine removes a package with the name key from inPool.
!
!-----------------------------------------------------------------------
   subroutine mpas_pool_remove_package(inPool, key)!{{{

      implicit none

      type (mpas_pool_type), intent(inout) :: inPool
      character (len=*), intent(in) :: key


      if (.not. pool_remove_member(inPool, key, MPAS_POOL_PACKAGE)) then
         call pool_mesg('Error: Package '//trim(key)//' not found in pool.')
      end if

   end subroutine mpas_pool_remove_package!}}}


!-----------------------------------------------------------------------
!  routine mpas_pool_begin_iteration
!
!> \brief MPAS Pool Begin Iteration Routine
!> \author Michael Duda, Doug Jacobsen
!> \date   03/27/2014
!> \details
!> This routine sets up the pool's internal iterator to iterate over fields.
!
!-----------------------------------------------------------------------
   subroutine mpas_pool_begin_iteration(inPool)!{{{

      implicit none

      type (mpas_pool_type), intent(inout) :: inPool

      integer :: i, threadNum

      threadNum = mpas_threading_get_thread_num()

      if ( threadNum == 0 ) then
         inPool % iterator => inPool % iteration_head
      end if

      !$omp barrier

   end subroutine mpas_pool_begin_iteration!}}}


!-----------------------------------------------------------------------
!  subroutine mpas_pool_get_next_member
!
!> \brief MPAS Pool Iterate To Next Member subroutine
!> \author Michael Duda, Doug Jacobsen
!> \date   03/27/2014
!> \details
!> This function advances the internal iterator to the next member in the pool,
!>  and returns an iterator type for the current member, if one exists. The function
!>  returns .true. if a valid member was returned, and .false. if there are no members
!>  left to be iterated over.
!
!-----------------------------------------------------------------------
   logical function mpas_pool_get_next_member(inPool, iterator)!{{{

      implicit none

      type (mpas_pool_type), intent(inout) :: inPool
      type (mpas_pool_iterator_type),  intent(inout) :: iterator

      integer :: i, threadNum

      threadNum = mpas_threading_get_thread_num()
      !$omp barrier

      !
      ! As long as there are members left to be iterated over, the inPool%iterator
      !   should always be pointing to the next member to be returned
      !
      if (associated(inPool % iterator)) then
         iterator % memberName = inPool % iterator % key
         iterator % memberType = inPool % iterator % contentsType
         iterator % dataType = inPool % iterator % data % contentsType
         if (iterator % memberType == MPAS_POOL_FIELD) then
            iterator % nDims = inPool % iterator % data % contentsDims
            iterator % nTimeLevels = inPool % iterator % data % contentsTimeLevs
         else if (iterator % memberType == MPAS_POOL_DIMENSION) then
            iterator % nDims = inPool % iterator % data % contentsDims
         else
            iterator % nDims = 0
            iterator % nTimeLevels = 0
         end if
         mpas_pool_get_next_member = .true.
      else
         mpas_pool_get_next_member = .false.
      end if

      !$omp barrier

      if ( threadNum == 0 .and. associated(inPool % iterator) ) then
         ! Only thread 0 can advance iterator to next item
         inPool % iterator => inPool % iterator % iteration_next
      end if

   end function mpas_pool_get_next_member!}}}


!-----------------------------------------------------------------------
!  subroutine mpas_pool_shift_time_levels
!
!> \brief MPAS Pool Time level shift routine
!> \author Michael Duda, Doug Jacobsen
!> \date   03/27/2014
!> \details
!> This routine shifts the time levels of all multi-level fields contained within.
!>   When shifting, time level 1 becomes time level n, and time level i becomes time level i-1.
!
!-----------------------------------------------------------------------
   recursive subroutine mpas_pool_shift_time_levels(inPool)!{{{

      implicit none

      type (mpas_pool_type), intent(inout) :: inPool


      integer :: i, j
      type (mpas_pool_member_type), pointer :: ptr
      type (mpas_pool_data_type), pointer :: dptr


      do i=1,inPool % size

         ptr => inPool % table(i) % head
         do while(associated(ptr))

            if (ptr % contentsType == MPAS_POOL_FIELD) then

               dptr => ptr % data

               if (associated(dptr % r0a)) then
                  call mpas_shift_time_levs(dptr % r0a)
               else if (associated(dptr % r1a)) then
                  call mpas_shift_time_levs(dptr % r1a)
               else if (associated(dptr % r2a)) then
                  call mpas_shift_time_levs(dptr % r2a)
               else if (associated(dptr % r3a)) then
                  call mpas_shift_time_levs(dptr % r3a)
               else if (associated(dptr % r4a)) then
                  call mpas_shift_time_levs(dptr % r4a)
               else if (associated(dptr % r5a)) then
                  call mpas_shift_time_levs(dptr % r5a)
               else if (associated(dptr % i0a)) then
                  call mpas_shift_time_levs(dptr % i0a)
               else if (associated(dptr % i1a)) then
                  call mpas_shift_time_levs(dptr % i1a)
               else if (associated(dptr % i2a)) then
                  call mpas_shift_time_levs(dptr % i2a)
               else if (associated(dptr % i3a)) then
                  call mpas_shift_time_levs(dptr % i3a)
               else if (associated(dptr % c0a)) then
                  call mpas_shift_time_levs(dptr % c0a)
               else if (associated(dptr % c1a)) then
                  call mpas_shift_time_levs(dptr % c1a)
               else if (associated(dptr % l0a)) then
                  call mpas_shift_time_levs(dptr % l0a)
               end if

            else if (ptr % contentsType == MPAS_POOL_SUBPOOL) then

               call mpas_pool_shift_time_levels(ptr % data % p)

            end if

            ptr => ptr % next
         end do

      end do

   end subroutine mpas_pool_shift_time_levels!}}}

!-----------------------------------------------------------------------
!  subroutine mpas_pool_print_summary
!
!> \brief MPAS Pool Summary write routine
!> \author Doug Jacobsen
!> \date   07/29/2015
!> \details
!> This routine writes out a summary of the contents of a pool that match a specific type.
!> The memberType input argument can take the value of MPAS_POOL_FIELD,
!> MPAS_POOL_CONFIG, or MPAS_POOL_PACKAGE.
!> The recurseSubpools_in input argument defaults to false, but can be used to
!> write a summary of subpool contents in addition to the current pool.
!>
!> It's important to note that this routine iterates over a pool. So if it is
!> called within a pool iteration loop, it could cause issues.
!
!-----------------------------------------------------------------------
   recursive subroutine mpas_pool_print_summary(inPool, memberType, recurseSubpools_in)!{{{
      type (mpas_pool_type), pointer :: inPool
      integer, intent(in) :: memberType
      logical, optional, intent(in) :: recurseSubpools_in

      type (mpas_pool_iterator_type) :: poolItr
      logical :: recurseSubpools

      type (mpas_pool_type), pointer :: subPool
      real (kind=RKIND), pointer :: tempReal
      integer, pointer :: tempInteger
      logical, pointer :: tempLogical
      character (len=StrKIND), pointer :: tempChar

      if ( present(recurseSubpools_in) ) then
         recurseSubpools = recurseSubpools_in
      else
         recurseSubpools = .false.
      end if

      call mpas_pool_begin_iteration(inPool)
      do while ( mpas_pool_get_next_member(inPool, poolItr) )
         ! Handle writing out configs
         if ( poolItr % memberType == memberType .and. memberType == MPAS_POOL_CONFIG ) then
            if ( poolItr % dataType == MPAS_POOL_REAL ) then
               call mpas_pool_get_config(inPool, poolItr % memberName, tempReal)
               call mpas_log_write('      ' // trim(poolItr % memberName) // ' = $r', realArgs=(/tempReal/))
            else if ( poolItr % dataType == MPAS_POOL_INTEGER ) then
               call mpas_pool_get_config(inPool, poolItr % memberName, tempInteger)
               call mpas_log_write('      ' // trim(poolItr % memberName) // ' = $i', intArgs=(/tempInteger/))
            else if ( poolItr % dataType == MPAS_POOL_LOGICAL ) then
               call mpas_pool_get_config(inPool, poolItr % memberName, tempLogical)
               if ( tempLogical ) then
                  call mpas_log_write('      ' // trim(poolItr % memberName) // ' = .true.')
               else
                  call mpas_log_write('      ' // trim(poolItr % memberName) // ' = .false.')
               end if
            else if ( poolItr % dataType == MPAS_POOL_CHARACTER ) then
               call mpas_pool_get_config(inPool, poolItr % memberName, tempChar)
               call mpas_log_write('      ' // trim(poolItr % memberName) // ' = ''' // trim(tempChar) // '''')
            end if
         ! Handle packages
         else if (poolItr % memberType == memberType .and. memberType == MPAS_POOL_PACKAGE ) then
            call mpas_pool_get_package(inPool, poolItr % memberName, tempLogical)
            if ( tempLogical ) then
               call mpas_log_write('      ' // trim(poolItr % memberName) // ' = .true.')
            else
               call mpas_log_write('      ' // trim(poolItr % memberName) // ' = .false.')
            end if
         ! Handle fields
         else if (poolItr % memberType == memberType .and. memberType == MPAS_POOL_FIELD ) then
            call mpas_log_write('      ' // trim(poolItr % memberName))
            if ( poolItr % dataType == MPAS_POOL_REAL) then
               call mpas_log_write('            Type: Real')
            else if ( poolItr % dataType == MPAS_POOL_INTEGER) then
               call mpas_log_write('            Type: Integer')
            else if ( poolItr % dataType == MPAS_POOL_CHARACTER) then
               call mpas_log_write('            Type: Character')
            else if ( poolItr % dataType == MPAS_POOL_LOGICAL) then
               call mpas_log_write('            Type: Logical')
            end if
            call mpas_log_write('            Number of dimensions: $i', intArgs=(/poolItr % nDims/))
            call mpas_log_write('            Number of time levels: $i', intArgs=(/poolItr % nTimeLevels/))
         else if (poolItr % memberType == MPAS_POOL_SUBPOOL .and. recurseSubpools ) then
            call mpas_log_write('   ** Begin subpool: ' // trim(poolItr % memberName))
            call mpas_pool_get_subpool(inPool, poolItr % memberName, subPool)
            call mpas_pool_print_summary(subPool, memberType, recurseSubpools)
            call mpas_log_write('   ** End subpool: ' // trim(poolItr % memberName))
         end if
      end do

   end subroutine mpas_pool_print_summary!}}}

!!!!!!!!!! Private subroutines !!!!!!!!!!

   logical function pool_add_member(inPool, key, newmem)!{{{

      implicit none

      type (mpas_pool_type), intent(inout) :: inPool
      character (len=*), intent(in) :: key
      type (mpas_pool_member_type), pointer :: newmem

      integer :: hash, oldLevel
      type (mpas_pool_member_type), pointer :: ptr

      call pool_hash(hash, trim(newmem % key), newmem % keylen)

      hash = mod(hash, inPool % size) + 1

      pool_add_member = .true.

      if (.not. associated(inPool % table(hash) % head)) then
         inPool % table(hash) % head => newmem
      else
         ptr => inPool % table(hash) % head
         do while (associated(ptr % next))

            if (ptr % contentsType == newmem % contentsType .and. &
                ptr % keyLen == newmem % keyLen) then
               if (ptr % key(1:ptr%keyLen) == newmem % key(1:newmem%keyLen)) then
                  pool_add_member = .false.
                  call mpas_pool_set_error_level(MPAS_POOL_FATAL)
                  call pool_mesg('Error: Field '//trim(key)//' already exists in pool.')
                  return
               end if
            end if

            ptr => ptr % next
         end do
         ptr % next => newmem
      end if

      !
      ! Link the new member into the iteration list
      !
      if (.not. associated(inPool % iteration_head)) then
         inPool % iteration_head => newmem
         inPool % iteration_tail => newmem
      else
         newmem % iteration_prev => inPool % iteration_tail
         inPool % iteration_tail => newmem
         newmem % iteration_prev % iteration_next => newmem
      end if

   end function pool_add_member!}}}


   function pool_get_member(inPool, key, memType)!{{{

      implicit none

      type (mpas_pool_type), intent(in) :: inPool
      character (len=*), intent(in) :: key
      integer, intent(in) :: memType

      type (mpas_pool_data_type), pointer :: pool_get_member

      integer :: hash, endl
      type (mpas_pool_member_type), pointer :: ptr


      nullify(pool_get_member)

      endl = len_trim(key)
      call pool_hash(hash, key, endl)

      hash = mod(hash, inPool % size) + 1

      ptr => inPool % table(hash) % head
      do while (associated(ptr))
         if (ptr % contentsType == memType) then
            if (endl == ptr % keyLen) then
               if (key(1:endl) == ptr % key(1:endl)) then
                  pool_get_member => ptr % data
                  exit
               end if
            end if
         end if
         ptr => ptr % next
      end do

   end function pool_get_member!}}}


   logical function pool_remove_member(inPool, key, memType)!{{{

      implicit none

      type (mpas_pool_type), intent(inout) :: inPool
      character (len=*), intent(in) :: key
      integer, intent(in) :: memType

      integer :: hash, endl
      type (mpas_pool_member_type), pointer :: ptr, ptr_prev
      integer :: threadNum

      threadNum = mpas_threading_get_thread_num()

      endl = len_trim(key)
      call pool_hash(hash, key, endl)

      hash = mod(hash, inPool % size) + 1

      if (associated(inPool % table(hash) % head)) then

         ! Is the member at the head of the list?
         ptr_prev => inPool % table(hash) % head
         if (ptr_prev % contentsType == memType) then
            if (endl == ptr_prev % keyLen) then
               if (key(1:endl) == ptr_prev % key(1:endl)) then
                  inPool % table(hash) % head => ptr_prev % next
                  if ( threadNum == 0 ) then

                     !
                     ! Un-link the member from the iteration list
                     !
                     if (associated(ptr_prev % iteration_prev)) then
                        ptr_prev % iteration_prev % iteration_next => ptr_prev % iteration_next
                     else
                        inPool % iteration_head => ptr_prev % iteration_next
                     end if

                     if (associated(ptr_prev % iteration_next)) then
                        ptr_prev % iteration_next % iteration_prev => ptr_prev % iteration_prev
                     else
                        inPool % iteration_tail => ptr_prev % iteration_prev
                     end if

!TODO: are there cases where we need to delete more data here?
                     deallocate(ptr_prev)
                  end if
                  pool_remove_member = .true.
                  return
               end if
            end if
         end if

         ! Possibly later in the list?
         ptr => ptr_prev % next
         do while (associated(ptr))
            if (ptr % contentsType == memType) then
               if (endl == ptr % keyLen) then
                  if (key(1:endl) == ptr % key(1:endl)) then
                     if ( threadNum == 0 ) then
                        ptr_prev % next => ptr % next

                        !
                        ! Un-link the member from the iteration list
                        !
                        if (associated(ptr % iteration_prev)) then
                           ptr % iteration_prev % iteration_next => ptr % iteration_next
                        else
                           inPool % iteration_head => ptr % iteration_next
                        end if
   
                        if (associated(ptr % iteration_next)) then
                           ptr % iteration_next % iteration_prev => ptr % iteration_prev
                        else
                           inPool % iteration_tail => ptr % iteration_prev
                        end if

!TODO: are there cases where we need to delete more data here?
                        deallocate(ptr)
                     end if
                     pool_remove_member = .true.
                     return
                  end if
               end if
            end if
            ptr => ptr % next
            ptr_prev => ptr_prev % next
         end do

      end if

      pool_remove_member = .false.

   end function pool_remove_member!}}}


   subroutine pool_mesg(mesg)!{{{

      implicit none

      character (len=*), intent(in) :: mesg
      integer :: threadNum

      threadNum = mpas_threading_get_thread_num()

      if (currentErrorLevel == MPAS_POOL_WARN) then
#ifdef MPAS_DEBUG
         if ( threadNum == 0 ) then
            call mpas_log_write(trim(mesg), MPAS_LOG_WARN)
         end if
#endif
      else if (currentErrorLevel == MPAS_POOL_FATAL) then
#ifdef MPAS_DEBUG
         if ( threadNum == 0 ) then
            call mpas_log_write(trim(mesg), MPAS_LOG_CRIT)
         end if
<<<<<<< HEAD
#endif
         call mpas_dmpar_global_abort(trim(mesg))
=======
>>>>>>> d817888a
      end if

   end subroutine pool_mesg!}}}


   subroutine pool_print_table_size(pool)!{{{

      implicit none

      type (mpas_pool_type), intent(in) :: pool

      integer :: i, head_size, total_size
      type (mpas_pool_member_type), pointer :: ptr


      total_size = 0
      do i=1,pool % size
         head_size = 0
         ptr => pool % table(i) % head
         do while (associated(ptr))
            head_size = head_size + 1
            ptr => ptr % next
         end do
         call mpas_log_write('List $i : $i', intArgs=(/i, head_size/) )
         total_size = total_size + head_size
      end do
      call mpas_log_write('----------------')
      call mpas_log_write('Total: $i', intArgs=(/total_size/))

   end subroutine pool_print_table_size!}}}


   recursive subroutine pool_print_members(pool)!{{{

      implicit none

      type (mpas_pool_type), intent(inout) :: pool

      integer :: i
      type (mpas_pool_type), pointer :: subpool
      type (mpas_pool_member_type), pointer :: ptr
      type (mpas_pool_iterator_type) :: poolItr

      real (kind=RKIND), pointer :: realPtr
      integer, pointer :: intPtr
      logical, pointer :: logPtr
      character (len=StrKIND) :: charPtr

      call mpas_log_write('   Constants: ')
      call mpas_log_write('   Real: $i', intArgs=(/MPAS_POOL_REAL/))
      call mpas_log_write('   Integer: $i', intArgs=(/MPAS_POOL_INTEGER/))
      call mpas_log_write('   Logical: $i', intArgs=(/MPAS_POOL_LOGICAL/))
      call mpas_log_write('   Character: $i', intArgs=(/MPAS_POOL_CHARACTER/))

!     call mpas_log_write('Pool Size:')
!     call pool_print_table_size(pool)

      call mpas_pool_begin_iteration(pool)
      do while(mpas_pool_get_next_member(pool, poolItr))

         if (poolItr % memberType == MPAS_POOL_SUBPOOL) then
            call mpas_log_write('** Found subpool named: ' // trim(poolItr % memberName))
            call mpas_pool_get_subpool(pool, trim(poolItr % memberName), subpool)
            call pool_print_members(subpool)
         else if (poolItr % memberType == MPAS_POOL_CONFIG) then
            call mpas_log_write('   Config Option: ' // trim(poolItr % memberName) // ' $i', intArgs=(/ poolItr % dataType/))
         else if (poolItr % memberType == MPAS_POOL_DIMENSION) then
            call mpas_log_write('   Dimension: ' // trim(poolItr % memberName) // ' $i $i', intArgs=(/poolItr % dataType, poolItr % nDims/))
         else if (poolItr % memberType == MPAS_POOL_PACKAGE) then
            call mpas_log_write('   Package: ' // trim(poolItr % memberName))
         else if (poolItr % memberType == MPAS_POOL_FIELD) then
            call mpas_log_write('   Field: ' // trim(poolItr % memberName) // ' $i $i $i', &
                   intArgs=(/poolItr % dataType, poolItr % nDims, poolItr % nTimeLevels/))
         end if
      end do
      call mpas_log_write('Done with pool')
      call mpas_log_write('')

   end subroutine pool_print_members!}}}


   integer function pool_get_member_decomp_type(dimName) result(decompType)!{{{
      character (len=*) :: dimName


      decompType = MPAS_DECOMP_NONDECOMP

      if (trim(dimName) == 'nCells') then
         decompType = MPAS_DECOMP_CELLS
      else if (trim(dimName) == 'nEdges') then
         decompType = MPAS_DECOMP_EDGES
      else if (trim(dimName) == 'nVertices') then
         decompType = MPAS_DECOMP_VERTICES
      end if

   end function pool_get_member_decomp_type!}}}


end module mpas_pool_routines<|MERGE_RESOLUTION|>--- conflicted
+++ resolved
@@ -410,7 +410,7 @@
 !> \author Michael Duda, Doug Jacobsen
 !> \date   03/27/2014
 !> \details
-!>  This routine will remove all members from within a pool associated with inPool.
+!>  This routine will remove all memebers from within a pool associated with inPool.
 !
 !-----------------------------------------------------------------------
    recursive subroutine mpas_pool_empty_pool(inPool)!{{{
@@ -5888,21 +5888,13 @@
       threadNum = mpas_threading_get_thread_num()
 
       if (currentErrorLevel == MPAS_POOL_WARN) then
-#ifdef MPAS_DEBUG
          if ( threadNum == 0 ) then
             call mpas_log_write(trim(mesg), MPAS_LOG_WARN)
          end if
-#endif
       else if (currentErrorLevel == MPAS_POOL_FATAL) then
-#ifdef MPAS_DEBUG
          if ( threadNum == 0 ) then
             call mpas_log_write(trim(mesg), MPAS_LOG_CRIT)
          end if
-<<<<<<< HEAD
-#endif
-         call mpas_dmpar_global_abort(trim(mesg))
-=======
->>>>>>> d817888a
       end if
 
    end subroutine pool_mesg!}}}
