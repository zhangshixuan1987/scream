<?xml version="1.0"?>

<?xml-stylesheet type="text/xsl" href="config_compsets.xsl" ?>

<entry_id version="3.0">
  <!-- modifier_mode allowed values are
       '*' 0 or more modifiers (default)
       '1' exactly 1 modifier
       '?' 0 or 1 modifiers
       '+' 1 or more modifiers

       This file may have forcing and cpl desc entries.
  -->
  <description modifier_mode="1">
    <desc forcing="1850"></desc>
    <desc forcing="2000">1972-2004</desc>
    <desc forcing="2003">2002-2003</desc>
    <desc forcing="HIST">Historic transient </desc>
    <desc forcing="20TR">Twentieth century transient</desc>
    <desc forcing="4804"></desc>
    <desc forcing="RCP2">CMIP5 rcp 2.6 forcing</desc>
    <desc forcing="RCP4">CMIP5 rcp 4.5 forcing</desc>
    <desc forcing="RCP6">CMIP5 rcp 6.0 forcing</desc>
    <desc forcing="RCP8">CMIP5 rcp 8.5 forcing</desc>
    <desc cpl="BGC[%BDRD][%BPRP]">Biogeochemistry intercomponent </desc>
    <desc option="BDRD"> with diagnostic CO2</desc>
    <desc option="BPRP"> with prognostic CO2 </desc>
  </description>

  <entry id="MODEL_DOI_URL">
    <type>char</type>
    <default_value>https://doi.org/10.5065/D67H1H0V</default_value>
    <group>run_metadata</group>
    <file>env_case.xml</file>
    <desc>run DOI</desc>
  </entry>

  <entry id="DRV_THREADING">
    <type>logical</type>
    <valid_values>TRUE,FALSE</valid_values>
    <default_value>FALSE</default_value>
    <group>run_flags</group>
    <file>env_run.xml</file>
    <desc>Turns on component varying thread control in the driver.
    Used to set the driver namelist variable "drv_threading".</desc>
  </entry>

  <entry id="SAVE_TIMING">
    <type>logical</type>
    <valid_values>TRUE,FALSE</valid_values>
    <default_value>FALSE</default_value>
    <group>run_flags</group>
    <file>env_run.xml</file>
    <desc>logical to save timing files in rundir</desc>
  </entry>

  <entry id="TPROF_TOTAL">
    <type>integer</type>
    <default_value>0</default_value>
    <group>run_flags</group>
    <file>env_run.xml</file>
    <desc>Determines number of times profiler is called over the model run period.
    This sets values for tprof_option and tprof_n that determine the timing output file frequency
    </desc>
  </entry>

  <entry id="TIMER_DETAIL">
    <type>integer</type>
    <default_value>2</default_value>
    <group>run_flags</group>
    <file>env_run.xml</file>
    <desc>
    integer indicating maximum detail level to profile. This xml
    variable is used to set the namelist variable
    timing_detail_limit. This namelist variable is used by perf_mod
    (in $CIMEROOT/src/share/timing/perf_mod.F90) to turn timers off
    and on depending on calls to the routine t_adj_detailf. If in the
    code a statement appears like t_adj_detailf(+1), then the current
    timer detail level is incremented by 1 and compared to the
    time_detail_limit obtained from the namelist.  If the limit is
    exceeded then the timer is turned off.
    </desc>
  </entry>

  <entry id="TIMER_LEVEL">
    <type>integer</type>
    <default_value>12</default_value>
    <group>run_flags</group>
    <file>env_run.xml</file>
    <desc>Maximum code stack depth of enabled timers.</desc>
  </entry>

  <entry id="DOUT_S_SAVE_INTERIM_RESTART_FILES">
    <type>logical</type>
    <valid_values>TRUE,FALSE</valid_values>
    <default_value>FALSE</default_value>
    <group>run_data_archive</group>
    <file>env_run.xml</file>
    <desc>Logical to archive all interim restart files, not just those at eor
    If TRUE, perform short term archiving on all interim restart files,
    not just those at the end of the run. By default, this value is TRUE.
    The restart files are saved under the specific component directory
    ($DOUT_S_ROOT/$CASE/$COMPONENT/rest rather than the top-level $DOUT_S_ROOT/$CASE/rest directory).
    Interim restart files are created using the REST_N and REST_OPTION variables.
    This is for expert users ONLY and requires expert knowledge.
    We will not document this further in this guide.</desc>
  </entry>

  <entry id="BFBFLAG">
    <type>logical</type>
    <valid_values>TRUE,FALSE</valid_values>
    <default_value>FALSE</default_value>
    <group>run_flags</group>
    <file>env_run.xml</file>
    <desc>turns on coupler bit-for-bit reproducibility with varying pe counts</desc>
  </entry>

  <entry id="BARRIER_OPTION">
    <type>char</type>
    <valid_values>none,never,nsteps,nstep,nseconds,nsecond,nminutes,nminute,nhours,nhour,ndays,nday,nmonths,nmonth,nyears,nyear,date,ifdays0,end</valid_values>
    <default_value>never</default_value>
    <values match="last">
      <value compset="_DATM.+_CLM">ndays</value>
    </values>
    <group>run_begin_stop_restart</group>
    <file>env_run.xml</file>
    <desc>
      sets frequency of full model barrier (same options as STOP_OPTION) for synchronization with BARRIER_N and BARRIER_DATE
    </desc>
  </entry>

  <entry id="CCSM_BGC">
    <type>char</type>
    <valid_values>none,CO2A,CO2B,CO2C</valid_values>
    <default_value>none</default_value>
    <values match="last">
      <value compset="_CAM">CO2A</value>
      <value compset="_DATM">none</value>
      <value compset="_DATM%CPLHIST.+POP\d">CO2A</value>
      <value compset="HIST.*_DATM.*_CLM">CO2A</value>
      <value compset="RCP.*_DATM.*_CLM">CO2A</value>
      <value compset="_BGC%BPRP">CO2C</value>
      <value compset="_BGC%BDRD">CO2C</value>
    </values>
    <group>run_coupling</group>
    <file>env_run.xml</file>
    <desc>Activates additional CO2-related fields to be exchanged between components. Possible values are:

    CO2A: sets the driver namelist variable flds_co2a = .true.; this adds
    prognostic CO2 and diagnostic CO2 at the lowest model level to be sent from
    the atmosphere to the land and ocean.

    CO2B: sets the driver namelist variable flds_co2b = .true.; this adds
    prognostic CO2 and diagnostic CO2 at the lowest model level to be sent from
    the atmosphere just to the land, and the surface upward flux of CO2 to be
    sent from the land back to the atmosphere

    CO2C: sets the driver namelist variable flds_co2c = .true.; this adds
    prognostic CO2 and diagnostic CO2 at the lowest model level to be sent from
    the atmosphere to the land and ocean, and the surface upward flux of CO2
    to be sent from the land and the open ocean back to the atmosphere.

    The namelist variables flds_co2a, flds_co2b and flds_co2c are in the
    namelist group cpl_flds_inparm.
    </desc>
  </entry>

  <entry id="CPL_USER_MODS">
    <type>char</type>
    <valid_values></valid_values>
    <default_value></default_value>
    <values match="last">
      <value/>
    </values>
    <group>run_component_cpl</group>
    <file>env_case.xml</file>
    <desc>User mods to apply to specific compset matches. </desc>
  </entry>

  <entry id="NCPL_BASE_PERIOD">
    <type>char</type>
    <valid_values>hour,day,year,decade</valid_values>
    <group>run_coupling</group>
    <file>env_run.xml</file>
    <default_value>day</default_value>
    <values match="last">
      <value compset="_DLND.*_CISM\d">year</value>
      <value compset="_MPAS"       >hour</value>
    </values>
    <desc>Base period associated with NCPL coupling frequency.
    This xml variable is only used to set the driver namelist variables,
    atm_cpl_dt, lnd_cpl_dt, ocn_cpl_dt, ice_cpl_dt, glc_cpl_dt, rof_cpl_dt, wav_cpl_dt, and esp_dt.</desc>
  </entry>

  <entry id="ATM_NCPL">
    <type>integer</type>
    <default_value>48</default_value>
    <values match="last">
      <value compset="_CAM\d+%WCBC">144</value>
      <value compset="_CAM\d+%WCMX">288</value>
      <value compset="_CAM\d+%WCXI">288</value>
      <value compset="_DATM%COPYALL_NPS">72</value>
      <value compset="_DATM.*_CLM">48</value>
      <value compset="_DATM.*_DICE.*_POP2">4</value>
      <value compset="_DATM.*_SLND.*_CICE.*_POP2">24</value>
      <value compset="_DATM.*_CICE.*_DOCN">24</value>
      <value compset="_DATM.*_DOCN%US20">24</value>
      <value compset="_DATM%CPLHIST.+POP\d">48</value>
      <value compset="_MPAS">1</value>
      <value compset=".+" grid="a%0.23x0.31">96</value>
      <value compset=".+" grid="a%ne60np4">96</value>
      <value compset=".+" grid="a%ne60np4.pg3">96</value>
      <value compset=".+" grid="a%ne60np4.pg4">96</value>
      <value compset=".+" grid="a%ne120np4">192</value>
      <value compset=".+" grid="a%ne120np4.pg2">192</value>
      <value compset=".+" grid="a%ne120np4.pg3">192</value>
      <value compset=".+" grid="a%ne120np4.pg4">192</value>
      <value compset=".+" grid="a%ne240np4">384</value>
      <value compset=".+" grid="a%ne240np4.pg2">384</value>
      <value compset=".+" grid="a%ne240np4.pg3">384</value>
      <value compset=".+" grid="a%ne0np4CONUS.ne30x8">144</value>
      <value compset=".+" grid="a%T42">72</value>
      <value compset=".+" grid="a%T85">144</value>
      <value compset=".+" grid="a%T341">288</value>
      <value compset=".+" grid="1x1">48</value>
      <value compset=".+" grid="1x1_urbanc">48</value>
      <value compset=".+" grid="1x1_mexico">24</value>
      <value compset=".+" grid="1x1_vancou">24</value>
      <value compset="_DLND.*_CISM\d">1</value>
      <value compset="_DATM.*_DICE.*_POP2.*_WW3">4</value>
      <value compset="_DATM.*_DICE.*_POP2.*_DWAV">4</value>
    </values>
    <group>run_coupling</group>
    <file>env_run.xml</file>
    <desc>Number of atm coupling intervals per NCPL_BASE_PERIOD.
    This is used to set the driver namelist atm_cpl_dt, equal to basedt/ATM_NCPL,
    where basedt is equal to NCPL_BASE_PERIOD in seconds.</desc>
  </entry>

  <entry id="LND_NCPL">
    <type>integer</type>
    <default_value>$ATM_NCPL</default_value>
    <values match="last">
      <value compset="_DLND.*_CISM\d">1</value>
    </values>
    <group>run_coupling</group>
    <file>env_run.xml</file>
    <desc>Number of land coupling intervals per NCPL_BASE_PERIOD.
    This is used to set the driver namelist atm_cpl_dt, equal to basedt/LND_NCPL,
    where basedt is equal to NCPL_BASE_PERIOD in seconds.</desc>
  </entry>

  <entry id="ICE_NCPL">
    <type>integer</type>
    <default_value>$ATM_NCPL</default_value>
    <values match="last">
      <value compset="_DLND.*_CISM\d">1</value>
    </values>
    <group>run_coupling</group>
    <file>env_run.xml</file>
    <desc>Number of ice coupling intervals per NCPL_BASE_PERIOD.
    This is used to set the driver namelist ice_cpl_dt, equal to basedt/ICE_NCPL
    where basedt is equal to NCPL_BASE_PERIOD in seconds.</desc>
  </entry>

  <entry id="OCN_NCPL">
    <type>integer</type>
    <default_value>$ATM_NCPL</default_value>
    <values match="last">
      <value compset="_POP2">1</value>
      <value compset="_POP2" grid="oi%tx0.1v2">4</value>
      <value compset="_POP2" grid="oi%gx1v6">24</value>
      <value compset="_POP2" grid="oi%gx1v7">24</value>
      <value compset="_DATM%NYF.*_SLND.*_DICE.*_DOCN.*_SWAV">1</value>
      <value compset="_DATM%NYF.*_DLND.*_DICE.*_DOCN.*_DWAV">1</value>
      <value compset="_DLND.*_CISM\d">1</value>
      <value compset="_XOCN">$ATM_NCPL</value>
      <value compset="_SOCN">$ATM_NCPL</value>
    </values>
    <group>run_coupling</group>
    <file>env_run.xml</file>
    <desc>Number of ocn coupling intervals per NCPL_BASE_PERIOD.
    Thisn is used to set the driver namelist ocn_cpl_dt, equal to basedt/OCN_NCPL
    where basedt is equal to NCPL_BASE_PERIOD in seconds.</desc>
  </entry>

  <entry id="GLC_NCPL">
    <type>integer</type>
    <default_value>1</default_value>
    <values match="last">
      <value compset="_DLND.*_CISM\d">1</value>
      <value compset="_SGLC">$ATM_NCPL</value>
      <value compset="_XGLC">$ATM_NCPL</value>
    </values>
    <group>run_coupling</group>
    <file>env_run.xml</file>
    <desc>Number of glc coupling intervals per NCPL_BASE_PERIOD.</desc>
  </entry>

  <entry id="GLC_AVG_PERIOD">
    <type>char</type>
    <valid_values>glc_coupling_period,yearly</valid_values>
    <default_value>yearly</default_value>
    <group>run_coupling</group>
    <file>env_run.xml</file>
    <desc>Period at which coupler averages fields sent to GLC.
    This supports doing the averaging to GLC less frequently than GLC is called
    (i.e., separating the averaging frequency from the calling frequency).
    This is useful because there are benefits to only averaging the GLC inputs
    as frequently as they are really needed (yearly for CISM), but GLC needs to
    still be called more frequently than that in order to support mid-year restarts.

    Setting GLC_AVG_PERIOD to 'glc_coupling_period' means that the averaging is
    done exactly when the GLC is called (governed by GLC_NCPL).

    IMPORTANT: In order to restart mid-year when running with CISM, you MUST specify GLC_AVG_PERIOD = 'yearly'.
    If using GLC_AVG_PERIOD = 'glc_coupling_period' with CISM, you can only restart on year boundaries.
    </desc>
  </entry>

  <entry id="ROF_NCPL">
    <type>integer</type>
    <default_value>8</default_value>
    <values match="last">
      <value compset="_DATM.*_POP2.*_DROF">$ATM_NCPL</value>
      <value compset="_DATM.*_DOCN%SOM">$ATM_NCPL</value>
      <value compset="_DATM.*_SLND.*_DICE.*_DOCN">$ATM_NCPL</value>
      <value compset="_DATM%CPLHIST.+POP\d">8</value>
      <value compset="_XATM.*_XLND.*_XICE.*_XOCN">$ATM_NCPL</value>
      <value compset="_DLND.*_CISM\d">1</value>
      <value compset="_SROF">$ATM_NCPL</value>
      <value compset="_XROF">$ATM_NCPL</value>
    </values>
    <group>run_coupling</group>
    <file>env_run.xml</file>
    <desc>Number of rof coupling intervals per NCPL_BASE_PERIOD.
    This is used to set the driver namelist rof_cpl_dt, equal to basedt/ROF_NCPL
    where basedt is equal to NCPL_BASE_PERIOD in seconds.</desc>
  </entry>

  <entry id="WAV_NCPL">
    <type>integer</type>
    <default_value>$ATM_NCPL</default_value>
    <group>run_coupling</group>
    <file>env_run.xml</file>
    <desc>Number of wav coupling intervals per NCPL_BASE_PERIOD.
    This is used to set the driver namelist wav_cpl_dt, equal to basedt/WAV_NCPL
    where basedt is equal to NCPL_BASE_PERIOD in seconds.</desc>
  </entry>


  <!-- Logic for CPL_ALBAV should be reworked to depend on datm forcing rather
       than compset: see https://github.com/ESMCI/cime/issues/120 -->
  <entry id="CPL_ALBAV">
    <type>logical</type>
    <valid_values>TRUE,FALSE</valid_values>
    <default_value>FALSE</default_value>
    <values match="last">
      <value compset="DATM.+POP\d">TRUE</value>
      <value compset="DATM.+DOCN%IAF">TRUE</value>
      <value compset="DATM%CPLHIST.+POP\d">FALSE</value>
    </values>
    <group>run_component_cpl</group>
    <file>env_run.xml</file>
    <desc>
      Only used for compsets with DATM and POP (currently C, G and J):
      If true, compute albedos to work with daily avg SW down
      If false (default), albedos are computed with the assumption that downward
      solar radiation from the atm component has a diurnal cycle and zenith-angle
      dependence. This is normally the case when using an active atm component
      If true, albedos are computed with the assumption that downward
      solar radiation from the atm component is a daily average quantity and
      does not have a zenith-angle dependence. This is often the case when
      using a data atm component. Only used for compsets with DATM and POP (currently C, G and J).
      NOTE: This should really depend on the datm forcing and not the compset per se.
      So, for example, whether it is set in a J compset should depend on
      what datm forcing is used.
    </desc>
  </entry>

  <entry id="CPL_EPBAL">
    <type>char</type>
    <valid_values>off,ocn</valid_values>
    <default_value>off</default_value>
    <values match="last">
      <value compset="DATM.+POP\d">ocn</value>
      <value compset="DATM%CPLHIST.+POP\d">off</value>
    </values>
    <group>run_component_cpl</group>
    <file>env_run.xml</file>
    <desc>
      Only used for compsets with DATM and POP (currently C, G and J):
      If ocn, ocn provides EP balance factor for precipitation.
      Provides EP balance factor for precip for POP. A factor computed by
      POP is applied to precipitation so that precipitation balances
      evaporation and ocn global salinity does not drift. This is intended
      for use when coupling POP to a DATM. Only used for C, G and J compsets.
      Default is off
    </desc>
  </entry>

  <entry id="CPL_SEQ_OPTION">
    <type>char</type>
    <valid_values>CESM1_MOD,CESM1_MOD_TIGHT,RASM_OPTION1,RASM_OPTION2,NUOPC,NUOPC_TIGHT</valid_values>
<<<<<<< HEAD
    <default_value>CESM1_MOD_TIGHT</default_value>
    <values match="last">
      <value compset="_DATM.*_DOCN%SOM"			>CESM1_MOD</value>
      <value compset="_POP2"				>CESM1_MOD</value>
      <value compset="_POP2" grid="oi%gx1v6"		>RASM_OPTION1</value>
      <value compset="_POP2" grid="oi%gx1v7"		>RASM_OPTION1</value>
      <value compset="_DATM%NYF.*_SLND.*_DICE.*_DOCN"	>CESM1_MOD</value>
      <value compset="_XATM.*_XLND.*_XICE.*_XOCN"	>CESM1_MOD</value>
      <value compset="_SOCN"				>CESM1_MOD</value>
      <value compset="_MPAS"				>CESM1_MOD</value>
=======
    <default_value>NUOPC_TIGHT</default_value>
    <values match="last">
      <value compset="_DATM.*_DOCN%SOM"              >NUOPC</value>
      <value compset="_POP2"                         >NUOPC</value>
      <value compset="_POP2" grid="oi%gx1v6"         >NUOPC</value>
      <value compset="_POP2" grid="oi%gx1v7"         >NUOPC</value>
      <value compset="_DATM%NYF.*_SLND.*_DICE.*_DOCN">NUOPC</value>
      <value compset="_XATM.*_XLND.*_XICE.*_XOCN"    >NUOPC</value>
      <value compset="_SOCN"                         >NUOPC</value>
      <value compset="_MPAS"                         >NUOPC</value>
>>>>>>> 9c6f0385
    </values>
    <group>run_coupling</group>
    <file>env_run.xml</file>
    <desc>
      Coupler sequencing option. This is used to set the driver namelist variable cpl_seq_option.
      CESM1_MOD includes a cesm1.3 mod that swaps ocean merging and atm/ocn flux
      computation.
      RASM_OPTION1 runs prep ocean before the ocean coupling reducing
      most of the lags and field inconsistency but still allowing the ocean to run
      concurrently with the ice and atmosphere.
      RASM_OPTION2 is similar to RASM_OPTION1
      but sequences the ice model, prep ocean and ocean model in that order.  The
      ocean model loses some of the concurrency with the ice model.
<<<<<<< HEAD
      CESM1_MOD_TIGHT are consistent with the old variables ocean_tight_coupling = true in the driver.
=======
      CESM1_MOD_TIGHT are consistent with the old variables ocean_tight_coupling = true in the driver. 
>>>>>>> 9c6f0385
    </desc>
  </entry>

  <entry id="AVGHIST_OPTION">
    <type>char</type>
    <valid_values>none,never,nsteps,nstep,nseconds,nsecond,nminutes,nminute,nhours,nhour,ndays,nday,nmonths,nmonth,nyears,nyear,date,ifdays0,end</valid_values>
    <default_value>never</default_value>
    <values match="last">
      <value compset="_DOCN%IAF">nmonths</value>
    </values>
    <group>run_drv_history</group>
    <file>env_run.xml</file>
    <desc>Sets driver average history file frequency (like REST_OPTION)</desc>
  </entry>

  <entry id="AVGHIST_N">
    <type>char</type>
    <valid_values></valid_values>
    <default_value>-999</default_value>
    <values match="last">
      <value compset="_DOCN%IAF">1</value>
    </values>
    <group>run_drv_history</group>
    <file>env_run.xml</file>
    <desc>Sets driver average history file frequency (like REST_N)</desc>
  </entry>

  <entry id="AVGHIST_DATE">
    <type>integer</type>
    <valid_values></valid_values>
    <default_value>-999</default_value>
    <group>run_drv_history</group>
    <file>env_run.xml</file>
    <desc>yyyymmdd format, sets driver average history date (like REST_DATE)</desc>
  </entry>

  <entry id="BUDGETS">
    <type>logical</type>
    <valid_values>TRUE,FALSE</valid_values>
    <default_value>FALSE</default_value>
    <values match="last">
      <value compset="DATM.*_POP\d">TRUE</value>
      <value compset="CAM.*_POP\d">TRUE</value>
      <value compset="CAM.*_DOCN%SOM">TRUE</value>
    </values>
    <group>run_budgets</group>
    <file>env_run.xml</file>
    <desc>logical that turns on diagnostic budgets for driver</desc>
  </entry>

  <entry id="CCSM_CO2_PPMV">
    <type>real</type>
    <valid_values></valid_values>
    <default_value>284.7</default_value>
    <values match="last">
      <value compset="^2000">367.0</value>
      <value compset="DATM.*POP2%ECO">284.7</value>
    </values>
    <group>run_co2</group>
    <file>env_run.xml</file>
    <desc>
      Mechanism for setting the CO2 value in ppmv for
      CLM if CLM_CO2_TYPE is constant or for
      POP if OCN_CO2_TYPE is constant.
    </desc>
  </entry>

  <entry id="FLDS_WISO">
    <type>logical</type>
    <valid_values>TRUE,FALSE</valid_values>
    <default_value>FALSE</default_value>
    <values match="last">
      <value compset="%WISO">TRUE</value>
      <value compset="%ISO">TRUE</value>
    </values>
    <group>run_flags</group>
    <file>env_run.xml</file>
    <desc>Turn on the passing of water isotope fields through the coupler</desc>
  </entry>

  <entry id="GLC_NEC">
    <type>integer</type>
    <valid_values>0,1,3,5,10,36</valid_values>
    <default_value>10</default_value>
    <values match="last">
      <value compset="_CLM40.*_SGLC">0</value>
    </values>
    <group>run_glc</group>
    <file>env_run.xml</file>
    <desc>Number of glacier elevation classes used in CLM.
    0 implies no glacier_mec (glacier multiple elevation classes)
    landunit in CLM. 0 is only valid for CLM40.
    Used by both CLM and the coupler (even if CISM is not running, and only SGLC is used).</desc>
  </entry>

  <entry id="GLC_TWO_WAY_COUPLING">
    <type>logical</type>
    <valid_values>TRUE,FALSE</valid_values>
    <default_value>FALSE</default_value>
    <values match="last">
      <value compset="_CLM45.+CISM\d">TRUE</value>
      <value compset="_CLM50.+CISM\d">TRUE</value>
      <!-- Turn on two-way coupling for TG compsets - even though there are no
           feedbacks for a TG compset, this will give us additional diagnostics -->
      <value compset="_DLND.+CISM\d">TRUE</value>
    </values>
    <group>run_glc</group>
    <file>env_run.xml</file>
    <desc>Whether the glacier component feeds back to the rest of the system
      This affects:
      (1) Whether CLM updates its areas based on glacier areas sent from GLC
      (2) Whether GLC sends fluxes (e.g., calving fluxes) to the coupler
      Note that this is set to TRUE by default for TG compsets - even though there are
      no feedbacks for TG compsets, this enables extra coupler diagnostics for these
      compsets.</desc>
  </entry>

  <entry id="TFREEZE_SALTWATER_OPTION">
    <type>char</type>
    <valid_values>minus1p8,linear_salt,mushy</valid_values>
    <default_value>mushy</default_value>
    <group>run_physics</group>
    <file>env_run.xml</file>
    <desc>Freezing point calculation for salt water.</desc>
  </entry>


</entry_id><|MERGE_RESOLUTION|>--- conflicted
+++ resolved
@@ -402,18 +402,6 @@
   <entry id="CPL_SEQ_OPTION">
     <type>char</type>
     <valid_values>CESM1_MOD,CESM1_MOD_TIGHT,RASM_OPTION1,RASM_OPTION2,NUOPC,NUOPC_TIGHT</valid_values>
-<<<<<<< HEAD
-    <default_value>CESM1_MOD_TIGHT</default_value>
-    <values match="last">
-      <value compset="_DATM.*_DOCN%SOM"			>CESM1_MOD</value>
-      <value compset="_POP2"				>CESM1_MOD</value>
-      <value compset="_POP2" grid="oi%gx1v6"		>RASM_OPTION1</value>
-      <value compset="_POP2" grid="oi%gx1v7"		>RASM_OPTION1</value>
-      <value compset="_DATM%NYF.*_SLND.*_DICE.*_DOCN"	>CESM1_MOD</value>
-      <value compset="_XATM.*_XLND.*_XICE.*_XOCN"	>CESM1_MOD</value>
-      <value compset="_SOCN"				>CESM1_MOD</value>
-      <value compset="_MPAS"				>CESM1_MOD</value>
-=======
     <default_value>NUOPC_TIGHT</default_value>
     <values match="last">
       <value compset="_DATM.*_DOCN%SOM"              >NUOPC</value>
@@ -424,7 +412,6 @@
       <value compset="_XATM.*_XLND.*_XICE.*_XOCN"    >NUOPC</value>
       <value compset="_SOCN"                         >NUOPC</value>
       <value compset="_MPAS"                         >NUOPC</value>
->>>>>>> 9c6f0385
     </values>
     <group>run_coupling</group>
     <file>env_run.xml</file>
@@ -438,11 +425,7 @@
       RASM_OPTION2 is similar to RASM_OPTION1
       but sequences the ice model, prep ocean and ocean model in that order.  The
       ocean model loses some of the concurrency with the ice model.
-<<<<<<< HEAD
-      CESM1_MOD_TIGHT are consistent with the old variables ocean_tight_coupling = true in the driver.
-=======
       CESM1_MOD_TIGHT are consistent with the old variables ocean_tight_coupling = true in the driver. 
->>>>>>> 9c6f0385
     </desc>
   </entry>
 
