--- conflicted
+++ resolved
@@ -120,26 +120,8 @@
 </entry>
 
 <entry 
-<<<<<<< HEAD
-id="flds_bgc"
-type="logical" 
-category="seq_flds" 
-group="seq_cplflds_inparm" >
-Previously, new fields that were needed to be passed between components
-for certain compsets were specified by cpp-variables. This has been
-modified to now be use cases. This use cases are specified in the
-namelist cpl_flds_inparm and are currently triggered by the xml variable ACME_BGC.
-This is a new master switch for turning ACME BGC off and on, just for testing.
-If ACME_BGC is set to 'TRUE', then flds_bgc will be set to .true.
-</entry>
-
-<entry 
-id="glc_nec"
-type="integer" 
-=======
 id="flds_wiso"
 type="logical" 
->>>>>>> 3419839a
 category="seq_flds" 
 group="seq_cplflds_inparm" >
 Pass water isotopes between components
@@ -522,12 +504,7 @@
 default: 0.0D0
 </entry>
 
-<<<<<<< HEAD
-
-<entry 
-=======
-<entry
->>>>>>> 3419839a
+<entry
 id="atm_gnam"
 type="char*64"
 category="mapping"
@@ -2001,14 +1978,6 @@
 </entry>
 
 <entry 
-id="profile_add_detail"
-type="logical"
-category="performance" 
-group="prof_inparm">
-default: .false.
-</entry>
-
-<entry 
 id="profile_outpe_num"
 type="integer"
 category="performance"
@@ -2164,65 +2133,19 @@
 valid values: 2denable,io2comp,comp2io,disable,default
 </entry>
 
-<<<<<<< HEAD
-<entry 
+<entry
 id="pio_rearr_comm_max_pend_req_comp2io"
 type="integer"
-category="pio" 
+category="pio"
 group="pio_default_inparm">
 pio rearranger communication max pending req (comp2io)
 </entry>
 
-<entry 
+<entry
 id="pio_rearr_comm_enable_hs_comp2io"
 type="logical"
-category="pio" 
-group="pio_default_inparm">
-pio rearranger communication option: Enable handshake (comp2io)
-default: .true.
-</entry>
-
-<entry 
-id="pio_rearr_comm_enable_isend_comp2io"
-type="logical"
-category="pio" 
-group="pio_default_inparm">
-pio rearranger communication option: Enable isends (comp2io)
-default: .false.
-</entry>
-
-<entry 
-id="pio_rearr_comm_max_pend_req_io2comp"
-=======
-<entry
-id="pio_rearr_comm_max_pend_req_comp2io"
->>>>>>> 3419839a
-type="integer"
 category="pio"
 group="pio_default_inparm">
-<<<<<<< HEAD
-pio rearranger communication max pending req (io2comp)
-</entry>
-
-<entry 
-id="pio_rearr_comm_enable_hs_io2comp"
-=======
-pio rearranger communication max pending req (comp2io)
-</entry>
-
-<entry
-id="pio_rearr_comm_enable_hs_comp2io"
->>>>>>> 3419839a
-type="logical"
-category="pio"
-group="pio_default_inparm">
-<<<<<<< HEAD
-pio rearranger communication option: Enable handshake (io2comp)
-default: .true.
-</entry>
-
-<entry 
-=======
 pio rearranger communication option: Enable handshake (comp2io)
 default: .true.
 </entry>
@@ -2254,7 +2177,6 @@
 </entry>
 
 <entry
->>>>>>> 3419839a
 id="pio_rearr_comm_enable_isend_io2comp"
 type="logical"
 category="pio"
