--- conflicted
+++ resolved
@@ -2004,7 +2004,6 @@
     attname  = 'Flrl_rofi'
     call metadata_set(attname, longname, stdname, units)
 
-<<<<<<< HEAD
     if (trim(cime_model) == 'e3sm') then
        call seq_flds_add(l2x_fluxes,'Flrl_demand')
        call seq_flds_add(x2r_fluxes,'Flrl_demand')
@@ -2014,7 +2013,6 @@
        attname  = 'Flrl_demand'
        call metadata_set(attname, longname, stdname, units)
     endif
-=======
     call seq_flds_add(l2x_fluxes,'Flrl_Tqsur')
     call seq_flds_add(x2r_fluxes,'Flrl_Tqsur')
     longname = 'Temperature of surface runoff'
@@ -2031,7 +2029,6 @@
     attname  = 'Flrl_Tqsub'
     call metadata_set(attname, longname, stdname, units)
 
->>>>>>> a015f978
     ! Currently only the CESM land and runoff models treat irrigation as a separate
     ! field: in E3SM, this field is folded in to the other runoff fields. Eventually,
     ! E3SM may want to update its land and runoff models to map irrigation specially, as
