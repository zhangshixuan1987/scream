--- conflicted
+++ resolved
@@ -50,66 +50,8 @@
                         "To see list of supported mpilibs for each machine, use the utility manage_case in this directory. "
                         "The default is mpi-serial, but will be replaced by default mpi library for the target machine.")
 
-<<<<<<< HEAD
-  -case <name>             Specifies the case name (required).
-  -compset <name>          Specify a CESM compset (required).
-  -res <name>              Specify a CESM grid resolution (required).
-  -mach <name>             Specify a CESM machine (required).
-  -project <name>          Specify a project id for the case (optional)
-                           default: user-specified environment variable PROJECT or ACCOUNT
-                                    or read from ~/.cesm_proj or ~/.ccsm_proj
-  -compiler <name>         Specify a compiler for the target machine (optional)
-                           default: default compiler for the target machine
-  -camse_target <name>     Spedify a target for the cam-se dycore (ignored for other atmospheric dycores)
-                           default: preqx
-                           options: preqx, preqx-acc
-  -mpilib <name>           Specify a mpi library for the target machine (optional)
-                           default: default mpi library for the target machine
-                           allowed: openmpi, mpich, ibm, mpi-serial, etc
-                                    redundant with _M confopts setting
-  -mach_dir <path>         Specify the locations of the Machines directory (optional).
-                           default: $machdir
-  -user_mods_dir <path>    Path to directory with user_nl_* files and xmlchange
-                           commands to use (optional). For non-test cases, this 
-                           can also include SourceMods
-  -confopts <value>        Specify some additional configuration options (optional) as follows:
-                           _AOA  = aoflux on atm grid
-                           _AOE  = aoflux on exch grid
-                           _CG   = gregorian calendar
-                           _D    = debug
-                           _E    = esmf interfaces
-                           _IOP* = PnetCDF IO test where * is  A(atm), C(cpl), G(glc), 
-                                   I(ice), L(clm), O(ocn), W(wav) or blank (all components)
-                           _L*   = set run length y, m, d, h, s, n(nsteps) plus integer 
-                                   (ie _Lm6 for 6 months) 
-                           _M*   = set the mpilib where * is default, mpi-serial, mpich, etc
-                           _N*   = set NINST_ env value to * where * is an integer
-                           _P*   = set pecount to specific values include 
-                                   T,S,M,L,X,1,1x1,16,16x1,4x4,16x1D, etc
-  -pecount <name>          Value of S,M,L,X1,X2 (optional). 
-                           default: M, partially redundant with confopts _P
-  -pes_file <name>         Full pathname of pes file to use (will overwrite default settings) 
-                           (optional). See sample_pes_file.xml for an example.
-  -user_compset <name>     Long name for new user compset to use (optional)
-                           This assumes that all of the compset settings in the 
-                           long name have been defined in Tools/config_compsets.xml
-  -user_grid_file <name>   Full pathname of grid file to use (optional)
-                           This should be a "copy" of Tools/config_grid.xml
-                           with the new user grid changes added to it
-  -nosavetiming            Change the default for SAVE_TIMING in env_run.xml to .FALSE. (optional).
-  -help [or -h]            Print usage to STDOUT (optional).
-  -list <type>             Only list valid values, type can be [compsets, grids, machines] (optional).
-  -testlist                List valid values for tests [normally only invoked by create_test] (optional).
-  -silent [or -s]          Turns on silent mode - only fatal messages issued (optional).
-  -verbose [or -v]         Turn on verbose echoing of settings made by create_newcase (optional).
-  -xmlmode <name>          Sets format of xml files; normal or expert (optional). (default is normal) 
-  -nowarning               Turns off checking of the known_problems repository. (default is on)
-  -sharedlibroot           Used for re-using build components when building multiple CESM cases, 
-                           default is \$EXEROOT
-=======
     parser.add_argument("--project", "-project",
                         help="Specify a project id")
->>>>>>> 5ce8b80b
 
     parser.add_argument("--pecount", "-pecount",  default="M",
                         help="Specify a target size description for the number of cores"
@@ -119,2102 +61,6 @@
                         help="Specify the locations of the Machines directory, other than the default"
                         "The default is CIMEROOT/machines")
 
-<<<<<<< HEAD
-EOF
-}
-
-#-----------------------------------------------------------------------------------------------
-# Save commandline
-my $commandline = "create_newcase @ARGV";
-
-#-----------------------------------------------------------------------------------------------
-# Parse command-line options.
-my %opts = (
-    mach_dir => $machdir,
-    user_mods_dir => undef,
-    );
-GetOptions(
-    "case=s"                    => \$opts{'case'},
-    "compset=s"                 => \$opts{'compset'},
-    "confopts=s"                => \$opts{'confopts'},
-    "project=s"                 => \$opts{'project'},  
-    "compiler=s"                => \$opts{'compiler'},  
-    "camse_target=s"            => \$opts{'camse_target'},  
-    "mpilib=s"                  => \$opts{'mpilib'},  
-    "res=s"                     => \$opts{'res'},
-    "h|help"                    => \$opts{'help'},
-    "list=s"                    => \$opts{'list'},
-    "mach=s"                    => \$opts{'mach'},
-    "mach_dir=s"                => \$opts{'mach_dir'},
-    "user_mods_dir=s"           => \$opts{'user_mods_dir'},
-    "pecount=s"                 => \$opts{'pecount'},
-    "pes_file=s"                => \$opts{'pes_file'}, 
-    "compset_file=s"            => \$opts{'compset_file'},
-    "user_grid_file=s"          => \$opts{'user_grid_file'},
-    "nosavetiming"              => \$opts{'nosavetiming'},
-    "s|silent"                  => \$opts{'silent'},
-    "testname=s"                => \$opts{'testname'},
-    "testlist"                  => \$opts{'testlist'},
-    "v|verbose"                 => \$opts{'verbose'},
-    "xmlmode=s"                 => \$opts{'xmlmode'},
-    "nowarning"                 => \$opts{'nowarning'},
-    "user_compset=s"            => \$opts{'user_compset'},
-    "sharedlibroot=s"           => \$opts{'sharedlibroot'},
-    )  or usage();
-
-# Give usage message.
-usage() if $opts{'help'};
-
-# Check for unparsed argumentss
-if (@ARGV) {
-    print "ERROR: unrecognized arguments: @ARGV\n";
-    usage();
-}
-
-
-# Check for manditory case input if not just listing valid values
-
-my $case;
-my $caseroot;
-my $compset;
-my $confopts;
-my $grid;
-my $mach;
-my $testname;
-my $pecount;
-my $xmlmode;
-my $project;
-my $compiler;
-my $camse_target;
-my $mpilib;
-if (!$opts{'list'} && !$opts{'testlist'}) {
-    # Check for manditory case input
-    if ($opts{'case'}) {
-	$case = $opts{'case'};
-    } else {
-	die "ERROR: create_newcase must include the input argument, -case \n";
-    }
-	
-    if (-d $case) {
-	die "Case directory $case already exists \n";
-    }
-
-    mkpath($case); 
-    $caseroot = abs_path("$case");
-
-    my @dirs = split "/", $caseroot, -1;  # The -1 prevents split from stripping trailing nulls
-    my $num = scalar @dirs;
-    $case = $dirs[$num-1];
-
-    # Check for manditory compset input
-    if ($opts{'compset'}) {
-	$compset = $opts{'compset'};
-    } else {
-	if (!$opts{'user_compset'}) {
-	    die "ERROR: create_newcase must include the input argument, -compset or user_compset\n";
-	}
-    }
-
-    # Check for mandatory grid input
-    if ($opts{'res'}) {
-	$grid = $opts{'res'};
-    } else {
-	die "ERROR: create_newcase must include the input argument, -res\n";
-    }
-
-
-    # Check for manditory machine input
-    if ($opts{'mach'}) {
-	$mach = $opts{'mach'};
-    } else {
-	die "ERROR: create_newcase must include the input argument, -mach \n";
-    }
-
-    # Check if machine compiler option is given
-    if ($opts{'compiler'}) {
-	$compiler = $opts{'compiler'};
-    }
-
-    # Check if machine compiler option is given
-    if ($opts{'camse_target'}) {
-      $camse_target = $opts{'camse_target'};
-    } else {
-      $camse_target = "preqx";
-    }
-
-    # Check if machine mpilib option is given
-    $mpilib = 'unset';
-    if ($opts{'mpilib'}) {
-	$mpilib = $opts{'mpilib'};
-    }
-
-    # Check for pecount setting
-    $pecount = 'M';
-    if ($opts{'pecount'}) {
-	$pecount = $opts{'pecount'};
-    }
-
-    # Check for xmlmode setting
-    $xmlmode = 'normal';
-    if ($opts{'xmlmode'}) {
-	$xmlmode = $opts{'xmlmode'};
-    }
-
-}
-# Set machdir to default or value sent in on command line
-$machdir=$opts{'mach_dir'};
-
-# Set user_mods_dir to default or value sent in on command line
-my $user_mods_dir=$opts{'user_mods_dir'};
-
-# Define 3 print levels:
-# 0 - only issue fatal error messages
-# 1 - only informs what files are created (default)
-# 2 - verbose
-my $print = 1;
-if ($opts{'silent'})  { $print = 0; }
-if ($opts{'verbose'}) { $print = 2; }
-my $eol = "\n";
-
-my %cfg = ();           # build configuration
-
-#
-# Make sure we can find the Machines directory
-# 
-
-(-d "$machdir")   or  die <<"EOF";
-** Cannot find cesm Machines directory \"$machdir\" **
-EOF
-
-    if ( defined($user_mods_dir) ) {
-	(-d "$user_mods_dir")   or  die <<"EOF";
-	** Cannot find user_mods_dir directory \"$user_mods_dir\" **
-EOF
-}
-
-#-----------------------------------------------------------------------------------------------
-# Make sure we can find required perl modules and configuration files.
-# Look for them in the directory that contains the create_newcase script.
-
-# Check for the configuration definition file.
-my $config_def_file = "config_definition.xml";
-(-f "$cfgdir/Tools/$config_def_file")  or  die <<"EOF";
-** Cannot find configuration definition file \"$config_def_file\" in directory 
-    \"$cfgdir/Tools/$config_def_file\" **
-EOF
-
-# Compset definition file.
-    my $compset_file="";
-if (defined $opts{'compset_file'}){
-    $compset_file = $opts{'compset_file'};
-    (-f $compset_file)  or  die <<"EOF";
-    ** Cannot find user specified compset parameters file \"$compset_file\"  **
-EOF
-} else {
-    $compset_file = "$cfgdir/Tools/config_compsets.xml";
-    (-f $compset_file)  or  die <<"EOF";
-    ** Cannot find default compset parameters file \"$compset_file\"  **
-EOF
-}
-
-# Grid definition file.
-my $grid_file = "";
-if (defined $opts{'user_grid_file'}){
-    $grid_file = $opts{'user_grid_file'};
-    (-f $grid_file)  or  die <<"EOF";
-    ** Cannot find user specified grid definition file \"$grid_file\"  **
-EOF
-} else {
-    $grid_file = "$cfgdir/Tools/config_grid.xml";
-    (-f $grid_file)  or  die <<"EOF";
-    ** Cannot find default grid definition file \"$grid_file\"  **
-EOF
-}
-
-# Machines definition file.
-my $machine_file = 'config_machines.xml';
-(-f "$machdir/$machine_file")  or  die <<"EOF";
-** Cannot find machine parameters file \"$machine_file\" in directory 
-    \"$machdir\" **
-EOF
-
-# Machines definition file.
-    my $compiler_file = 'config_compilers.xml';
-(-f "$machdir/$compiler_file")  or  die <<"EOF";
-** Cannot find compiler parameters file \"$compiler_file\" in directory 
-    \"$machdir\" **
-EOF
-
-# The XML::Lite module is required to parse the XML configuration files.
-(-f "$cimeroot/utils/perl5lib/XML/Lite.pm")  or  die <<"EOF";
-** Cannot find perl module \"XML/Lite.pm\" in directory 
-    \"$cimeroot/utils/perl5lib\" **
-EOF
-
-# Tests file
-my $tests_file = 'config_tests.xml';
-(-f "$cimeroot/scripts/Testing/Testcases/$tests_file")  or  die <<"EOF";
-** Cannot find test parameters file \"$tests_file\" in directory 
-    \"$cimeroot/scripts/Testing/Testcases\" **
-EOF
-
-# The ConfigCase module provides utilities to store and manipulate the configuration.
-(-f "$cimeroot/scripts/Tools/ConfigCase.pm")  or  die <<"EOF";
-** Cannot find perl module \"ConfigCase.pm\" in directory 
-    \"$cimeroot/scripts/Tools\" **
-EOF
-
-if ($print>=2) { print "Setting configuration directory to $cfgdir$eol"; }
-
-
-#-----------------------------------------------------------------------------------------------
-# Add $cfgdir/perl5lib to the list of paths that Perl searches for modules
-my @dirs = ("$cfgdir", 
-	    "$cimeroot/scripts/Tools", 
-	    "$cimeroot/utils/perl5lib");
-
-unshift @INC, @dirs;
-require XML::Lite;
-require ConfigCase;
-require ProjectTools;
-require UserModsTools;
-require Testing::CESMTest;
-require Testing::TestLists; 
-
-
-#-----------------------------------------------------------------------------------------------
-# If just listing valid values then exit after completion of lists
-if ($opts{'testlist'}) {
-    print_tests("$cfgdir/Testing/Testcases/config_tests.xml");
-}
-if ($opts{'list'}) {
-    if ($opts{'list'} eq "compsets") {
-	list_compsets($compset_file);
-    } elsif ($opts{'list'} eq "grids") {
-	list_grids($grid_file);
-    } elsif ($opts{'list'} eq "machines") {
-	ConfigCase::print_machines("$machdir/$machine_file");
-    } else {
-        die <<"EOF";
-** Bad argument to the list option: $opts{'list'}
-   Valid options: compsets, grids or machines **
-EOF
-    }
-    &check_known_problems();
-    if ($print>=2) { print "finished listing valid values, now exiting $eol"; }
-    exit;
-}
-
-#-----------------------------------------------------------------------------------------------
-# jshollen: Check the repository for known problems that match the tag name.  If we find a matching file, 
-# print the known problems file, and exit.  We want this done before the case root is made.  
-# Broken, commented out for now. 
-#-----------------------------------------------------------------------------------------------
-
-{
-    &check_known_problems; 
-}
-
-#-----------------------------------------------------------------------------------------------
-# Create new config object if not just listing valid values
-my $cfg_ref = ConfigCase->new("$cfgdir/Tools/$config_def_file"); 
-#if ($print>=2) { print "A new config reference object was created$eol";}
-
-#-----------------------------------------------------------------------------------------------
-# (1) Set compset/grid parameters
-my $file = "$caseroot/README.case";
-my $fh = IO::File->new($file, '>' ) or die "can't open file: $file\n";
-print $fh "$commandline\n\n\n";
-$fh->close;
-
-my ($compset_longname, $compset_shortname, $grid_longname, $grid_shortname, $support_level); 
-if ($opts{'user_compset'}) {
-    my $user_compset = $opts{'user_compset'};
-    ($compset_longname, $compset_shortname, $grid_longname, $grid_shortname, $support_level) = 
-	set_compset($compset_file, $user_compset, $grid_file, $grid, $cfg_ref, $caseroot,
-		    $user_compset);
-} else {
-    ($compset_longname, $compset_shortname, $grid_longname, $grid_shortname, $support_level) = 
-	set_compset($compset_file, $compset, $grid_file, $grid, $cfg_ref, $caseroot);
-}
-if ($print>=2) { print "Compset specifier: $compset.$eol"; }
-
-# print README/disclaimer file in scripts dir
-my $sysmod = "cp $cfgdir/README $caseroot/README.science_support";
-system($sysmod) == 0 or die "ERROR: $sysmod failed: $?\n";
-
-#-----------------------------------------------------------------------------------------------
-# (3) Check if grid is valid for given compset
-check_grid("$cfgdir/Tools/config_compsets.xml", $grid, $compset_longname);
-
-if ($print>=2) { print "Grid is valid for input compset. $eol"; }
-
-#-----------------------------------------------------------------------------------------------
-# Inform the user of the current support level for the compset they are attempting to run.
-#-----------------------------------------------------------------------------------------------
-my $testsforcase;
-if ( $opts{'compset'} ) {
-   my %case;
-   $case{'compset'} = $opts{'compset'};
-   $case{'grid'} = $opts{'res'};
-#   my $testlistobj = Testing::TestLists->new(scriptsdir => $cfgdir); TODO
-#   $testsforcase = $testlistobj->findTestsForCase(\%case); TODO
-} else {
-   $testsforcase = "WARNING!:: User compset names are NOT tested by the standard CESM process.\n" .
-                   "           Thus you may likely find that this configuration will NOT work.\n" .
-                   "           And you are completely on your own to figure out how to get it working.";
-}
-my $banner = '-' x 80;
-# print "$banner\n";
-if ( defined($support_level) ) {
-   print "Compset and grid support levels for this case are:\n";
-   print "$support_level\n";
-}
-print "$testsforcase\n";
-# print "$banner\n";
-#-----------------------------------------------------------------------------------------------
-# (4) Machine parameters
-
-if ($mach =~ /(.*)_(.*)/){
-    $mach = $1;
-    $compiler = $2 unless defined($compiler);
-    $cfg_ref->set_machine("$machdir/$machine_file", $mach, $print);
-} else {
-    $cfg_ref->set_machine("$machdir/$machine_file", $mach, $print);
-}
-$cfg_ref->set('CCSM_MACHDIR', "$machdir");
-
-# Handle the camse_target option
-# Do this before handling the compiler so that default compiler can be overwritten
-if ($camse_target eq "preqx") {
-    $cfg_ref->set('CAM_TARGET', "preqx");
-} elsif ($camse_target eq "preqx_acc") {
-    $cfg_ref->set('CAM_TARGET', "preqx_acc");
-} else {
-    die "ERROR: option -camse_target must be preqx (default) or preqx_acc"
-}
-
-# Check that compiler request for target machine matches a supported value
-# Or set default compiler - if not provided compiler request
-
-my $compilers;
-if ($mach =~ /userdefined/){
-  $cfg_ref->set('COMPILER', "USERDEFINED_required_build");
-} else { 
-  $compilers = $cfg_ref->get('COMPILERS');
-  my @compilers = split ",", $compilers, -1;
-  if ($compiler) {
-    if (! ($mach =~ "generic")){
-      my $found = 0;
-      foreach my $comp (@compilers) {
-        if ($compiler eq $comp) {
-            $found = 1;
-        }
-      }
-      if (!$found) {
-        my $sysmod = "rm -rf $caseroot";
-        system($sysmod) == 0 or die "ERROR: $sysmod failed: $?\n";
-        die "ERROR: compiler setting of $compiler does not match supported values of $compilers \n";
-      }
-    }
-    $cfg_ref->set('COMPILER', "$compiler");
-    if ($print>=2) { print "Machine compiler specifier: $compiler.$eol"; }
-  } else {
-    $compiler = $compilers[0];
-    if ($camse_target eq "preqx_acc") {
-      if ($mach eq "titan") {
-        $compiler = "pgi_acc";
-      }
-    }
-    $cfg_ref->set('COMPILER', "$compiler");
-    if ($print>=2) { print "Machine compiler specifier: $compiler.$eol"; }
-  }
-}
-
-if ($print>=2) { print "Machine specifier: $mach.$eol"; }
-
-#-----------------------------------------------------------------------------------------------
-# (5) Testname parameters
-if (defined $opts{'testname'}) {
-    $testname = $opts{'testname'};
-    set_test("$cfgdir/Testing/Testcases/config_tests.xml", $testname, $cfg_ref);
-}
-
-#-----------------------------------------------------------------------------------------------
-# (6) Configure Options
-if (defined $opts{'confopts'}) {
-    $confopts = $opts{'confopts'};
-    set_confopts($confopts, $cfg_ref);
-}
-
-#-----------------------------------------------------------------------------------------------
-# (7) Set project id
-#-----------------------------------------------------------------------------------------------
-
-# Check for optional project; if not given, see if we can find a project to use
-if ($opts{'project'}) {
-   $project = $opts{'project'};
-}
-else {
-   $project = ProjectTools::find_project();
-}
-
-ProjectTools::check_project_required_but_unset($project, $cfg_ref);
-ProjectTools::set_project($project, $cfg_ref);
-
-#-----------------------------------------------------------------------------------------------
-# (8) Determine pes for machine
-#-----------------------------------------------------------------------------------------------
-
-# Always match on the full grid name and input compset name
-
-my %decomp = (NTASKS_ATM=>16, NTHRDS_ATM=>1, ROOTPE_ATM=>0, NINST_ATM=>1,
-	      NTASKS_LND=>16, NTHRDS_LND=>1, ROOTPE_LND=>0, NINST_LND=>1,
-	      NTASKS_ICE=>16, NTHRDS_ICE=>1, ROOTPE_ICE=>0, NINST_ICE=>1,
-	      NTASKS_OCN=>16, NTHRDS_OCN=>1, ROOTPE_OCN=>0, NINST_OCN=>1,
-	      NTASKS_CPL=>16, NTHRDS_CPL=>1, ROOTPE_CPL=>0,
-	      NTASKS_GLC=>16, NTHRDS_GLC=>1, ROOTPE_GLC=>0, NINST_GLC=>1,
-	      NTASKS_ROF=>16, NTHRDS_ROF=>1, ROOTPE_ROF=>0, NINST_ROF=>1,
-	      NTASKS_WAV=>16, NTHRDS_WAV=>1, ROOTPE_WAV=>0, NINST_WAV=>1,
-	      PIO_NUMTASKS=>-1, PIO_STRIDE=>-1, PIO_TYPENAME=>'netcdf',PIO_ROOT=>1,PIO_DEBUG_LEVEL=>0,
-	      ATM_PIO_NUMTASKS=>-99, ATM_PIO_STRIDE=>-99, ATM_PIO_TYPENAME=>'nothing',ATM_PIO_ROOT=>-99,
-	      LND_PIO_NUMTASKS=>-99, LND_PIO_STRIDE=>-99, LND_PIO_TYPENAME=>'nothing',LND_PIO_ROOT=>-99,
-	      ICE_PIO_NUMTASKS=>-99, ICE_PIO_STRIDE=>-99, ICE_PIO_TYPENAME=>'nothing',ICE_PIO_ROOT=>-99,
-	      OCN_PIO_NUMTASKS=>-99, OCN_PIO_STRIDE=>-99, OCN_PIO_TYPENAME=>'nothing',OCN_PIO_ROOT=>0,
-	      CPL_PIO_NUMTASKS=>-99, CPL_PIO_STRIDE=>-99, CPL_PIO_TYPENAME=>'nothing',CPL_PIO_ROOT=>-99,
-	      GLC_PIO_NUMTASKS=>-99, GLC_PIO_STRIDE=>-99, GLC_PIO_TYPENAME=>'nothing',GLC_PIO_ROOT=>-99,
-	      ROF_PIO_NUMTASKS=>-99, ROF_PIO_STRIDE=>-99, ROF_PIO_TYPENAME=>'nothing',ROF_PIO_ROOT=>-99,
-	      WAV_PIO_NUMTASKS=>-99, WAV_PIO_STRIDE=>-99, WAV_PIO_TYPENAME=>'nothing',WAV_PIO_ROOT=>-99,
-	      PES_LEVEL=>0,PIO_BUFFER_SIZE_LIMIT=>-1);
-
-# Reset the pes if a pes file is specified
-if (defined $opts{'pes_file'}) {
-    my $pes_file = $opts{'pes_file'};
-    (-f "$pes_file")  or  die "** Cannot find pes_file \"$pes_file\" ***\n";
-    $cfg_ref->reset_setup("$pes_file");    
-} else {
-
-    if ($pecount =~ m!^([0-9]+)D?$!) {
-	my $ntasks = $1;
-	my $nthrds = 1;
-        my $root = 0;
-	$decomp{NTASKS_ATM} = $ntasks; $decomp{NTHRDS_ATM} = $nthrds;
-	$decomp{NTASKS_LND} = $ntasks; $decomp{NTHRDS_LND} = $nthrds;
-	$decomp{NTASKS_OCN} = $ntasks; $decomp{NTHRDS_OCN} = $nthrds;
-	$decomp{NTASKS_ICE} = $ntasks; $decomp{NTHRDS_ICE} = $nthrds;
-	$decomp{NTASKS_GLC} = $ntasks; $decomp{NTHRDS_GLC} = $nthrds;
-	$decomp{NTASKS_ROF} = $ntasks; $decomp{NTHRDS_ROF} = $nthrds;
-	$decomp{NTASKS_WAV} = $ntasks; $decomp{NTHRDS_WAV} = $nthrds;
-	$decomp{NTASKS_CPL} = $ntasks; $decomp{NTHRDS_CPL} = $nthrds;
-        if ($pecount =~ m!^([0-9]+)D$!) {
-            $root = 0          ; $decomp{ROOTPE_ATM} = $root;
-            $root = 1 * $ntasks; $decomp{ROOTPE_LND} = $root;
-            $root = 2 * $ntasks; $decomp{ROOTPE_OCN} = $root;
-            $root = 3 * $ntasks; $decomp{ROOTPE_ICE} = $root;
-            $root = 4 * $ntasks; $decomp{ROOTPE_GLC} = $root;
-            $root = 5 * $ntasks; $decomp{ROOTPE_WAV} = $root;
-            $root = 6 * $ntasks; $decomp{ROOTPE_ROF} = $root;
-            $root = 7 * $ntasks; $decomp{ROOTPE_CPL} = $root;
-	}
-    } elsif ($pecount =~ m!^([0-9]+)x([0-9]+)D?$!) {
-	my $ntasks = $1;
-	my $nthrds = $2;
-        my $root = 0;
-	$decomp{NTASKS_ATM} = $ntasks; $decomp{NTHRDS_ATM} = $nthrds;
-	$decomp{NTASKS_LND} = $ntasks; $decomp{NTHRDS_LND} = $nthrds;
-	$decomp{NTASKS_OCN} = $ntasks; $decomp{NTHRDS_OCN} = $nthrds;
-	$decomp{NTASKS_ICE} = $ntasks; $decomp{NTHRDS_ICE} = $nthrds;
-	$decomp{NTASKS_GLC} = $ntasks; $decomp{NTHRDS_GLC} = $nthrds;
-	$decomp{NTASKS_WAV} = $ntasks; $decomp{NTHRDS_WAV} = $nthrds;
-	$decomp{NTASKS_ROF} = $ntasks; $decomp{NTHRDS_ROF} = $nthrds;
-	$decomp{NTASKS_CPL} = $ntasks; $decomp{NTHRDS_CPL} = $nthrds;
-        if ($pecount =~ m!^([0-9]+)x([0-9]+)D$!) {
-            $root = 0          ; $decomp{ROOTPE_ATM} = $root;
-            $root = 1 * $ntasks; $decomp{ROOTPE_LND} = $root;
-            $root = 2 * $ntasks; $decomp{ROOTPE_OCN} = $root;
-            $root = 3 * $ntasks; $decomp{ROOTPE_ICE} = $root;
-            $root = 4 * $ntasks; $decomp{ROOTPE_GLC} = $root;
-            $root = 5 * $ntasks; $decomp{ROOTPE_WAV} = $root;
-            $root = 6 * $ntasks; $decomp{ROOTPE_ROF} = $root;
-            $root = 7 * $ntasks; $decomp{ROOTPE_CPL} = $root;
-	}
-    } else {
-	# Need the test name with the options passed to ConfigCase->set_pes
-	# so that if we want to exclude or include a PE layout for a test, we 
-	# can match on the test name. 
-        my $testwithopts = $opts{'testname'} . $opts{'confopts'};
-        # check the supported config_pes file.xml first
-	$cfg_ref->set_pes("$machdir/config_pes.xml", \%decomp, $pecount, $print, $testwithopts);
-
-        # now potentially override with unsupported user config_pes.xml file.
-        my $pes_file = "$ENV{'HOME'}/.cesm/config_pes.xml";
-        if ( -f "$pes_file") {
-          print "\nUsing UNSUPPORTED userdefined config_pes.xml : \"~/.cesm/config_pes.xml\"\n";
-          $cfg_ref->set_pes("$pes_file", \%decomp, $pecount, $print, $testwithopts);
-        }
-    }
-
-    if ($decomp{NTASKS_ATM} == 1 && $decomp{NTASKS_LND} == 1 &&
-	$decomp{NTASKS_OCN} == 1 && $decomp{NTASKS_ICE} == 1 &&
-	$decomp{NTASKS_ROF} == 1 && $decomp{NTASKS_GLC} == 1 &&
-	$decomp{NTASKS_WAV} == 1 && $decomp{NTASKS_CPL} == 1 &&
-	$mpilib =~ 'unset') { $mpilib = "mpi-serial"; }
-
-    $cfg_ref->set('NTASKS_ATM', $decomp{'NTASKS_ATM'});
-    $cfg_ref->set('NTASKS_LND', $decomp{'NTASKS_LND'});
-    $cfg_ref->set('NTASKS_ICE', $decomp{'NTASKS_ICE'});
-    $cfg_ref->set('NTASKS_OCN', $decomp{'NTASKS_OCN'});
-    $cfg_ref->set('NTASKS_CPL', $decomp{'NTASKS_CPL'});
-    $cfg_ref->set('NTASKS_GLC', $decomp{'NTASKS_GLC'});
-    $cfg_ref->set('NTASKS_WAV', $decomp{'NTASKS_WAV'});
-    $cfg_ref->set('NTASKS_ROF', $decomp{'NTASKS_ROF'});
-
-    $cfg_ref->set('NTHRDS_ATM', $decomp{'NTHRDS_ATM'});
-    $cfg_ref->set('NTHRDS_LND', $decomp{'NTHRDS_LND'});
-    $cfg_ref->set('NTHRDS_ICE', $decomp{'NTHRDS_ICE'});
-    $cfg_ref->set('NTHRDS_OCN', $decomp{'NTHRDS_OCN'});
-    $cfg_ref->set('NTHRDS_CPL', $decomp{'NTHRDS_CPL'});
-    $cfg_ref->set('NTHRDS_GLC', $decomp{'NTHRDS_GLC'});
-    $cfg_ref->set('NTHRDS_WAV', $decomp{'NTHRDS_WAV'});
-    $cfg_ref->set('NTHRDS_ROF', $decomp{'NTHRDS_ROF'});
-
-    $cfg_ref->set('ROOTPE_ATM', $decomp{'ROOTPE_ATM'});
-    $cfg_ref->set('ROOTPE_LND', $decomp{'ROOTPE_LND'});
-    $cfg_ref->set('ROOTPE_ICE', $decomp{'ROOTPE_ICE'});
-    $cfg_ref->set('ROOTPE_OCN', $decomp{'ROOTPE_OCN'});
-    $cfg_ref->set('ROOTPE_CPL', $decomp{'ROOTPE_CPL'});
-    $cfg_ref->set('ROOTPE_GLC', $decomp{'ROOTPE_GLC'});
-    $cfg_ref->set('ROOTPE_WAV', $decomp{'ROOTPE_WAV'});
-    $cfg_ref->set('ROOTPE_ROF', $decomp{'ROOTPE_ROF'});
-
-    $cfg_ref->set('PIO_TYPENAME'    , $decomp{'PIO_TYPENAME'});
-    $cfg_ref->set('PIO_BUFFER_SIZE_LIMIT'    , $decomp{'PIO_BUFFER_SIZE_LIMIT'});
-    $cfg_ref->set('ATM_PIO_TYPENAME', $decomp{'ATM_PIO_TYPENAME'});
-    $cfg_ref->set('LND_PIO_TYPENAME', $decomp{'LND_PIO_TYPENAME'});
-    $cfg_ref->set('OCN_PIO_TYPENAME', $decomp{'OCN_PIO_TYPENAME'});
-    $cfg_ref->set('ICE_PIO_TYPENAME', $decomp{'ICE_PIO_TYPENAME'});
-    $cfg_ref->set('CPL_PIO_TYPENAME', $decomp{'CPL_PIO_TYPENAME'});
-    $cfg_ref->set('GLC_PIO_TYPENAME', $decomp{'GLC_PIO_TYPENAME'});
-    $cfg_ref->set('WAV_PIO_TYPENAME', $decomp{'WAV_PIO_TYPENAME'});
-    $cfg_ref->set('ROF_PIO_TYPENAME', $decomp{'ROF_PIO_TYPENAME'});
-
-    $cfg_ref->set('PIO_NUMTASKS',     $decomp{'PIO_NUMTASKS'});
-    $cfg_ref->set('PIO_STRIDE',       $decomp{'PIO_STRIDE'});
-    $cfg_ref->set('PIO_ROOT',         $decomp{'PIO_ROOT'});
-    $cfg_ref->set('PIO_DEBUG_LEVEL',  $decomp{'PIO_DEBUG_LEVEL'});
-
-    $cfg_ref->set('ATM_PIO_NUMTASKS', $decomp{'ATM_PIO_NUMTASKS'});
-    $cfg_ref->set('ATM_PIO_STRIDE',   $decomp{'ATM_PIO_STRIDE'});
-    $cfg_ref->set('ATM_PIO_ROOT',     $decomp{'ATM_PIO_ROOT'});
-
-    $cfg_ref->set('LND_PIO_NUMTASKS', $decomp{'LND_PIO_NUMTASKS'});
-    $cfg_ref->set('LND_PIO_STRIDE',   $decomp{'LND_PIO_STRIDE'});
-    $cfg_ref->set('LND_PIO_ROOT',     $decomp{'LND_PIO_ROOT'});
-
-    $cfg_ref->set('OCN_PIO_NUMTASKS', $decomp{'OCN_PIO_NUMTASKS'});
-    $cfg_ref->set('OCN_PIO_STRIDE',   $decomp{'OCN_PIO_STRIDE'});
-    $cfg_ref->set('OCN_PIO_ROOT',     $decomp{'OCN_PIO_ROOT'});
-
-    $cfg_ref->set('ICE_PIO_NUMTASKS', $decomp{'ICE_PIO_NUMTASKS'});
-    $cfg_ref->set('ICE_PIO_STRIDE',   $decomp{'ICE_PIO_STRIDE'});
-    $cfg_ref->set('ICE_PIO_ROOT',     $decomp{'ICE_PIO_ROOT'});
-
-    $cfg_ref->set('CPL_PIO_NUMTASKS', $decomp{'CPL_PIO_NUMTASKS'});
-    $cfg_ref->set('CPL_PIO_STRIDE',   $decomp{'CPL_PIO_STRIDE'});
-    $cfg_ref->set('CPL_PIO_ROOT',     $decomp{'CPL_PIO_ROOT'});
-
-    $cfg_ref->set('GLC_PIO_NUMTASKS', $decomp{'GLC_PIO_NUMTASKS'});
-    $cfg_ref->set('GLC_PIO_STRIDE',   $decomp{'GLC_PIO_STRIDE'});
-    $cfg_ref->set('GLC_PIO_ROOT',     $decomp{'GLC_PIO_ROOT'});
-
-    $cfg_ref->set('WAV_PIO_NUMTASKS', $decomp{'WAV_PIO_NUMTASKS'});
-    $cfg_ref->set('WAV_PIO_STRIDE',   $decomp{'WAV_PIO_STRIDE'});
-    $cfg_ref->set('WAV_PIO_ROOT',     $decomp{'WAV_PIO_ROOT'});
-
-    $cfg_ref->set('ROF_PIO_NUMTASKS', $decomp{'ROF_PIO_NUMTASKS'});
-    $cfg_ref->set('ROF_PIO_STRIDE',   $decomp{'ROF_PIO_STRIDE'});  
-    $cfg_ref->set('ROF_PIO_ROOT',     $decomp{'ROF_PIO_ROOT'});    
-
-    $cfg_ref->set('PES_LEVEL' , $decomp{'PES_LEVEL'});
-}
-
-# mpilib can be set by -mpilib, confopts, or automatically
-# precedent is confopts, mpilib, automatic, default
-
-my $mpilibs = $cfg_ref->get('MPILIBS');
-my @mpilibs = split ",", $mpilibs, -1;
-
-if ( $mpilib =~ 'default' || $mpilib =~ m/^\s*$/ ) {
-    $mpilib = $mpilibs[0];
-}
-
-if (! ($mpilib =~ 'unset')) {
-    my $found = 0;
-    foreach my $mpi (@mpilibs) {
-	if ($mpilib eq $mpi) {
-	    $found = 1;
-	}
-    }
-    if (!$found) {
-	my $sysmod = "rm -rf $caseroot";
-	system($sysmod) == 0 or die "ERROR: $sysmod failed: $?\n";
-	die "ERROR: mpilib setting of $mpilib does not match supported values of $mpilibs \n";
-    }
-} else {
-    if ($mach =~ /userdefined/){
-	$mpilib = "USERDEFINED_required_build";
-    }else{
-	$mpilib = $mpilibs[0];
-    }
-}    
-$cfg_ref->set('MPILIB', "$mpilib");
-if ($print>=2) { print "Machine mpilib specifier: $mpilib.$eol"; }
-
-# resolve the dollar referenced values for the pe stuff
-# allow up to 4 depths then stop
-# so, check the var value, if it starts with dollar, remove
-#     the dollar and check the next value.  continue until a
-#     non dollar value is found up to max depths.
-
-my @xvars = qw(NTASKS_ATM NTHRDS_ATM ROOTPE_ATM NINST_ATM
-NTASKS_LND NTHRDS_LND ROOTPE_LND NINST_LND
-NTASKS_ICE NTHRDS_ICE ROOTPE_ICE NINST_ICE
-NTASKS_OCN NTHRDS_OCN ROOTPE_OCN NINST_OCN
-NTASKS_GLC NTHRDS_GLC ROOTPE_GLC NINST_GLC
-NTASKS_WAV NTHRDS_WAV ROOTPE_WAV NINST_WAV
-NTASKS_ROF NTHRDS_ROF ROOTPE_ROF NINST_ROF
-NTASKS_CPL NTHRDS_CPL ROOTPE_CPL
-ATM_PIO_NUMTASKS ATM_PIO_STRIDE ATM_PIO_TYPENAME ATM_PIO_ROOT
-LND_PIO_NUMTASKS LND_PIO_STRIDE LND_PIO_TYPENAME LND_PIO_ROOT
-ICE_PIO_NUMTASKS ICE_PIO_STRIDE ICE_PIO_TYPENAME ICE_PIO_ROOT
-OCN_PIO_NUMTASKS OCN_PIO_STRIDE OCN_PIO_TYPENAME OCN_PIO_ROOT
-CPL_PIO_NUMTASKS CPL_PIO_STRIDE CPL_PIO_TYPENAME CPL_PIO_ROOT
-GLC_PIO_NUMTASKS GLC_PIO_STRIDE GLC_PIO_TYPENAME GLC_PIO_ROOT
-WAV_PIO_NUMTASKS WAV_PIO_STRIDE WAV_PIO_TYPENAME WAV_PIO_ROOT
-ROF_PIO_NUMTASKS ROF_PIO_STRIDE ROF_PIO_TYPENAME ROF_PIO_ROOT);
-my $xvarf;
-my $xvar1;
-my $xvar2;
-my $xvar3;
-my $xvar4;
-foreach my $xvar ( @xvars ) {
-    $xvar1 = $cfg_ref->get("$xvar");
-    $xvar2 = "";
-    $xvar3 = "";
-    $xvar4 = "";
-    $xvarf = $xvar1;
-    if ($xvarf =~ m/^\$.+$/) {
-	$xvar2 = $xvarf;
-	$xvar2 =~ s/^\$(.+$)/$1/ ;
-	$xvar2 = $cfg_ref->get("$xvar2");
-	$xvarf = $xvar2;
-	if ($xvarf =~ m/^\$.+$/) {
-	    $xvar3 = $xvarf;
-	    $xvar3 =~ s/^\$(.+$)/$1/;
-	    $xvar3 = $cfg_ref->get("$xvar3");
-	    $xvarf = $xvar3;
-	    if ($xvarf =~ m/^\$.+$/) {
-		$xvar4 = $xvarf;
-		$xvar4 =~ s/^\$(.+$)/$1/ ;
-		$xvar4 = $cfg_ref->get("$xvar4");
-		$xvarf = $xvar4;
-		if ($xvar4 =~ m/^\$.+$/) {
-		    die "xvar recursive search failed $xvar $xvar1 $xvar2 $xvar3 $xvar4 \n";
-		}
-	    }
-	}
-    }
-    $cfg_ref->set("$xvar", "$xvarf");
-}
-
-
-#-----------------------------------------------------------------------------------------------
-# (9) Set key xml variables 
-#-----------------------------------------------------------------------------------------------
-
-my $ccsmuser = "$ENV{'LOGNAME'}";
-$cfg_ref->set('CCSMUSER', "$ccsmuser");
-$cfg_ref->set('CASEROOT', "$caseroot");
-$cfg_ref->set('CASE'    , "$case");
-$cfg_ref->set('CIMEROOT', "$cimeroot");
-$cfg_ref->set('SRCROOT' , "$cimeroot/../");
-$cfg_ref->set('CCSMROOT', "$cimeroot/../");
-$cfg_ref->set('XMLMODE' , "$xmlmode");
-
-my $repotag;
-if (-f "$cimeroot/ChangeLog") { 
-    $repotag =`cat $cimeroot/ChangeLog | grep 'Tag name:' | head -1`;
-}
-my @repotag = split(/ /,$repotag); 
-$repotag = $repotag[2]; 
-chomp($repotag);
-$cfg_ref->set('CCSM_REPOTAG', $repotag);
-
-#-----------------------------------------------------------------------------------------------
-# Set the sharedlibroot for building shard CESM components
-#-----------------------------------------------------------------------------------------------
-if(defined $opts{'sharedlibroot'})
-{
-    $cfg_ref->set('SHAREDLIBROOT', $opts{'sharedlibroot'});
-}
-
-#-----------------------------------------------------------------------------------------------
-# (10) Create the $caseroot directory tree
-#-----------------------------------------------------------------------------------------------
-
-my $sysmod;
-my $scriptsroot = "$cimeroot/scripts";
-
-print "Creating $caseroot $eol";
-chdir ("$caseroot");
-
-# Create relevant directories in $caseroot
-my @newdirs = qw(. SourceMods LockedFiles Buildconf Tools Tools/XML/Lite);
-foreach my $newdir ( @newdirs ) {
-    mkpath($newdir); 
-}
-
-# Copy relevant files into $caseroot
-my @files = (
-    "$scriptsroot/Tools/cesm_setup", 
-    "$scriptsroot/Tools/testcase_setup", 
-    "$scriptsroot/Tools/check_input_data", 
-    "$scriptsroot/Tools/archive_metadata.sh", 
-    "$scriptsroot/Tools/check_case", 
-    "$scriptsroot/Tools/create_production_test", 
-    "$scriptsroot/Tools/xmlchange",
-    "$scriptsroot/Tools/xmlquery",
-    "$scriptsroot/Tools/st_archive", 
-    "$scriptsroot/Tools/README.post_process", 
-    ); 
-foreach my $file (@files) {
-    $sysmod = "cp -p $file $caseroot"; 
-    system($sysmod) == 0 or die "ERROR: $sysmod failed: $?\n";
-}
-$sysmod = "chmod u+w $caseroot/create_production_test";
-system($sysmod) == 0 or die "ERROR: $sysmod failed: $?\n";
-
-my $mkbatch = "$ENV{'HOME'}/.cesm/mkbatch.$mach";
-if (! -f "$mkbatch") {
-    $mkbatch = "$machdir/mkbatch.$mach";
-} else {
-    print "\nUsing UNSUPPORTED userdefined mkbatch script: \"~/.cesm/mkbatch.$mach\"\n";
-}
-
-# Copy relevant files into $caseroot/Tools/
-@files = (
-    "$scriptsroot/Tools/config_definition.xml",
-    "$scriptsroot/Tools/config_grid.xml",
-    "$scriptsroot/Tools/config_compsets.xml",
-    "$scriptsroot/Tools/config_archive.xml",
-    "$scriptsroot/Tools/config_archive.xsd",
-    "$scriptsroot/Tools/ConfigCase.pm",
-    "$scriptsroot/Tools/check_lockedfiles", 
-    "$scriptsroot/Tools/lt_archive.sh", 
-    "$scriptsroot/Tools/st_archive", 
-    "$scriptsroot/Tools/getTiming", 
-    "$scriptsroot/Tools/SetupTools.pm",
-    "$scriptsroot/Tools/ProjectTools.pm",
-    "$cimeroot/scripts-acme/acme_util.py",
-    "$cimeroot/scripts-acme/compare_namelists",
-    "$cimeroot/scripts-acme/compare_namelists.py",
-    "$cimeroot/scripts-acme/simple_compare",
-    "$cimeroot/scripts-acme/simple_compare.py",
-    "$scriptsroot/Tools/mdiag_reduce.csh",
-    "$scriptsroot/Tools/mdiag_reduce.pl",
-    "$machdir/ccsm_getenv", 
-    "$machdir/taskmaker.pl", 
-    "$machdir/Makefile",
-    "$machdir/mkSrcfiles", 
-    "$machdir/mkDepends");
-    #"$mkbatch");
-
-foreach my $file (@files) {
-    $sysmod = "cp -p $file $caseroot/Tools/. "; 
-    system($sysmod) == 0 or die "ERROR: $sysmod failed: $?\n";
-}
-
-# Create $case.build
-$sysmod = "cp $scriptsroot/Tools/cesm_build.csh  $caseroot/$case.build";
-system ($sysmod); if ($? == -1) {die "$sysmod failed: $!\n";}
-$sysmod = "chmod 755 $caseroot/$case.build";
-system ($sysmod); if ($? == -1) {die "$sysmod failed: $!\n";}
-
-# Create $caseroot/Buildconf/cesm_build.pl
-$sysmod = "cp $scriptsroot/Tools/cesm_build.pl  $caseroot/Buildconf/cesm_build.pl";
-system ($sysmod); if ($? == -1) {die "$sysmod failed: $!\n";}
-$sysmod = "chmod 755 $caseroot/Buildconf/cesm_build.pl";
-system ($sysmod); if ($? == -1) {die "$sysmod failed: $!\n";}
-
-# Create $case.clean_build
-$sysmod = "cp $scriptsroot/Tools/cesm_clean_build $caseroot/$case.clean_build"; 
-system($sysmod) == 0 or die "ERROR: $sysmod failed: $?\n";
-
-# Create $case.submit
-$sysmod = "cp  $scriptsroot/Tools/cesm_submit $caseroot/$case.submit"; 
-system($sysmod) == 0 or die "ERROR: $sysmod failed: $?\n";
-
-# Create $case.l_archive
-#my $sysmod = "env CCSMUSER=$ccsmuser CASE=$case CASEROOT=$caseroot PROJECT=$project env PHASE=set_larch $mkbatch";
-#system($sysmod) == 0 or die "ERROR: $sysmod failed: $?\n";
-
-# Create $caseroot preview_namelist file
-my $file = "${caseroot}/preview_namelists"; 
-$sysmod = "cp  $scriptsroot/Tools/preview_namelists $file"; 
-system($sysmod) == 0 or die "ERROR: $sysmod failed: $?\n";
-$sysmod = "chmod 755 $file";
-system ($sysmod); if ($? == -1) {die "$sysmod failed: $!\n";}
-
-# Copy relevant files into $caseroot/Tools/XML directory
-$sysmod = "cp -p $cimeroot/utils/perl5lib/XML/Lite.pm    $caseroot/Tools/XML"; 
-system($sysmod) == 0 or die "ERROR: $sysmod failed: $?\n";
-$sysmod = "cp -p $cimeroot/utils/perl5lib/XML/Lite/Element.pm  $caseroot/Tools/XML/Lite"; 
-system($sysmod) == 0 or die "ERROR: $sysmod failed: $?\n";
-
-# Create relevant files in the $caseroot/Buildconf
-my $buildconf  = "$caseroot/Buildconf";
-my $comps_atm  = $cfg_ref->get("COMP_ATM"); 
-my $comps_lnd  = $cfg_ref->get("COMP_LND"); 
-my $comps_ocn  = $cfg_ref->get("COMP_OCN"); 
-my $comps_ice  = $cfg_ref->get("COMP_ICE"); 
-my $comps_glc  = $cfg_ref->get("COMP_GLC"); 
-my $comps_rof  = $cfg_ref->get("COMP_ROF"); 
-my $comps_wav  = $cfg_ref->get("COMP_WAV");
-my @comps      = ($comps_atm, $comps_lnd, $comps_ocn, $comps_ice, $comps_glc, $comps_rof, $comps_wav); 
-
-foreach my $comp (@comps)  {
-    $comp =~ s/\'//g;
-    my $compdir;
-    if ($comp =~ /^d[ailor]/) {
-	$compdir = "$cimeroot/components/data_comps/$comp/bld";
-    } elsif ($comp =~ /^s[aiglorw]/) {
-	$compdir = "$cimeroot/components/stub_comps/$comp/bld";
-    } elsif ($comp =~ /^x[aiglorw]/) {
-	$compdir = "$cimeroot/components/xcpl_comps/$comp/bld";
-    } else {
-	$compdir = "$cimeroot/../components/$comp/bld";
-    }
-    $sysmod = "cp -p $compdir/$comp.buildlib $buildconf/.";
-    system($sysmod) == 0 or die "ERROR: $sysmod failed: $?\n";
-    
-    $sysmod = "cp -p $compdir/$comp.buildnml $buildconf/.";
-    system($sysmod) == 0 or die "ERROR: $sysmod failed: $?\n";
-    
-    if ($comp eq "cism") {
-	$sysmod = "cp -p $compdir/$comp.template $buildconf/.";
-	system($sysmod) == 0 or die "ERROR: $sysmod failed: $?\n";
-    }
-    if ($comp eq 'cice') {
-	$sysmod = "cp $cimeroot/../components/cice/bld/generate_cice_decomp.pl $buildconf/."; 
-	system($sysmod) == 0 or die "ERROR: $sysmod failed: $?\n";
-    }
-    if ($comp eq 'pop') {
-	$sysmod = "cp $cimeroot/../components/pop/bld/generate_pop_decomp.pl $buildconf/."; 
-	system($sysmod) == 0 or die "ERROR: $sysmod failed: $?\n";
-    } 
-}
-$sysmod = "cp -p $cimeroot/driver_cpl/bld/cpl.buildnml $buildconf/.";
-system($sysmod) == 0 or die "ERROR: $sysmod failed: $?\n";
-$sysmod = "cp -p $cimeroot/driver_cpl/bld/model.buildexe $buildconf/.";
-system($sysmod) == 0 or die "ERROR: $sysmod failed: $?\n";
-
-foreach my $lib ("gptl", "mct", "csm_share", "pio") {
-    my $sysmod = "cp ${machdir}/buildlib.${lib} $caseroot/Buildconf/.";
-    system($sysmod) == 0 or die "ERROR: $sysmod failed: $?\n";
-}
-
-# Create the relevant $caseroot/Sourcemods directories
-my $moddir = "$caseroot/SourceMods";
-foreach my $comp (@comps)  {
-    mkpath("$moddir/src.$comp"); 
-    if ($comp eq 'cism') {
-	mkpath("$moddir/src.$comp/glimmer-cism");
-	open(README, ">", "$moddir/src.$comp/README") or
-	    die "cannot open > $moddir/src.$comp/README: $!";
-	print README
-	    "Put source mods for the glimmer-cism library in the glimmer-cism subdirectory.\n",
-	    "This includes any files that are in the glimmer-cism subdirectory of $cimeroot/../components/cism.\n\n",
-	    "Anything else (e.g., mods to source_glc or drivers) goes in this directory, NOT in glimmer-cism/.\n";
-	close(README);
-    }
-}
-mkpath("$caseroot/SourceMods/src.share"); 
-mkpath("$caseroot/SourceMods/src.drv"); 
-
-# Create machine specific environment file (env_mach_specific)
-if(-e "$machdir/env_mach_specific.$mach" ) {
-    $sysmod = "cp $machdir/env_mach_specific.$mach $caseroot/env_mach_specific";
-}else{
-    $sysmod = "touch $caseroot/env_mach_specific";
-}
-system($sysmod) == 0 or die "ERROR: $sysmod failed: $?\n";
-
-$sysmod = "chmod 755 $caseroot/env_mach_specific";
-system($sysmod) == 0 or die "ERROR: $sysmod failed: $?\n";
-
-# Copy Depends files if they exist
-if( -e "$machdir/Depends.$mach.$compiler" ) {
-    $sysmod = "cp $machdir/Depends.$mach.$compiler $caseroot/";
-    system($sysmod) == 0 or die "ERROR: $sysmod failed: $?\n";
-}else{
-if( -e "$machdir/Depends.$mach" ) {
-    $sysmod = "cp $machdir/Depends.$mach $caseroot/";
-    system($sysmod) == 0 or die "ERROR: $sysmod failed: $?\n";
-}
-if( -e "$machdir/Depends.$compiler" ) {
-    $sysmod = "cp $machdir/Depends.$compiler $caseroot/";
-    system($sysmod) == 0 or die "ERROR: $sysmod failed: $?\n";
-}
-}
-
-# The following creates cesm_postbuild, cesm_prerun, cesm_postrun, cesm_postrun2, and mach_syslog
-# The following creates cesm_postbuild
-if( -e "$machdir/cesm_postbuild.perf_archive" ) {
-  $sysmod = "cp $machdir/cesm_postbuild.perf_archive $caseroot/Tools/cesm_postbuild";
-  system($sysmod) == 0 or die "ERROR: $sysmod failed: $?\n";
-}else{
-  $sysmod = "cp $machdir/cesm_postbuild $caseroot/Tools/cesm_postbuild";
-  system($sysmod) == 0 or die "ERROR: $sysmod failed: $?\n";
-}
-
-# The following creates cesm_prerun
-if( -e "$machdir/cesm_prerun.perf_archive" ) {
-  $sysmod = "cp $machdir/cesm_prerun.perf_archive $caseroot/Tools/cesm_prerun";
-  system($sysmod) == 0 or die "ERROR: $sysmod failed: $?\n";
-}else{
-  $sysmod = "cp $machdir/cesm_prerun $caseroot/Tools/cesm_prerun";
-  system($sysmod) == 0 or die "ERROR: $sysmod failed: $?\n";
-}
-
-# The following creates cesm_postrun
-if( -e "$machdir/cesm_postrun.perf_archive" ) {
-  $sysmod = "cp $machdir/cesm_postrun.perf_archive $caseroot/Tools/cesm_postrun";
-  system($sysmod) == 0 or die "ERROR: $sysmod failed: $?\n";
-}else{
-  $sysmod = "cp $machdir/cesm_postrun $caseroot/Tools/cesm_postrun";
-  system($sysmod) == 0 or die "ERROR: $sysmod failed: $?\n";
-}
-
-# The following creates cesm_postrun2
-if( -e "$machdir/cesm_postrun2.perf_archive" ) {
-  $sysmod = "cp $machdir/cesm_postrun2.perf_archive $caseroot/Tools/cesm_postrun2";
-  system($sysmod) == 0 or die "ERROR: $sysmod failed: $?\n";
-}else{
-  $sysmod = "cp $machdir/cesm_postrun2 $caseroot/Tools/cesm_postrun2";
-  system($sysmod) == 0 or die "ERROR: $sysmod failed: $?\n";
-}
-
-# The following creates mach_syslog
-if( -e "$machdir/syslog.$mach" ) {
-  $sysmod = "cp $machdir/syslog.$mach $caseroot/Tools/mach_syslog";
-  system($sysmod) == 0 or die "ERROR: $sysmod failed: $?\n";
-}else{
-  $sysmod = "cp $machdir/syslog.noop $caseroot/Tools/mach_syslog";
-  system($sysmod) == 0 or die "ERROR: $sysmod failed: $?\n";
-}
-
-# Write the xml files
-$cfg_ref->write_file("$caseroot/env_case.xml"   , "xml");
-if ($print) {print "Created $caseroot/env_case.xml \n";}
-
-$cfg_ref->write_file("$caseroot/env_mach_pes.xml", "xml");  
-if ($print) {print "Created $caseroot/env_mach_pes.xml \n";}
-
-$cfg_ref->write_file("$caseroot/env_build.xml"  , "xml");
-if ($print) {print "Created $caseroot/env_build.xml \n";}
-
-$cfg_ref->write_file("$caseroot/env_run.xml"    , "xml");
-if ($print) {print "Created $caseroot/env_run.xml \n";}
-
-$cfg_ref->write_file("$caseroot/env_archive.xml" , "xml", "$scriptsroot/Tools");
-if ($print) {print "Created $caseroot/env_archive.xml \n";}
-
-# Copy env_case.xml in to locked files
-$sysmod = "cp $caseroot/env_case.xml $caseroot/LockedFiles/env_case.xml.locked"; 
-system($sysmod) == 0 or die "ERROR: $sysmod failed: $?\n";
-if ($print) {print "Locking file $caseroot/env_case.xml \n";}
-
-my $file = "$caseroot/CaseStatus";
-my $fh = IO::File->new($file, '>' ) or die "can't open file: $file\n";
-my $time = time;
-my ($sec,$min,$hour,$mday,$mon,$year,$wday,$yday,$isdst)=localtime(time);
-$year = 1900+$year;
-$mon = 1+$mon;
-print $fh "$commandline\n";
-printf ($fh "case created %04u-%02u-%02u %02u:%02u:%02u\n",$year,$mon,$mday,$hour,$min,$sec);
-
-# set the default to not archive performance data and associated provenance
-if ($opts{'nosavetiming'}) {
-  my $cwd = getcwd(); # current working directory
-  chdir "$caseroot";
-  $sysmod = './xmlchange -file env_run.xml -id SAVE_TIMING -val "FALSE"';
-  system($sysmod) == 0 or die "ERROR: $sysmod failed: $?\n";
-  chdir "$cwd";
-}
-
-# Copy the user_mods_dir files in and apply them
-if ( defined($user_mods_dir) ) {
-   my $is_test = 0;
-   if ($testname) {
-      $is_test = 1;
-   }
-   UserModsTools::apply_mods($user_mods_dir, $caseroot, $print, $is_test);
-}
-
-#-----------------------------------------------------------------------------------------------
-# (12) Create $caseroot run setup scripts (other than batch)
-#-----------------------------------------------------------------------------------------------
-
-if ($print) {print "Successfully created the case for $mach \n";}
-if ($print>=2) { print "create_xml done.$eol"; }
-
-# Finished create_newcase
-exit 0;
-
-#-----------------------------------------------------------------------------------------------
-# FINISHED ####################################################################################
-#-----------------------------------------------------------------------------------------------
-
-#-------------------------------------------------------------------------------
-
-sub get_option {
-
-    my ($mes, @expect) = @_;
-    my ($ans, $expect, $max_tries);
-
-    $max_tries = 5;
-    print $mes;
-    while ($max_tries) {
-	$ans = <>; chomp $ans;
-	--$max_tries;
-	$ans =~ s/^\s+//;
-	$ans =~ s/\s+$//;
-	# Check for null response which indicates that default is accepted.
-	unless ($ans) { return ""; }
-	foreach $expect (@expect) {
-	    if ($ans =~ /^$expect$/i) { return $expect; }
-	}
-	if ($max_tries > 1) {
-	    print "$ans does not match any of the expected values: @expect\n";
-	    print "Please try again: ";
-	} elsif ($max_tries == 1) {
-	    print "$ans does not match any of the expected values: @expect\n";
-	    print "Last chance! ";
-	}
-    }
-    die "Failed to get answer to question: $mes\n";
-}
-
-#-------------------------------------------------------------------------------
-
-sub print_hash {
-    my %h = @_;
-    my ($k, $v);
-    while ( ($k,$v) = each %h ) { print "$k => $v\n"; }
-}
-
-#-------------------------------------------------------------------------------
-
-sub set_compset
-{
-    # Set the parameters for the specified compset and grid.  
-    # The parameters are read from an input file, and if no compset/grid matches are
-    # found then issue error message.
-    # This routine uses the configuration defined at the package level ($cfg_ref).
-
-    my ($compset_file, $compset, $grid_file, $grid, $cfg_ref, $caseroot, $user_compset) = @_;
-
-    my $xml_comp = XML::Lite->new( $compset_file );
-    my $root = $xml_comp->root_element();
-    my $name = $root->get_name();
-    $name eq "config_compset" or die
-	"file $compset_file is not a compset parameters file\n";
-
-    my $xml_grid = XML::Lite->new( $grid_file );
-    my $root = $xml_grid->root_element();
-    my $name = $root->get_name();
-    $name eq "config_compset" or die
-	"file $compset_file is not a compset parameters file\n";
-
-    # Strip any leading or trailing whitespace 
-    $grid = clean($grid);
-    $compset = clean($compset);
-
-    my $grid_longname = $grid; 
-    my $grid_shortname= $grid; 
-    my $grid_aliasname= $grid;
-
-    my $compset_longname = $compset; 
-    my $compset_shortname= $compset; 
-    my $compset_aliasname= $compset;
-
-    my $support_level = undef;
-    my $desc_comp = "";
-    my $desc_grid = "";
-    my $temp; 
-    my $found;
-    my @e;
-    my %attr = ();
-
-    # ========================================================
-    # Determine compset longname
-    # ========================================================
-
-    if ($user_compset) {
-	$compset_shortname = ' ';
-	$compset_aliasname = ' ';
-    } else {
-	$found = 0;
-	@e = $xml_comp->elements_by_name( "COMPSET" );
-NAME:
-	while ( my $e = shift @e ) {
-	    $found = 0;
-	    my $sname, my $alias; my $lname; my $support;
-	    $lname = clean($e->get_text());
-	    %attr = $e->get_attributes();
-	    if ($attr{'sname'}) {
-		$sname = clean($attr{'sname'}); 
-		if ($attr{'alias'}) {$alias = clean($attr{'alias'})}; 
-		if ($attr{'support_level'}) {$support = clean($attr{'support_level'})}; 
-	    } else {       
-		die "set_compset: config_compsets.xml must have COMPSET element and SNAME attribute \n";
-	    }
-	    if ($compset =~ /$lname/ || $compset eq "$sname" || $compset eq "$alias") {
-		$compset_longname  = $lname;
-		$compset_shortname = $sname;
-		$compset_aliasname = $alias;
-                if ( $support ) {
-                   $support_level .= "Compset ($sname): $support\n";
-                }
-		$temp = $lname . $sname; 
-		$cfg_ref->set('CCSM_COMPSET' , "$lname");
-		$cfg_ref->set('CCSM_LCOMPSET', "$lname");
-		$found = 1;
-		last NAME;
-	    }
-	}
-	unless ($found) { 
-	    print "set_compset: no match for compset $compset \n";
-	    print "            to see supported compsets issue \n";
-	    print "  create_newcase -list compsets \n";
-	    die "set_compset: exiting\n"; 
-	}
-    }
-
-    # ========================================================
-    # Determine grid longname 
-    # - only use this name for matches later on
-    # ========================================================
-
-    my $atm_grid, my $lnd_grid, my $ice_grid, my $ocn_grid;
-    my $rof_grid, my $glc_grid, my $wav_grid;
-    my $mask_grid; 
-
-    # first determine if there is any compset attribute for this grid
-    $found = 0;
-    @e = $xml_comp->elements_by_name( "COMPSET" );
-NAME:
-    @e = $xml_grid->elements_by_name( "GRID" );
-    while ( my $e = shift @e ) {
-	my $sname, my $alias; my $support;
-	my $lname = clean($e->get_text());
-	my %attr = $e->get_attributes();
-	$sname = clean($attr{'sname'}); 
-	$alias = clean($attr{'alias'});
-	$support = clean($attr{'support_level'});
-	if ($grid =~ /$lname/ || $grid eq $sname || $grid eq $alias)  {
-	    if ($attr{'compset'}) { 
-		if ($compset_longname =~ /$attr{'compset'}/) {
-                    if ( $support ) {
-                       $support_level .= "Grid ($sname): $support\n";
-                    }
-		    $grid_longname  = $lname;
-		    $grid_shortname = $sname;
-		    $grid_aliasname = $alias;
-		    $cfg_ref->set('GRID',$grid_longname);
-		    $found = 1;
-		}
-	    }
-	}
-    }
-
-    # if not found - determine if there is any other match for this grid
-    if ($found == 0) {
-	@e = $xml_grid->elements_by_name( "GRID" );
-	while ( my $e = shift @e ) {
-	    my $sname, my $alias; my $support;
-	    my $lname = clean($e->get_text());
-	    my %attr = $e->get_attributes();
-	    $sname = clean($attr{'sname'}); 
-	    $alias = clean($attr{'alias'});
-	    $support = clean($attr{'support_level'});
-	    if ($grid =~ /$lname/ || $grid eq $sname || $grid eq $alias)  {
-		if ($attr{'compset'}) { 
-		    # do nothing
-		} else {
-		    if ($print) {print " grid longname is $grid_longname \n";}
-                    if ( $support ) {
-                       $support_level .= "Grid ($sname): $support\n";
-                    }
-		    $grid_longname  = $lname;
-		    $grid_shortname = $sname;
-		    $grid_aliasname = $alias;
-		    $cfg_ref->set('GRID',$grid_longname);
-		    $found = 1;
-		}
-	    }
-	}
-    }
-
-    # quit if nothing was found
-    unless ($found) { 
-	print "set_compset: no match for grid $grid_longname \n";
-	print "             to see supported grids issue - \n";
-	print "  create_newcase -list grids \n";   
-	die "set_compset: exiting\n"; 
-    }
-
-    $grid_longname =~ /(a%)(.+)(_l%)/ ; $atm_grid  = $2;
-    $grid_longname =~ /(l%)(.+)(_oi%)/; $lnd_grid  = $2;
-    $grid_longname =~ /(oi%)(.+)(_r%)/; $ocn_grid  = $2; $ice_grid = $2;
-    $grid_longname =~ /(r%)(.+)(_m%)/ ; $rof_grid  = $2; 
-    $grid_longname =~ /(m%)(.+)(_g%)/ ; $mask_grid = $2; 
-    $grid_longname =~ /(g%)(.+)(_w%)/ ; $glc_grid  = $2; 
-    $grid_longname =~ /(w%)(.+)$/     ; $wav_grid  = $2; 
-
-    # ========================================================
-    # check that compset is supported for target grid
-    # ========================================================
-
-    @e = $xml_comp->elements_by_name( "COMPSET" );
-    while ( my $e = shift @e ) {
-	my $lname = clean($e->get_text());
-	if ($compset_longname =~ /$lname/) {
-	    %attr = $e->get_attributes();
-	    my $compset_grid = clean($attr{'grid'});
-	    if ($compset_grid) {
-		if ($grid_longname =~ /$compset_grid/) {
-		    # do nothing
-		} else {
-		    if ($grid_longname =~ /CLM_USRDAT/) {
-			# do nothing 
-		    } else {
-			die "ERROR: $compset_longname \n is not supported for \n $grid_longname \n";
-		    }
-		}
-	    }
-	}
-    }
-
-    # ========================================================
-    # set component grid sizes and grid name
-    # ========================================================
-
-    @e = $xml_grid->elements_by_name( "gridhorz" );
-    while ( my $e = shift @e ) {
-	my $nx, my $ny; my $support;
-	my %attr = $e->get_attributes();
-	my $hgrid = clean($attr{'name'});
-	my $alias = clean($attr{'alias'});
-	my @children = $e->get_children();
-	foreach my $child (@children) {
-	    my $val  = clean($child->get_text());
-	    my $name = clean($child->get_name());
-	    if ($name eq 'nx') {$nx = $val;}
-	    if ($name eq 'ny') {$ny = $val;}
-	    if ($name eq 'support_level') {$support = $val;}
-            # WARNING!!!:: THE LOGIC HERE IS DEPENDENT ON THE ORDER OF THE FIELDS WITHIN
-            #              EACH gridhorz FIELD desc MUST BE LAST!
-	    if ($name eq 'desc') {
-		if ($grid_longname =~ /$hgrid/) {
-                    if ( $support ) {
-                       $support_level .= "Grid ($hgrid): $support\n";
-                    }
-		    if ($desc_grid =~ m/$val/) {
-			# do nothing
-		    } else {
-			$desc_grid = $desc_grid . " $val";
-		    }
-		}
-	    } 
-	}
-	my $gridname;
-	if ($alias) {
-	    $gridname = $alias;
-	} else {
-	    $gridname = $hgrid;
-	}
-	if ($atm_grid eq $hgrid) {
-	    $cfg_ref->set('ATM_GRID',$gridname);
-	    $cfg_ref->set('ATM_NX',$nx); $cfg_ref->set('ATM_NY',$ny);  
-	}
-	if ($lnd_grid eq $hgrid) {
-	    $cfg_ref->set('LND_GRID',$gridname);
-	    $cfg_ref->set('LND_NX',$nx); $cfg_ref->set('LND_NY',$ny);  
-	}
-	if ($ice_grid eq $hgrid) {
-	    $cfg_ref->set('ICE_GRID',$gridname);
-	    $cfg_ref->set('ICE_NX',$nx); $cfg_ref->set('ICE_NY',$ny);  
-	}
-	if ($ocn_grid eq $hgrid) {
-	    $cfg_ref->set('OCN_GRID',$gridname);
-	    $cfg_ref->set('OCN_NX',$nx); $cfg_ref->set('OCN_NY',$ny);  
-	}
-	if ($rof_grid eq $hgrid) {
-	    $cfg_ref->set('ROF_GRID',$gridname);
-	    $cfg_ref->set('ROF_NX',$nx); $cfg_ref->set('ROF_NY',$ny);  
-	}
-	if ($glc_grid eq $hgrid) {
-	    $cfg_ref->set('GLC_GRID',$gridname);
-	    $cfg_ref->set('GLC_NX',$nx); $cfg_ref->set('GLC_NY',$ny);  
-	}
-	if ($wav_grid eq $hgrid) {
-	    $cfg_ref->set('WAV_GRID',$gridname);
-	    $cfg_ref->set('WAV_NX',$nx); $cfg_ref->set('WAV_NY',$ny);  
-	}
-	if ($mask_grid eq $hgrid) {
-	    $cfg_ref->set('MASK_GRID',$gridname);
-	}
-    }
-
-    my $atm_grid = $cfg_ref->get('ATM_GRID');
-    my $lnd_grid = $cfg_ref->get('LND_GRID');
-    my $ocn_grid = $cfg_ref->get('OCN_GRID');
-    my $rof_grid = $cfg_ref->get('ROF_GRID');
-    my $wav_grid = $cfg_ref->get('WAV_GRID');
-    my $glc_grid = $cfg_ref->get('GLC_GRID');
-    my $ice_grid = $cfg_ref->get('ICE_GRID');
-    my $mask_grid = $cfg_ref->get('MASK_GRID');
-
-    if ($atm_grid =~ 'UNSET') {die "atm_grid in $grid_longname is not supported \n";}
-    if ($lnd_grid =~ 'UNSET') {die "lnd_grid in $grid_longname is not supported \n";}
-    if ($ocn_grid =~ 'UNSET') {die "ocn_grid in $grid_longname is not supported \n";}
-    if ($rof_grid =~ 'UNSET') {die "rof_grid in $grid_longname is not supported \n";}
-    if ($wav_grid =~ 'UNSET') {die "wav_grid in $grid_longname is not supported \n";}
-    if ($glc_grid =~ 'UNSET') {die "glc_grid in $grid_longname is not supported \n";}
-    if ($mask_grid =~ 'UNSET') {die "mask_grid in $grid_longname is not supported \n";}
-
-    # ========================================================
-    # Set grid domain files
-    # ========================================================
-
-    @e = $xml_grid->elements_by_name( "griddom" );
-    while ( my $e = shift @e ) {
-	my %attr = $e->get_attributes();
-	my $grid = clean($attr{'grid'});
-	my $mask = clean($attr{'mask'});
-	my $found = 0;
-	if ($attr{'grid'} && $attr{'mask'}) {$found = 1;}
-	unless ($found) {
-	    die "ERROR in config_grid.xml griddom element attributes \n";
-	}
-	my @children = $e->get_children();
-	foreach my $compgrid ("atm_grid", "lnd_grid", "ocn_grid", "ice_grid", "rof_grid", "glc_grid", "wav_grid") {
-	    foreach my $child (@children) {
-		my $name = clean($child->get_name());
-		my $val  = clean($child->get_text());
-		if ($atm_grid eq $grid && $compgrid eq "atm_grid" && $mask eq $mask_grid) {
-		    if ($name eq 'ATM_DOMAIN_FILE') {$cfg_ref->set('ATM_DOMAIN_FILE',$val);}
-		    if ($name eq 'ATM_DOMAIN_PATH') {$cfg_ref->set('ATM_DOMAIN_PATH',$val);}
-		}
-		if ($lnd_grid eq $grid && $compgrid eq "lnd_grid" && $mask eq $mask_grid) {
-		    if ($name eq 'LND_DOMAIN_FILE') {$cfg_ref->set('LND_DOMAIN_FILE',$val);}
-		    if ($name eq 'LND_DOMAIN_PATH') {$cfg_ref->set('LND_DOMAIN_PATH',$val);}
-		}
-		if ($ice_grid eq $grid && $compgrid eq "ice_grid" && $mask eq $mask_grid) {
-		    if ($name eq 'ICE_DOMAIN_FILE') {$cfg_ref->set('ICE_DOMAIN_FILE',$val);}
-		    if ($name eq 'ICE_DOMAIN_PATH') {$cfg_ref->set('ICE_DOMAIN_PATH',$val);}
-		}
-		if ($ocn_grid eq $grid && $compgrid eq "ocn_grid" && $mask eq $mask_grid) {
-		    if ($name eq 'OCN_DOMAIN_FILE') {$cfg_ref->set('OCN_DOMAIN_FILE',$val);}
-		    if ($name eq 'OCN_DOMAIN_PATH') {$cfg_ref->set('OCN_DOMAIN_PATH',$val);}
-		}
-		if ($rof_grid eq $grid && $compgrid eq "rof_grid" && $mask eq $mask_grid) {
-		    if ($name eq 'ROF_DOMAIN_FILE') {$cfg_ref->set('ROF_DOMAIN_FILE',$val);}
-		    if ($name eq 'ROF_DOMAIN_PATH') {$cfg_ref->set('ROF_DOMAIN_PATH',$val);}
-		}
-		if ($glc_grid eq $grid && $compgrid eq "glc_grid" && $mask eq $mask_grid) {
-		    if ($name eq 'GLC_DOMAIN_FILE') {$cfg_ref->set('GLC_DOMAIN_FILE',$val);}
-		    if ($name eq 'GLC_DOMAIN_PATH') {$cfg_ref->set('GLC_DOMAIN_PATH',$val);}
-		}
-		if ($wav_grid eq $grid && $compgrid eq "wav_grid" && $mask eq $mask_grid) {
-		    if ($name eq 'WAV_DOMAIN_FILE') {$cfg_ref->set('WAV_DOMAIN_FILE',$val);}
-		    if ($name eq 'WAV_DOMAIN_PATH') {$cfg_ref->set('WAV_DOMAIN_PATH',$val);}
-		}
-	    }
-	}
-    }
-
-# ========================================================
-# Set grid mapping files
-# ========================================================
-
-    @e = $xml_grid->elements_by_name( "gridmap" );
-    while ( my $e = shift @e ) {
-	my %attr     = $e->get_attributes();
-	my @children = $e->get_children();
-	my $found = 0;
-	if ($attr{'atm_grid'} && $attr{'ocn_grid'}) {$found = 1;}
-	if ($attr{'atm_grid'} && $attr{'lnd_grid'}) {$found = 1;}
-	if ($attr{'rof_grid'} && $attr{'lnd_grid'}) {$found = 1;}
-	if ($attr{'rof_grid'} && $attr{'ocn_grid'}) {$found = 1;}
-        if ($attr{'lnd_grid'} && $attr{'glc_grid'}) {$found = 1;}
-        if ($attr{'ocn_grid'} && $attr{'glc_grid'}) {$found = 1;}
-	unless ($found) {
-	    die "ERROR in config_grid.xml gridmap element attributes \n";
-	}
-	foreach my $child (@children) {
-	    if ($attr{'atm_grid'} && $attr{'ocn_grid'}) {
-		if ($atm_grid eq $attr{'atm_grid'} && $ocn_grid eq $attr{'ocn_grid'}) {
-		    my $name = clean($child->get_name());
-		    my $val  = clean($child->get_text());
-		    $cfg_ref->set($name, $val);
-		}
-	    }
-	    if ($attr{'atm_grid'} && $attr{'lnd_grid'}) {
-		if ($atm_grid eq $attr{'atm_grid'} && $lnd_grid eq $attr{'lnd_grid'}) {
-		    my $name = clean($child->get_name());
-		    my $val  = clean($child->get_text());
-		    $cfg_ref->set($name, $val);
-		}
-	    }
-	    if ($attr{'rof_grid'} && $attr{'lnd_grid'}) {
-		if ($rof_grid eq $attr{'rof_grid'} && $lnd_grid eq $attr{'lnd_grid'})  {
-		    my $name = clean($child->get_name());
-		    my $val  = clean($child->get_text());
-		    $cfg_ref->set($name, $val);
-		}
-	    }
-	    if ($attr{'rof_grid'} && $attr{'ocn_grid'}) {
-		if ($rof_grid eq $attr{'rof_grid'} && $ocn_grid eq $attr{'ocn_grid'}) {
-		    my $name = clean($child->get_name());
-		    my $val  = clean($child->get_text());
-		    $cfg_ref->set($name, $val);
-		}
-	    }
-	    if ($attr{'lnd_grid'} && $attr{'glc_grid'}) {
-		if ($lnd_grid eq $attr{'lnd_grid'} && $glc_grid eq $attr{'glc_grid'}) {
-		    my $name = clean($child->get_name());
-		    my $val  = clean($child->get_text());
-		    $cfg_ref->set($name, $val);
-		}
-	    }
-	    if ($attr{'ocn_grid'} && $attr{'glc_grid'}) {
-		if ($ocn_grid eq $attr{'ocn_grid'} && $glc_grid eq $attr{'glc_grid'}) {
-		    my $name = clean($child->get_name());
-		    my $val  = clean($child->get_text());
-		    $cfg_ref->set($name, $val);
-		}
-	    }
-	}
-    }
-    # ========================================================
-    # Set other grid xml variables
-    # ========================================================
-
-    my @ids = keys %$cfg_ref;
-    foreach my $id (sort @ids) {
-	@e = $xml_grid->elements_by_name( "$id" );
-	while ( my $e = shift @e ) {
-	    my $val  = clean($e->get_text());
-	    my $name = clean($e->get_name());
-	    %attr = $e->get_attributes();
-	    if ($attr{'atm_grid'}) {
-		if ($atm_grid =~ /$attr{'atm_grid'}/) {
-		    $cfg_ref->set($id, $val);
-		}
-	    } elsif ($attr{'ocn_grid'}) {
-		if ($ocn_grid =~ /$attr{'ocn_grid'}/) {
-		    $cfg_ref->set($id, $val);
-		}
-	    }    
-	}
-    }
-
-    # ========================================================
-    # Set general compset settings
-    # ========================================================
-
-    my %newout = ();
-    my @ids = keys %$cfg_ref;
-    foreach my $id (sort @ids) {
-	@e = $xml_comp->elements_by_name( "$id" );
-	while ( my $e = shift @e ) {
-	    my $val  = clean($e->get_text());
-	    my $name = clean($e->get_name());
-	    %attr = $e->get_attributes();
-	    if ($attr{'grid'} && $attr{'compset'}) {
-		if  ($compset_longname =~ /$attr{'compset'}/) {
-		    if ($grid_longname =~ /$attr{'grid'}/) {
-			$newout{"$name"} = $val; 
-			$cfg_ref->set($id, $val);
-		    }
-		}
-	    } elsif ($attr{'compset'}) {
-		if ($compset_longname =~ /$attr{'compset'}/)  {
-		    my $curval = $cfg_ref->get($id);
-		    my $newval = $val;
-
-		    # For OCN_TRACER_MODULES want to merge, not replace, options.
-		    if ($name eq "OCN_TRACER_MODULES") {
-			my $curval = $cfg_ref->get($id);
-			if ($val =~ /$curval/) {
-			    #do nothing
-			} else {
-			    $newval = "$curval" . " $val"; 
-			    $cfg_ref->set($id, $newval);
-			}
-		    }
-
-		    # For CONFIG_OPTS and *_NAMELIST_OPTS want to merge, not replace, options.
-		    if (($name =~ m/\s*_CONFIG_OPTS/) || ($name =~ m/\s*_NAMELIST_OPTS/))   {
-			if ($curval !~ m/^\s*$/)  { 
-			    $newval = $curval;
-			    # Split into separate options, separated by '-'.
-			    # The regex is used to ensure '-' is only noticed if it is
-			    # either the first character or follows a space.
-			    # Note that the '-' will be stripped off.
-			    my @nameopts = split(/(?:^|\s)-/, $val);
-			    my @curopts = split(/(?:^|\s)-/, $curval);
-			    # First item in each array will be space or empty string, so
-			    # remove it with shift.
-			    shift @nameopts;
-			    shift @curopts;
-			    # Iterate through new options
-			    foreach my $nameopt (@nameopts) {
-				# Grab option name.
-				my ($optname) = $nameopt =~ m/^(\w+)\s/;
-				my $name_found = 0;
-				# Check current options for values to replace.
-				foreach my $curopt (@curopts) {
-				    if ($curopt =~ m/^$optname\s/) {
-					$name_found = 1;
-					# Substitute, adding one space just in case.
-					$newval =~ s/$curopt/$nameopt /;
-				    }
-				}
-				# If the new option was not found in existing options, append it.
-				if ( ! $name_found) {
-				    $newval = "$newval -$nameopt";
-				}
-			    }
-			    # Get rid of extra spaces.
-			    $newval =~ s/\s+/ /g; # spaces in middle
-			    $newval =~ s/\s*$//; # spaces at end
-			}
-		    }
-		    $newout{"$name"} = $newval; 
-		    $cfg_ref->set($id, $newval);
-		}
-	    }
-	}
-    }
-
-    # Special case - if land and river grids are different AND 
-    # there is no mapping files between  land and river then 
-    # set the river mode to null
-    if ($lnd_grid ne $rof_grid) {
-	my $map_lnd2rof = $cfg_ref->get('LND2ROF_FMAPNAME');
-	if ($map_lnd2rof eq 'idmap') {
-	    print "No lnd2rof_fmapname exists - RTM/MOSART mode set to null \n";
-	    $cfg_ref->set('RTM_MODE', 'NULL');     
-	    $newout{"RTM_MODE"} = 'NULL'; 
-	    $cfg_ref->set('MOSART_MODE', 'NULL');     
-	    $newout{"MOSART_MODE"} = 'NULL'; 
-	}
-    }
-
-    # Determine run_refcase and run_refdate
-    my $run_refcase = clean($cfg_ref->get('RUN_REFCASE'));
-    my $run_refdate = clean($cfg_ref->get('RUN_REFDATE'));
-    if ($run_refcase ne 'case.std') {
-	$cfg_ref->set('RUN_TYPE','hybrid');
-	$cfg_ref->set('GET_REFCASE','TRUE');
-	$newout{"RUN_TYPE"}    = 'hybrid'; 
-	$newout{"GET_REFCASE"} = 'TRUE';
-    }
-
-    # special logic for CLMUSRDAT in compset name
-    if ($compset_longname =~ /(.+CLMUSRDAT%)(.*)/){
-	$cfg_ref->set('CLM_USRDAT_NAME',$2);
-	$newout{"CLM_USR_DATNAME"} = $2;
-    } 
-
-    # ========================================================
-    # Generate compset description
-    # ========================================================
-    my @compset_parts = split /[-_%]/, $compset_longname;
-    @e = $xml_comp->elements_by_name( "desc" );
-    while ( my $e = shift @e ) {
-	my $val  = clean($e->get_text());
-	my $name = clean($e->get_name());
-	%attr = $e->get_attributes();
-	if ($attr{'compset'}) {            
-	    if ($compset_longname =~ /$attr{'compset'}/)  {
-		if ($desc_comp =~ m/$val/) {
-		    # do nothing
-		} else {
-		    if($val =~ /\n/){
-			$desc_comp = $desc_comp . "\n$val\n";
-		    }else{
-			$desc_comp = $desc_comp . " $val";
-		    }
-		}
-	    }
-	    # Make sure that there is a description match for each part of the compset_name
-	    # this assures that there are no typos in the name.
-	    my $cnt=0; my $atrcnt=0;
-	    my @compset_tmp = @compset_parts;
-	    foreach my $part (@compset_tmp){
-		if(grep /$part/, $attr{'compset'}){
-		    splice(@compset_parts, $cnt, 1);
-		}else{
-		    $cnt++;
-		}
-	    }  
-	}
-    }
-    die "Could not find definition for part @compset_parts of compset name" if($#compset_parts >= 0) ;
-
-    # ========================================================
-    # Print compset/grid info
-    # ========================================================
-
-    my $nxa, my $nya, my $gra;
-    my $nxl, my $nyl, my $grl;
-    my $nxi, my $nyi, my $gri;
-    my $nxo, my $nyo, my $gro;
-    my $nxg, my $nyg, my $grg;
-    my $nxr, my $nyr, my $grr;
-    my $nxw, my $nyw, my $grw;
-
-    $nxa = $cfg_ref->get('ATM_NX'); $nya= $cfg_ref->get('ATM_NY');  
-    $gra = $cfg_ref->get('ATM_GRID');
-    $nxl = $cfg_ref->get('LND_NX'); $nyl= $cfg_ref->get('LND_NY'); 
-    $grl = $cfg_ref->get('LND_GRID');
-    $nxi = $cfg_ref->get('ICE_NX'); $nyi= $cfg_ref->get('ICE_NY'); 
-    $gri = $cfg_ref->get('ICE_GRID');
-    $nxo = $cfg_ref->get('OCN_NX'); $nyo= $cfg_ref->get('OCN_NY'); 
-    $gro = $cfg_ref->get('OCN_GRID');
-    $nxr = $cfg_ref->get('ROF_NX'); $nyr= $cfg_ref->get('ROF_NY'); 
-    $grr = $cfg_ref->get('ROF_GRID');
-    $nxg = $cfg_ref->get('GLC_NX'); $nyg= $cfg_ref->get('GLC_NY'); 
-    $grg = $cfg_ref->get('GLC_GRID');
-    $nxw = $cfg_ref->get('WAV_NX'); $nyw= $cfg_ref->get('WAV_NY'); 
-    $grw = $cfg_ref->get('WAV_GRID');
-
-    if ($print) {
-	# output to standard out
-	print     "Component set: longname (shortname) (alias) \n";
-	if ($compset_aliasname) {
-	    print     "  $compset_longname ($compset_shortname) ($compset_aliasname) \n";
-	} else {
-	    print     "  $compset_longname ($compset_shortname) \n";
-	}
-	print "Component set Description: \n";
-	print " $desc_comp \n";
-	print "Grid: \n";
-	print "  $grid_longname ($grid_shortname) \n";
-	print "  ATM_GRID = $gra  NX_ATM=$nxa NY_ATM=$nya \n";
-	print "  LND_GRID = $grl  NX_LND=$nxl NX_LND=$nyl \n";
-	print "  ICE_GRID = $gri  NX_ICE=$nxi NX_ICE=$nyi \n";
-	print "  OCN_GRID = $gro  NX_OCN=$nxo NX_OCN=$nyo \n";
-	print "  ROF_GRID = $grr  NX_ROF=$nxr NX_ROF=$nyr \n";
-	print "  GLC_GRID = $grg  NX_GLC=$nxg NX_GLC=$nyg \n";
-	print "  WAV_GRID = $grw  NX_WAV=$nxw NX_WAV=$nyw \n";
-	print "Grid Description: \n";
-	print " $desc_grid \n";
-	print "Non-Default Options: \n";
-	my @ids = keys %newout;
-	foreach my $id (sort @ids) {
-	    print     "  $id: $newout{$id} \n";
-	} 
-	print "\n";
-    }
-
-    # output to README.case
-    my $fh = new IO::File;
-    $fh->open(">>$caseroot/README.case") or die "can't open file: README.case\n";
-    print $fh "Component set: longname (shortname) (alias) \n";
-    if ($compset_aliasname) {
-	print $fh "  $compset_longname ($compset_shortname) ($compset_aliasname) \n";
-    } else {
-	print $fh "  $compset_longname ($compset_shortname) \n";
-    }
-    print $fh "Component set Description: \n";
-    print $fh " $desc_comp \n";
-    print $fh "Grid: \n";
-    print $fh "  $grid_longname ($grid_shortname) \n";
-    print $fh "  ATM_GRID = $gra  NX_ATM=$nxa NY_ATM=$nya \n";
-    print $fh "  LND_GRID = $grl  NX_LND=$nxl NX_LND=$nyl \n";
-    print $fh "  ICE_GRID = $gri  NX_ICE=$nxi NX_ICE=$nyi \n";
-    print $fh "  OCN_GRID = $gro  NX_OCN=$nxo NX_OCN=$nyo \n";
-    print $fh "  ROF_GRID = $grr  NX_ROF=$nxr NX_ROF=$nyr \n";
-    print $fh "  GLC_GRID = $grg  NX_GLC=$nxg NX_GLC=$nyg \n";
-    print $fh "  WAV_GRID = $grw  NX_WAV=$nxw NX_WAV=$nyw \n";
-    print $fh "Grid Description: \n";
-    print $fh " $desc_grid \n";
-    print $fh "Non-Default Options: \n";
-    my @ids = keys %newout;
-    foreach my $id (sort @ids) {
-	print $fh "  $id: $newout{$id} \n";
-    }
-    return ($compset_longname, $compset_shortname, $grid_longname, $grid_shortname, $support_level); 
-}
-
-#-------------------------------------------------------------------------------
-
-sub clean
-{
-    my ($name) = @_;
-    $name =~ s/^\s+//; # strip any leading whitespace 
-    $name =~ s/\s+$//; # strip any trailing whitespace
-    return ($name);
-}
-#-------------------------------------------------------------------------------
-
-sub check_grid
-{
-    # Set the parameters for the specified horizontal grid.  The
-    # parameters are read from an input file, and if no grid matches are
-    # found then issue error message.
-    # This routine uses the configuration defined at the package level ($cfg_ref).
-
-    my ($grid_file, $grid, $compset_longname) = @_;
-    my $xml = XML::Lite->new( $grid_file );
-    my $root = $xml->root_element();
-
-    # Check for valid root node
-    my $name = $root->get_name();
-    $name eq "config_compset" or die
-	" file $grid_file is not a compset/grid parameters file\n";
-
-    # Read the grid parameters from $grid_file.
-    my @e; 
-    my %attr = ();
-
-    # Search for matching grid.
-    @e = $xml->elements_by_name( "valid_grid" );
-  NAME:
-    while ( my $e = shift @e ) {
-	my $valid_grid_match = $e->get_text();
-	print "valid_grid_match is $valid_grid_match \n";  
-	my $compset = $attr{'compset'};
-	$compset =~ s/^\s+//; # strip any leading whitespace
-	$compset =~ s/\s+$//; # strip any trailing whitespace
-	if ($compset =~ /$compset/) {
-	    my $valid_grid_match = $e->get_text();
-	    $valid_grid_match =~ s/^\s+//; # strip any leading whitespace
-	    $valid_grid_match =~ s/\s+$//; # strip any trailing whitespace
-	    if ($grid =~ /$valid_grid_match/) {
-		# do nothing
-	    } else {
-		die <<"EOF";
-		*** Invalid compset - $compset - for grid - $grid ***
-		    *** Only valid compsets for this grid must match $valid_grid_match ***
-		    *** Invoke create_newcase again with a vaid compset for this grid ***
-EOF
-	    }
-	}
-	last NAME; 
-    }
-}
-
-#-------------------------------------------------------------------------------
-
-sub set_test
-{
-    # Set the parameters for the specified testname.  The
-    # parameters are read from an input file, and if no testname matches are
-    # found then issue error message.
-    # This routine uses the configuration defined at the package level ($cfg_ref).
-
-    my ($test_file, $testname, $cfg_ref) = @_;
-    my $xml = XML::Lite->new( $test_file );
-    my $root = $xml->root_element();
-
-    # Check for valid root node
-    my $name = $root->get_name();
-    $name eq "config_ccsmtest" or die
-	"file $test_file is not a test parameters file\n";
-
-    # Read the test parameters from $test_file.
-    my @e = $xml->elements_by_name( "ccsmtest" );
-    my %a = ();
-
-    # Search for matching test.
-    my $found = 0;
-  CCSMTEST:
-    while ( my $e = shift @e ) {
-	%a = $e->get_attributes();
-	if ( ($testname eq $a{'NAME'}) )  {
-	    $found = 1;
-	    last CCSMTEST;
-	}
-    }
-
-    # Die unless search was successful.
-    unless ($found) { 
-	print "set_test: no match for test $testname - possible testnames are \n";
-	my @e_err = $xml->elements_by_name( "ccsmtest" );
-	my %a_err = ();
-	while ( my $e_err = shift @e_err ) {
-	    %a_err = $e_err->get_attributes();
-	    print " $a_err{'NAME'} ($a_err{'DESC'}) \n" ;
-	}
-	die "set_test: exiting\n"; 
-    }
-
-    # Loop through all entry_ids of the $cfg_ref object and if the corresponding 
-    # attributed is defined in the testname hash, then reset the cfg_ref object to
-    # that value
-
-    my @ids = keys %$cfg_ref;
-    foreach my $id (sort @ids) {
-	foreach my $attr (keys %a) {
-	    if ( ! $cfg_ref->is_valid_name($attr) ) { 
-		die "set_test: invalid id $attr in test $testname in file $test_file exiting\n"; 
-	    }
-	    if ($attr eq $id) {
-		my $value = $a{$attr};
-		$cfg_ref->set($id, $value);
-	    }
-	}
-    }
-}
-
-#-------------------------------------------------------------------------------
-
-sub set_confopts
-{
-    # Print all currently supported valid grids
-
-    my ($coptions, $cfg_ref) = @_;
-
-    print "  confopts = $coptions\n";
-    if ($coptions =~ "_D" || $coptions =~ "_ED") {
-	$cfg_ref->set('DEBUG', "TRUE");
-	print "    confopts DEBUG ON \n";
-    }
-    if ($coptions =~ "_E" || $coptions =~ "_DE") {
-	$cfg_ref->set('USE_ESMF_LIB', "TRUE");
-	$cfg_ref->set('COMP_INTERFACE', "ESMF");
-	print "    confopts COMP_INTERFACE ESMF set \n";
-    }
-
-    if ($coptions =~ "_P") {
-	my $popt = $coptions;
-	$popt =~ s/.*_P([A-Za-z0-9]*)_?.*/$1/;
-	$pecount = $popt;
-	print "    confopts pecount set to $pecount \n";
-    }
-    if ($coptions =~ "_M") {
-	my $mopt = $coptions;
-	$mopt =~ s/.*_M([A-Za-z0-9\-]*)_?.*/$1/;
-	$mpilib = $mopt;
-	print "    mpilib set to $mpilib \n";
-    }
-    if ($coptions =~ "_L") {
-	my $lopt = $coptions;
-	$lopt =~ s/.*_L([A-Za-z0-9]*)_?.*/$1/;
-	my $loptc = substr($lopt,0,1);
-	my $lopti = substr($lopt,1);
-	my $lopts = 'unknown';
-	if ($loptc =~ "y") {$lopts = 'nyears'}
-	if ($loptc =~ "m") {$lopts = 'nmonths'}
-	if ($loptc =~ "d") {$lopts = 'ndays'}
-	if ($loptc =~ "h") {$lopts = 'nhours'}
-	if ($loptc =~ "s") {$lopts = 'nseconds'}
-	if ($loptc =~ "n") {$lopts = 'nsteps'}
-	if ($lopts =~ "unknown") {
-	    print "$0 _L confopts run length undefined, only y m d h s n allowed\n\n";
-	    exit -1;
-	}
-	$cfg_ref->set('STOP_OPTION', $lopts);
-	$cfg_ref->set('STOP_N', $lopti);
-	print "    confopts run length set to $lopt . $lopts . $lopti \n";
-    }
-    if ($coptions =~ "_N") {
-	my $nopt = $coptions;
-	$nopt =~ s/.*_N([0-9]*)_?.*/$1/;
-	$cfg_ref->set('NINST_ATM', $nopt);
-	$cfg_ref->set('NINST_LND', $nopt);
-	$cfg_ref->set('NINST_OCN', $nopt);
-	$cfg_ref->set('NINST_ICE', $nopt);
-	$cfg_ref->set('NINST_GLC', $nopt);
-	$cfg_ref->set('NINST_ROF', $nopt);
-	$cfg_ref->set('NINST_WAV', $nopt);
-	print "    confopts instances set to $nopt \n";
-    }
-    if ($coptions =~ "_CG") {
-	$cfg_ref->set('CALENDAR', "GREGORIAN");
-	print "    confopts CALENDAR set to GREGORIAN \n";
-    }
-    if ($coptions =~ "_AOA") {
-	$cfg_ref->set('AOFLUX_GRID', "atm");
-	print "    confopts AOFLUX_GRID set to atm \n";
-    }
-    if ($coptions =~ "_AOE") {
-	$cfg_ref->set('AOFLUX_GRID', "exch");
-	print "    confopts AOFLUX_GRID set to exch \n";
-    }
-}
-
-#-------------------------------------------------------------------------------
-
-sub list_grids
-{
-    # Print all currently supported valid grids
-
-    my ($grid_file) = @_;
-    my $xml = XML::Lite->new( $grid_file );
-    my $root = $xml->root_element();
-    my $name = $root->get_name();
-    $name eq "config_compset" or die
-	"file $grid_file is not a horizontal grid parameters file\n";
-
-  # Naming convention
-  my @e = $xml->elements_by_name( "help" );
-  while ( my $e = shift @e ) {
-    my $text = clean($e->get_text());
-    print "$text \n\n";
-  }
-  print "\n";
-  # Component grids
-  print "======================================================\n";
-  print ("Component Grids:  name\t(alias)\t(desc)\t(nx)\t(ny) \n");
-  print "======================================================\n";
-  my @e = $xml->elements_by_name( "gridhorz" );
-  my %a = ();
-  while ( my $e = shift @e ) {
-    my %attr = $e->get_attributes();
-    my $hgrid = clean($attr{'name'});
-    my $alias = clean($attr{'alias'});
-    my $gridname;
-    printf "    %-20s ", $hgrid;
-    foreach my $item ( "alias" ) {
-       if ($attr{$item}) {
-         print " ($item: $attr{$item})";
-       }
-    }
-    my @children = $e->get_children();
-    my %elements = undef;
-    foreach my $child (@children) {
-       my $name = clean($child->get_name());
-       $elements{$name} = clean($child->get_text());
-    }
-    foreach my $item ( "desc", "nx", "ny", "support_level" ) {
-       if ($elements{$item}) {
-         print " ($item: $elements{$item})";
-       }
-    }
-    print " \n";
-  }
-  print ("  \n");
-  # Model grids
-  print "======================================================\n";
-  print ("Model Grids:  name\t(alias)\t(compset) \n");
-  print "======================================================\n";
-  my @e = $xml->elements_by_name( "GRID" );
-  while ( my $e = shift @e ) {
-    my %attr = $e->get_attributes();
-    my $text = clean($e->get_text());
-    printf "%s %-87s ", "model grid: ", $text;
-    foreach my $item ( "alias", "compset", "support_level" ) {
-       if ($attr{$item}) {
-         print " ($item: $attr{$item})";
-       }
-    }
-    print "\n";
-  }    
-  print " \n";
-
-
-}
-
-#-------------------------------------------------------------------------------
-
-sub list_compsets
-{
-    # Set the parameters for the specified compset and grid.  
-    # The parameters are read from an input file, and if no compset/grid matches are
-    # found then issue error message.
-    # This routine uses the configuration defined at the package level ($cfg_ref).
-
-    my ($compset_file) = @_;
-
-    my $xml_comp = XML::Lite->new( $compset_file );
-    my $root = $xml_comp->root_element();
-    my $name = $root->get_name();
-    $name eq "config_compset" or die
-	"file $compset_file is not a compset parameters file\n";
-
-    print "======================================================\n";
-    print "The following are the supported components sets \n";
-    print "The naming convention is explained after the list \n";
-    print "======================================================\n\n";
-
-    my @e = $xml_comp->elements_by_name( "COMPSET" );
-    while ( my $e = shift @e ) {
-	my %attr = $e->get_attributes();
-	my $text = clean($e->get_text());
-	printf("alias: %-25s shortname: %-50s \n",
-	       clean($attr{'alias'}),clean($attr{'sname'}));
-	printf("                                 longname: %-96s \n", clean($text) );
-        if ( $attr{'support_level'} ) {
-	   printf("                                 support_level:  %-96s \n", clean($attr{'support_level'}) );
-        }
-    }    
-    print " \n";
-    my @e = $xml_comp->elements_by_name( "help" );
-    while ( my $e = shift @e ) {
-	my $text = clean($e->get_text());
-	print "$text \n\n";
-    }
-}
-
-#-------------------------------------------------------------------------------
-
-sub print_tests
-{
-    # Print all currently supported tests
-
-    my ($test_file) = @_;
-    my $xml = XML::Lite->new( $test_file );
-    my $root = $xml->root_element();
-
-    # Check for valid root node
-    my $name = $root->get_name();
-    $name eq "config_ccsmtest" or die
-	"file $test_file is not a ccsmtest parameters file\n";
-
-    print ("  \n");
-    print ("  TESTS:  name (description) \n");
-
-    my @e = $xml->elements_by_name( "ccsmtest" );
-    my %a = ();
-    while ( my $e = shift @e ) {
-	%a = $e->get_attributes();
-	if (defined($a{'DESC'})) { 
-	    print "    $a{'NAME'} ($a{'DESC'}) \n";
-	}
-    }
-}
-
-#-------------------------------------------------------------------------------
-
-sub check_known_problems
-{
-    # Check the CESM repository for known problems, see the SVN url below.  
-    # If there is a known_problems file in the repository that matches 
-    if ($print) {
-	print "-------------------------------------------------------------------------------\n";
-	print "For a list of potential issues in the current tag, please point your web browser to:\n";
-	print "https://svn-ccsm-models.cgd.ucar.edu/cesm1/known_problems/\n";
-	print "-------------------------------------------------------------------------------\n";
-    }
-}
-=======
     parser.add_argument("--user-mods-dir", "-user_mods_dir",
                         help="Path to directory with user_nl_* files and xmlchange "
                         "commands to utilize. This can also include SourceMods")
@@ -2336,5 +182,4 @@
 ###############################################################################
 
 if __name__ == "__main__":
-    _main_func()
->>>>>>> 5ce8b80b
+    _main_func()