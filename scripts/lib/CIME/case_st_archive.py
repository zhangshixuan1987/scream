"""
short term archiving
"""

import shutil, glob, re, os

from CIME.XML.standard_module_setup import *
from CIME.case_submit               import submit
from CIME.utils                     import run_and_log_case_status, ls_sorted_by_mtime, symlink_force
from os.path                        import isdir, join
import datetime

logger = logging.getLogger(__name__)

###############################################################################
def _get_archive_file_fn(copy_only):
###############################################################################
    """
    Returns the function to use for archiving some files
    """
    return shutil.copyfile if copy_only else shutil.move

###############################################################################
def _get_datenames(rundir, casename):
###############################################################################
    """
    Returns the datetime objects specifying the times of each file
    Note we are assuming that the coupler restart files exist and are consistent with other component datenames
    Not doc-testable due to filesystem dependence
    """
<<<<<<< HEAD
    logger.info(rundir)
    expect(isdir(rundir), 'Cannot open directory {} '.format(rundir))
    files = sorted(glob.glob(os.path.join(rundir, casename + '.cpl.r*.nc')))
=======
    expect(isdir(rundir), 'Cannot open directory {} '.format(rundir))
    files = sorted(glob.glob(os.path.join(rundir, casename + '.cpl*.r*.nc')))
>>>>>>> e959bdc0
    if not files:
        expect(False, 'Cannot find a {}.cpl*.r.*.nc file in directory {} '.format(casename, rundir))
    datenames = []
    for filename in files:
        date = _get_file_date(filename)
        datenames.append(date)
    return datenames

###############################################################################
def _get_file_date(filename):
###############################################################################
    """
    Returns the date associated with the filename as a datetime object representing the correct date
    Formats supported:
    "%Y-%m-%d_%h.%M.%s
    "%Y-%m-%d_%05s"
    "%Y-%m-%d-%05s"
    "%Y-%m-%d"
    "%Y-%m"
    "%Y.%m"

    >>> _get_file_date("./ne4np4_oQU240.cam.r.0001-01-06-00435.nc")
    datetime.datetime(1, 1, 6, 0, 7, 15)
    >>> _get_file_date("./ne4np4_oQU240.cam.r.0010-1-06_00435.nc")
    datetime.datetime(10, 1, 6, 0, 7, 15)
    >>> _get_file_date("./ne4np4_oQU240.cam.r.0010-10.nc")
    datetime.datetime(10, 10, 1, 0, 0)
    >>> _get_file_date("0064-3-8_10.20.30.nc")
    datetime.datetime(64, 3, 8, 10, 20, 30)
    >>> _get_file_date("0140-3-5")
    datetime.datetime(140, 3, 5, 0, 0)
    >>> _get_file_date("0140-3")
    datetime.datetime(140, 3, 1, 0, 0)
    >>> _get_file_date("0140.3")
    datetime.datetime(140, 3, 1, 0, 0)
    """

    #
    # TODO: Add these to config_archive.xml, instead of here
    # Note these must be in order of most specific to least
    # so that lesser specificities aren't used to parse greater ones
    re_formats = [r"[0-9]{4}-[0-9]{1,2}-[0-9]{1,2}_[0-9]{1,2}\.[0-9]{1,2}\.[0-9]{1,2}", # yyyy-mm-dd_hh.MM.ss
                  r"[0-9]{4}-[0-9]{1,2}-[0-9]{1,2}[\-_][0-9]{1,5}",                     # yyyy-mm-dd_sssss
                  r"[0-9]{4}-[0-9]{1,2}-[0-9]{1,2}",                                    # yyyy-mm-dd
                  r"[0-9]{4}[\-\.][0-9]{1,2}",                                          # yyyy-mm
    ]

    for re_str in re_formats:
        match = re.search(re_str, filename)
        if match is None:
            continue
        date_str = match.group()
        date_tuple = [int(unit) for unit in re.split(r"-|_|\.", date_str)]
        year = date_tuple[0]
        month = date_tuple[1]
        day = 1
        second = 0
        if len(date_tuple) > 2:
            day = date_tuple[2]
            if len(date_tuple) == 4:
                second = date_tuple[3]
            elif len(date_tuple) == 6:
                # Create a datetime object with arbitrary year, month, day, but the correct time of day
                # Then use _get_day_second to get the time of day in seconds
                second = _get_day_second(datetime.datetime(1, 1, 1,
                                                           hour = date_tuple[3],
                                                           minute = date_tuple[4],
                                                           second = date_tuple[5]))
        return datetime.datetime(year, month, day) + datetime.timedelta(seconds = second)

    # Not a valid filename date format
    raise ValueError("{} is a filename without a supported date!".format(filename))

def _get_day_second(date):
    """
    Returns the total seconds that have elapsed since the beginning of the day
    """
    SECONDS_PER_HOUR = 3600
    SECONDS_PER_MINUTE = 60
    return (date.second
            + date.minute * SECONDS_PER_MINUTE
            + date.hour * SECONDS_PER_HOUR)

def _datetime_str(date):
    """
    Returns the standard format associated with filenames.
    Note unfortunately datetime.datetime.strftime expects years > 1900
    to support abbreviations, so we can't use that here

    >>> _datetime_str(datetime.datetime(5, 8, 22))
    '0005-08-22-00000'
    >>> _datetime_str(_get_file_date("0011-12-09-00435"))
    '0011-12-09-00435'
    """

    format_string = "{year:04d}-{month:02d}-{day:02d}-{seconds:05d}"
    return format_string.format(year = date.year,
                                month = date.month,
                                day = date.day,
                                seconds = _get_day_second(date))

def _datetime_str_mpas(date):
    """
    Returns the mpas format associated with filenames.
    Note unfortunately datetime.datetime.strftime expects years > 1900
    to support abbreviations, so we can't use that here

    >>> _datetime_str_mpas(datetime.datetime(5, 8, 22))
    '0005-08-22_00000'
    >>> _datetime_str_mpas(_get_file_date("0011-12-09-00435"))
    '0011-12-09_00435'
    """

    format_string = "{year:04d}-{month:02d}-{day:02d}_{seconds:05d}"
    return format_string.format(year = date.year,
                                month = date.month,
                                day = date.day,
                                seconds = _get_day_second(date))

###############################################################################
def _get_ninst_info(case, compclass):
###############################################################################
    """
    Returns the number of instances used by a component and suffix strings for filenames
    Not doc-testable due to case dependence
    """

    ninst = case.get_value('NINST_' + compclass.upper())
    ninst_strings = []
    if ninst is None:
        ninst = 1
    for i in range(1,ninst+1):
        if ninst > 1:
            ninst_strings.append('_' + '{:04d}'.format(i))

    logger.debug("ninst and ninst_strings are: {} and {} for {}".format(ninst, ninst_strings, compclass))
    return ninst, ninst_strings

###############################################################################
def _get_component_archive_entries(case, archive):
###############################################################################
    """
    Each time this generator function is called, it yields a tuple
    (archive_entry, compname, compclass) for one component in this
    case's compset components.
    """
    compset_comps = case.get_compset_components()
    compset_comps.append('drv')
    compset_comps.append('dart')

    for compname in compset_comps:
        archive_entry = archive.get_entry(compname)
        if archive_entry is not None:
            yield(archive_entry, compname, archive_entry.get("compclass"))

###############################################################################
def _archive_rpointer_files(casename, ninst_strings, rundir, save_interim_restart_files, archive,
                            archive_entry, archive_restdir, datename, datename_is_last):
###############################################################################

    if datename_is_last:
        # Copy of all rpointer files for latest restart date
        rpointers = glob.glob(os.path.join(rundir, 'rpointer.*'))
        for rpointer in rpointers:
            shutil.copy(rpointer, os.path.join(archive_restdir, os.path.basename(rpointer)))
    else:
        # Generate rpointer file(s) for interim restarts for the one datename and each
        # possible value of ninst_strings
        if save_interim_restart_files:

            # parse env_archive.xml to determine the rpointer files
            # and contents for the given archive_entry tag
            rpointer_items = archive.get_rpointer_contents(archive_entry)

            # loop through the possible rpointer files and contents
            for rpointer_file, rpointer_content in rpointer_items:
                temp_rpointer_file = rpointer_file
                temp_rpointer_content = rpointer_content

                # put in a temporary setting for ninst_strings if they are empty
                # in order to have just one loop over ninst_strings below
                if rpointer_content != 'unset':
                    if not ninst_strings:
                        ninst_strings = ["empty"]
<<<<<<< HEAD
                for ninst_string in ninst_strings:
                    rpointer_file = temp_rpointer_file
                    rpointer_content = temp_rpointer_content
                    if ninst_string == 'empty':
                        ninst_string = ""
                    for key, value in [('$CASE', casename),
                                       ('$DATENAME', _datetime_str(datename)),
                                       ('$MPAS_DATENAME', _datetime_str_mpas(datename)),
                                       ('$NINST_STRING', ninst_string)]:
                        rpointer_file = rpointer_file.replace(key, value)
                        rpointer_content = rpointer_content.replace(key, value)

                    # write out the respect files with the correct contents
                    rpointer_file = os.path.join(archive_restdir, rpointer_file)
                    logger.info("writing rpointer_file {}".format(rpointer_file))
                    f = open(rpointer_file, 'w')
                    for output in rpointer_content.split(','):
                        f.write("{} \n".format(output))
                    f.close()

=======

                    for ninst_string in ninst_strings:
                        rpointer_file = temp_rpointer_file
                        rpointer_content = temp_rpointer_content
                        if ninst_string == 'empty':
                            ninst_string = ""
                        for key, value in [('$CASE', casename),
                                           ('$DATENAME', _datetime_str(datename)),
                                           ('$MPAS_DATENAME', _datetime_str_mpas(datename)),
                                           ('$NINST_STRING', ninst_string)]:
                            rpointer_file = rpointer_file.replace(key, value)
                            rpointer_content = rpointer_content.replace(key, value)

                        # write out the respective files with the correct contents
                        rpointer_file = os.path.join(archive_restdir, rpointer_file)
                        logger.info("writing rpointer_file {}".format(rpointer_file))
                        f = open(rpointer_file, 'w')
                        for output in rpointer_content.split(','):
                            f.write("{} \n".format(output))
                        f.close()
                else:
                    logger.info("rpointer_content unset, not creating rpointer file {}".format(rpointer_file))

>>>>>>> e959bdc0
###############################################################################
def _archive_log_files(dout_s_root, rundir, archive_incomplete, archive_file_fn):
###############################################################################
    """
    Find all completed log files, or all log files if archive_incomplete is True, and archive them.
    Each log file is required to have ".log." in its name, and completed ones will end with ".gz"
    Not doc-testable due to file system dependence
    """
    archive_logdir = os.path.join(dout_s_root, 'logs')
    if not os.path.exists(archive_logdir):
        os.makedirs(archive_logdir)
        logger.debug("created directory {} ".format(archive_logdir))

    if archive_incomplete == False:
        log_search = '*.log.*.gz'
    else:
        log_search = '*.log.*'

    logfiles = glob.glob(os.path.join(rundir, log_search))
    for logfile in logfiles:
        srcfile = join(rundir, os.path.basename(logfile))
        destfile = join(archive_logdir, os.path.basename(logfile))
        archive_file_fn(srcfile, destfile)
        logger.info("moving {} to {}".format(srcfile, destfile))

###############################################################################
def _archive_history_files(case, archive, archive_entry,
                           compclass, compname, histfiles_savein_rundir,
                           last_date, archive_file_fn):
###############################################################################
    """
    perform short term archiving on history files in rundir
<<<<<<< HEAD
    
=======

>>>>>>> e959bdc0
    Not doc-testable due to case and file system dependence
    """

    # determine history archive directory (create if it does not exist)
    dout_s_root = case.get_value("DOUT_S_ROOT")
    casename = case.get_value("CASE")
    archive_histdir = os.path.join(dout_s_root, compclass, 'hist')
    if not os.path.exists(archive_histdir):
        os.makedirs(archive_histdir)
        logger.debug("created directory {}".format(archive_histdir))
    # the compname is drv but the files are named cpl
    if compname == 'drv':
        compname = 'cpl'

    # determine ninst and ninst_string
    ninst, ninst_string = _get_ninst_info(case, compclass)

    # archive history files - the only history files that kept in the
    # run directory are those that are needed for restarts
    rundir = case.get_value("RUNDIR")
    for suffix in archive.get_hist_file_extensions(archive_entry):
        for i in range(ninst):
            if ninst_string:
                if compname.find('mpas') == 0:
                    # Not correct, but MPAS' multi-instance name format is unknown.
                    newsuffix = compname + '.*' + suffix
                else:
                    newsuffix = casename + '.' + compname + ".*" + ninst_string[i] + suffix
            else:
                if compname.find('mpas') == 0:
                    newsuffix = compname + '.*' + suffix
                else:
                    newsuffix = casename + '.' + compname + ".*" + suffix
<<<<<<< HEAD
=======

            logger.debug("short term archiving suffix is {} ".format(newsuffix))

>>>>>>> e959bdc0
            pfile = re.compile(newsuffix)
            histfiles = [f for f in os.listdir(rundir) if pfile.search(f)]
            if histfiles:
                for histfile in histfiles:
                    file_date = _get_file_date(os.path.basename(histfile))
                    if last_date is None or file_date <= last_date:
                        srcfile = join(rundir, histfile)
                        expect(os.path.isfile(srcfile),
                               "history file {} does not exist ".format(srcfile))
                        destfile = join(archive_histdir, histfile)
                        if histfile in histfiles_savein_rundir:
                            logger.info("copying \n{} to \n{} ".format(srcfile, destfile))
                            shutil.copy(srcfile, destfile)
                        else:
                            logger.info("moving \n{} to \n{} ".format(srcfile, destfile))
                            archive_file_fn(srcfile, destfile)

###############################################################################
def get_histfiles_for_restarts(rundir, archive, archive_entry, restfile):
###############################################################################
    """
    determine history files that are needed for restarts
<<<<<<< HEAD

    Not doc-testable due to filesystem dependence
    """

=======

    Not doc-testable due to filesystem dependence
    """

>>>>>>> e959bdc0
    # Make certain histfiles is a set so we don't repeat
    histfiles = set()
    rest_hist_varname = archive.get_entry_value('rest_history_varname', archive_entry)
    if rest_hist_varname != 'unset':
        cmd = "ncdump -v {} {} ".format(rest_hist_varname, os.path.join(rundir, restfile))
        rc, out, error = run_cmd(cmd)
        if rc != 0:
            logger.debug(" WARNING: {} failed rc={:d}\nout={}\nerr={}".format(cmd, rc, out, error))

        searchname = "{} =".format(rest_hist_varname)
        if searchname in out:
            offset = out.index(searchname)
            items = out[offset:].split(",")
            for item in items:
                # the following match has an option of having a './' at the beginning of
                # the history filename
                matchobj = re.search(r"\"(\.*\/*\w.*)\s?\"", item)
                if matchobj:
                    histfile = matchobj.group(1).strip()
                    histfile = os.path.basename(histfile)
                    # append histfile to the list ONLY if it exists in rundir before the archiving
                    if histfile in histfiles:
<<<<<<< HEAD
                        logger.info("WARNING, tried to add a duplicate file to histfiles")
=======
                        logger.warning("WARNING, tried to add a duplicate file to histfiles")
>>>>>>> e959bdc0
                    if os.path.isfile(os.path.join(rundir,histfile)):
                        histfiles.add(histfile)
    return histfiles

###############################################################################
def _archive_restarts_date(case, archive,
                           datename, datename_is_last, last_date,
                           archive_restdir, archive_file_fn,
                           link_to_last_restart_files=False):
###############################################################################
    """
    Archive restart files for a single date

    Returns a dictionary of histfiles that need saving in the run
    directory, indexed by compname
    """
    logger.info('-------------------------------------------')
    logger.info('Archiving restarts for date {}'.format(datename))
    logger.info('-------------------------------------------')
    logger.info("last date: {}".format(last_date))

    histfiles_savein_rundir_by_compname = {}

    for (archive_entry, compname, compclass) in _get_component_archive_entries(case, archive):
        logger.info('Archiving restarts for {} ({})'.format(compname, compclass))

        # archive restarts
        histfiles_savein_rundir = _archive_restarts_date_comp(case, archive, archive_entry,
                                                              compclass, compname,
                                                              datename, datename_is_last,
                                                              last_date, archive_restdir,
                                                              archive_file_fn,
                                                              link_to_last_restart_files)
        histfiles_savein_rundir_by_compname[compname] = histfiles_savein_rundir

    return histfiles_savein_rundir_by_compname

###############################################################################
def _archive_restarts_date_comp(case, archive, archive_entry,
                                compclass, compname, datename, datename_is_last,
                                last_date, archive_restdir, archive_file_fn,
                                link_to_last_restart_files=False):
###############################################################################
    """
    Archive restart files for a single date and single component

    If link_to_last_restart_files is True, then make a symlink to the
    last set of restart files (i.e., the set with datename_is_last
    True); if False (the default), copy them. (This has no effect on the
    history files that are associated with these restart files.)
    """
    rundir = case.get_value("RUNDIR")
    casename = case.get_value("CASE")
    datename_str = _datetime_str(datename)

    if datename_is_last or case.get_value('DOUT_S_SAVE_INTERIM_RESTART_FILES'):
        if not os.path.exists(archive_restdir):
            os.makedirs(archive_restdir)

    # archive the rpointer file(s) for this datename and all possible ninst_strings
    _archive_rpointer_files(casename, _get_ninst_info(case, compclass)[1], rundir,
                            case.get_value('DOUT_S_SAVE_INTERIM_RESTART_FILES'),
                            archive, archive_entry, archive_restdir, datename, datename_is_last)

    # determine ninst and ninst_string
    ninst, ninst_strings = _get_ninst_info(case, compclass)

    # move all but latest restart files into the archive restart directory
    # copy latest restart files to archive restart directory
    histfiles_savein_rundir = []

    # determine function to use for last set of restart files
    if link_to_last_restart_files:
        last_restart_file_fn = symlink_force
        last_restart_file_fn_msg = "linking"
    else:
        last_restart_file_fn = shutil.copy
        last_restart_file_fn_msg = "copying"

    # the compname is drv but the files are named cpl
    if compname == 'drv':
        compname = 'cpl'

    # get file_extension suffixes
    for suffix in archive.get_rest_file_extensions(archive_entry):
        for i in range(ninst):
            restfiles = ""
            if compname.find("mpas") == 0:
                pattern = compname + suffix + '_'.join(datename_str.rsplit('-', 1))
                pfile = re.compile(pattern)
                restfiles = [f for f in os.listdir(rundir) if pfile.search(f)]
            else:
                pattern = r"{}\.{}\d*.*".format(casename, compname)
<<<<<<< HEAD
                if "dart" not in pattern:
                    pfile = re.compile(pattern)
                    files = [f for f in os.listdir(rundir) if pfile.search(f)]
                    if ninst_strings:
                        pattern = ninst_strings[i] + suffix + datename_str
                        pfile = re.compile(pattern)
                        restfiles = [f for f in files if pfile.search(f)]
                    else:
                        pattern = suffix + datename_str
                        pfile = re.compile(pattern)
                        restfiles = [f for f in files if pfile.search(f)]
=======
                pfile = re.compile(pattern)
                files = [f for f in os.listdir(rundir) if pfile.search(f)]
                if ninst_strings:
                    pattern = ninst_strings[i] + suffix + datename_str
>>>>>>> e959bdc0
                else:
                    pattern = suffix + datename_str
                pfile = re.compile(pattern)
                restfiles = [f for f in files if pfile.search(f)]
            logger.debug("Pattern is {} restfiles {}".format(pattern, restfiles))
            for restfile in restfiles:
                restfile = os.path.basename(restfile)

                file_date = _get_file_date(restfile)
                logger.info("Last date: {}".format(last_date))
                if last_date is not None and file_date > last_date:
                    # Skip this file
                    continue

                if not os.path.exists(archive_restdir):
                    os.makedirs(archive_restdir)

                # obtain array of history files for restarts
                # need to do this before archiving restart files
                histfiles_for_restart = get_histfiles_for_restarts(rundir, archive,
                                                                   archive_entry, restfile)

                if datename_is_last and histfiles_for_restart:
                    for histfile in histfiles_for_restart:
                        if histfile not in histfiles_savein_rundir:
                            histfiles_savein_rundir.append(histfile)

                # archive restart files and all history files that are needed for restart
                # Note that the latest file should be copied and not moved
                if datename_is_last:
                    srcfile = os.path.join(rundir, restfile)
                    destfile = os.path.join(archive_restdir, restfile)
                    last_restart_file_fn(srcfile, destfile)
                    logger.info("{} {} \n{} to \n{}".format(
                        "datename_is_last", last_restart_file_fn_msg, srcfile, destfile))
                    for histfile in histfiles_for_restart:
                        srcfile = os.path.join(rundir, histfile)
                        destfile = os.path.join(archive_restdir, histfile)
                        expect(os.path.isfile(srcfile),
                               "history restart file {} for last date does not exist ".format(srcfile))
                        shutil.copy(srcfile, destfile)
                        logger.info("datename_is_last + histfiles_for_restart copying \n{} to \n{}".format(srcfile, destfile))
                else:
                    # Only archive intermediate restarts if requested - otherwise remove them
                    if case.get_value('DOUT_S_SAVE_INTERIM_RESTART_FILES'):
                        srcfile = os.path.join(rundir, restfile)
                        destfile = os.path.join(archive_restdir, restfile)
                        expect(os.path.isfile(srcfile),
                               "restart file {} does not exist ".format(srcfile))
                        archive_file_fn(srcfile, destfile)
                        logger.info("moving \n{} to \n{}".format(srcfile, destfile))

                        # need to copy the history files needed for interim restarts - since
                        # have not archived all of the history files yet
                        for histfile in histfiles_for_restart:
                            srcfile = os.path.join(rundir, histfile)
                            destfile = os.path.join(archive_restdir, histfile)
                            expect(os.path.isfile(srcfile),
                                   "hist file {} does not exist ".format(srcfile))
                            shutil.copy(srcfile, destfile)
                            logger.info("copying \n{} to \n{}".format(srcfile, destfile))
                    else:
                        srcfile = os.path.join(rundir, restfile)
                        logger.info("removing interim restart file {}".format(srcfile))
                        if (os.path.isfile(srcfile)):
                            try:
                                os.remove(srcfile)
                            except OSError:
                                logger.warning("unable to remove interim restart file {}".format(srcfile))
                        else:
                            logger.warning("interim restart file {} does not exist".format(srcfile))

    return histfiles_savein_rundir

###############################################################################
def _archive_process(case, archive, last_date, archive_incomplete_logs, copy_only):
###############################################################################
    """
    Parse config_archive.xml and perform short term archiving
    """

    logger.debug('In archive_process...')

    dout_s_root = case.get_value("DOUT_S_ROOT")
    archive_file_fn = _get_archive_file_fn(copy_only)

    # archive log files
    _archive_log_files(case.get_value("DOUT_S_ROOT"), case.get_value("RUNDIR"),
                       archive_incomplete_logs, archive_file_fn)

    # archive restarts and all necessary associated files (e.g. rpointer files)
    datenames = _get_datenames(case.get_value("RUNDIR"), case.get_value("CASE"))
    histfiles_savein_rundir_by_compname = {}
    for datename in datenames:
        datename_is_last = False
        if datename == datenames[-1]:
            datename_is_last = True

        if last_date is None or datename < last_date:
            archive_restdir = join(dout_s_root, 'rest', _datetime_str(datename))

            histfiles_savein_rundir_by_compname_this_date = _archive_restarts_date(
                case, archive, datename, datename_is_last, last_date, archive_restdir, archive_file_fn)
            if datename_is_last:
                histfiles_savein_rundir_by_compname = histfiles_savein_rundir_by_compname_this_date

    # archive history files
    for (archive_entry, compname, compclass) in _get_component_archive_entries(case, archive):
        logger.info('Archiving history files for {} ({})'.format(compname, compclass))
        histfiles_savein_rundir = histfiles_savein_rundir_by_compname.get(compname, [])
        logger.info("histfiles_savein_rundir {} ".format(histfiles_savein_rundir))
        _archive_history_files(case, archive, archive_entry,
                               compclass, compname, histfiles_savein_rundir,
                               last_date, archive_file_fn)

###############################################################################
def restore_from_archive(case, rest_dir=None):
###############################################################################
    """
    Take archived restart files and load them into current case.  Use rest_dir if provided otherwise use most recent
    """
    dout_sr = case.get_value("DOUT_S_ROOT")
    rundir = case.get_value("RUNDIR")
    if rest_dir is not None:
        if not os.path.isabs(rest_dir):
            rest_dir = os.path.join(dout_sr, "rest", rest_dir)
    else:
        rest_dir = ls_sorted_by_mtime(os.path.join(dout_sr, "rest"))[-1]

    logger.info("Restoring from {} to {}".format(rest_dir, rundir))
    for item in glob.glob("{}/*".format(rest_dir)):
        base = os.path.basename(item)
        dst = os.path.join(rundir, base)
        if os.path.exists(dst):
            os.remove(dst)

        shutil.copy(item, rundir)

###############################################################################
def archive_last_restarts(case, archive_restdir, last_date=None, link_to_restart_files=False):
###############################################################################
    """
    Convenience function for archiving just the last set of restart
    files to a given directory. This also saves files attached to the
    restart set, such as rpointer files and necessary history
    files. However, it does not save other files that are typically
    archived (e.g., history files, log files).

    Files are copied to the directory given by archive_restdir.

    If link_to_restart_files is True, then symlinks rather than copies
    are done for the restart files. (This has no effect on the history
    files that are associated with these restart files.)
    """
    archive = case.get_env('archive')
    datenames = _get_datenames(case.get_value("RUNDIR"), case.get_value("CASE"))
    expect(len(datenames) >= 1, "No restart dates found")
    last_datename = datenames[-1]

    # Not currently used for anything if we're only archiving the last
    # set of restart files, but needed to satisfy the following interface
    archive_file_fn = _get_archive_file_fn(copy_only=False)

    _ = _archive_restarts_date(case=case,
                               archive=archive,
                               datename=last_datename,
                               datename_is_last=True,
                               last_date=last_date,
                               archive_restdir=archive_restdir,
                               archive_file_fn=archive_file_fn,
                               link_to_last_restart_files=link_to_restart_files)

###############################################################################
def case_st_archive(case, last_date_str=None, archive_incomplete_logs=True, copy_only=False, no_resubmit=False):
###############################################################################
    """
    Create archive object and perform short term archiving
    """
    caseroot = case.get_value("CASEROOT")

    if last_date_str is not None:
        try:
            last_date = datetime.datetime.strptime(last_date_str, '%Y-%m-%d')
        except ValueError:
            expect(False, 'Could not parse the last date to archive')
    else:
        last_date = None

    dout_s_root = case.get_value('DOUT_S_ROOT')
    if dout_s_root is None or dout_s_root == 'UNSET':
        expect(False,
               'XML variable DOUT_S_ROOT is required for short-term achiver')
    if not isdir(dout_s_root):
        os.makedirs(dout_s_root)

    dout_s_save_interim = case.get_value('DOUT_S_SAVE_INTERIM_RESTART_FILES')
    if dout_s_save_interim == 'FALSE' or dout_s_save_interim == 'UNSET':
        rest_n = case.get_value('REST_N')
        stop_n = case.get_value('STOP_N')
        if rest_n < stop_n:
            logger.warning('Restart files from end of run will be saved'
                        'interim restart files will be deleted')

    logger.info("st_archive starting")

    archive = case.get_env('archive')
    functor = lambda: _archive_process(case, archive, last_date, archive_incomplete_logs, copy_only)
    run_and_log_case_status(functor, "st_archive", caseroot=caseroot)

    logger.info("st_archive completed")

    # resubmit case if appropriate
    resubmit = case.get_value("RESUBMIT")
    if resubmit > 0 and not no_resubmit:
        logger.info("resubmitting from st_archive, resubmit={:d}".format(resubmit))
        if case.get_value("MACH") == "mira":
            expect(os.path.isfile(".original_host"), "ERROR alcf host file not found")
            with open(".original_host", "r") as fd:
                sshhost = fd.read()
            run_cmd("ssh cooleylogin1 ssh {} '{}/case.submit {} --resubmit' "\
                        .format(sshhost, caseroot, caseroot), verbose=True)
        else:
            submit(case, resubmit=True)

    return True<|MERGE_RESOLUTION|>--- conflicted
+++ resolved
@@ -28,14 +28,8 @@
     Note we are assuming that the coupler restart files exist and are consistent with other component datenames
     Not doc-testable due to filesystem dependence
     """
-<<<<<<< HEAD
-    logger.info(rundir)
-    expect(isdir(rundir), 'Cannot open directory {} '.format(rundir))
-    files = sorted(glob.glob(os.path.join(rundir, casename + '.cpl.r*.nc')))
-=======
     expect(isdir(rundir), 'Cannot open directory {} '.format(rundir))
     files = sorted(glob.glob(os.path.join(rundir, casename + '.cpl*.r*.nc')))
->>>>>>> e959bdc0
     if not files:
         expect(False, 'Cannot find a {}.cpl*.r.*.nc file in directory {} '.format(casename, rundir))
     datenames = []
@@ -220,28 +214,6 @@
                 if rpointer_content != 'unset':
                     if not ninst_strings:
                         ninst_strings = ["empty"]
-<<<<<<< HEAD
-                for ninst_string in ninst_strings:
-                    rpointer_file = temp_rpointer_file
-                    rpointer_content = temp_rpointer_content
-                    if ninst_string == 'empty':
-                        ninst_string = ""
-                    for key, value in [('$CASE', casename),
-                                       ('$DATENAME', _datetime_str(datename)),
-                                       ('$MPAS_DATENAME', _datetime_str_mpas(datename)),
-                                       ('$NINST_STRING', ninst_string)]:
-                        rpointer_file = rpointer_file.replace(key, value)
-                        rpointer_content = rpointer_content.replace(key, value)
-
-                    # write out the respect files with the correct contents
-                    rpointer_file = os.path.join(archive_restdir, rpointer_file)
-                    logger.info("writing rpointer_file {}".format(rpointer_file))
-                    f = open(rpointer_file, 'w')
-                    for output in rpointer_content.split(','):
-                        f.write("{} \n".format(output))
-                    f.close()
-
-=======
 
                     for ninst_string in ninst_strings:
                         rpointer_file = temp_rpointer_file
@@ -265,7 +237,6 @@
                 else:
                     logger.info("rpointer_content unset, not creating rpointer file {}".format(rpointer_file))
 
->>>>>>> e959bdc0
 ###############################################################################
 def _archive_log_files(dout_s_root, rundir, archive_incomplete, archive_file_fn):
 ###############################################################################
@@ -298,11 +269,7 @@
 ###############################################################################
     """
     perform short term archiving on history files in rundir
-<<<<<<< HEAD
-    
-=======
-
->>>>>>> e959bdc0
+
     Not doc-testable due to case and file system dependence
     """
 
@@ -336,12 +303,9 @@
                     newsuffix = compname + '.*' + suffix
                 else:
                     newsuffix = casename + '.' + compname + ".*" + suffix
-<<<<<<< HEAD
-=======
 
             logger.debug("short term archiving suffix is {} ".format(newsuffix))
 
->>>>>>> e959bdc0
             pfile = re.compile(newsuffix)
             histfiles = [f for f in os.listdir(rundir) if pfile.search(f)]
             if histfiles:
@@ -364,17 +328,10 @@
 ###############################################################################
     """
     determine history files that are needed for restarts
-<<<<<<< HEAD
 
     Not doc-testable due to filesystem dependence
     """
 
-=======
-
-    Not doc-testable due to filesystem dependence
-    """
-
->>>>>>> e959bdc0
     # Make certain histfiles is a set so we don't repeat
     histfiles = set()
     rest_hist_varname = archive.get_entry_value('rest_history_varname', archive_entry)
@@ -397,11 +354,7 @@
                     histfile = os.path.basename(histfile)
                     # append histfile to the list ONLY if it exists in rundir before the archiving
                     if histfile in histfiles:
-<<<<<<< HEAD
-                        logger.info("WARNING, tried to add a duplicate file to histfiles")
-=======
                         logger.warning("WARNING, tried to add a duplicate file to histfiles")
->>>>>>> e959bdc0
                     if os.path.isfile(os.path.join(rundir,histfile)):
                         histfiles.add(histfile)
     return histfiles
@@ -495,24 +448,10 @@
                 restfiles = [f for f in os.listdir(rundir) if pfile.search(f)]
             else:
                 pattern = r"{}\.{}\d*.*".format(casename, compname)
-<<<<<<< HEAD
-                if "dart" not in pattern:
-                    pfile = re.compile(pattern)
-                    files = [f for f in os.listdir(rundir) if pfile.search(f)]
-                    if ninst_strings:
-                        pattern = ninst_strings[i] + suffix + datename_str
-                        pfile = re.compile(pattern)
-                        restfiles = [f for f in files if pfile.search(f)]
-                    else:
-                        pattern = suffix + datename_str
-                        pfile = re.compile(pattern)
-                        restfiles = [f for f in files if pfile.search(f)]
-=======
                 pfile = re.compile(pattern)
                 files = [f for f in os.listdir(rundir) if pfile.search(f)]
                 if ninst_strings:
                     pattern = ninst_strings[i] + suffix + datename_str
->>>>>>> e959bdc0
                 else:
                     pattern = suffix + datename_str
                 pfile = re.compile(pattern)
