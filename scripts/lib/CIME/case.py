--- conflicted
+++ resolved
@@ -1312,16 +1312,11 @@
 
         gfile = GenericXML(infile=xmlfile)
         ftype = gfile.get_id()
-<<<<<<< HEAD
 
         self.flush(flushall=True)
 
-        logger.warn("setting case file to {}".format(xmlfile))
+        logger.warning("setting case file to {}".format(xmlfile))
         components = self.get_value("COMP_CLASSES")
-=======
-        components = self.get_value("COMP_CLASSES")
-        logger.warning("setting case file to {}".format(xmlfile))
->>>>>>> a9156096
         new_env_file = None
         for env_file in self._env_entryid_files:
             if os.path.basename(env_file.filename) == ftype:
