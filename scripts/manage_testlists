--- conflicted
+++ resolved
@@ -326,17 +326,10 @@
 
 	my $newfilename; 
 	if ($component eq 'allactive') {
-<<<<<<< HEAD
-	    $newfilename = "$cimeroot/cime_config/${model}/allactive/testlist_allactive-$dtformat.xml";
+            $newfilename = "$cimeroot/cime_config/${model}/allactive/testlist_allactive.xml";
 	}
 	elsif ($component eq 'drv') {
-	    $newfilename = "$cimeroot/driver_cpl/cime_config/testdefs//testlist_drv-$dtformat.xml";
-=======
-	    $newfilename = "$cimeroot/scripts/Testing/Testlistxml/testlist_allactive.xml";
-	}
-	elsif ($component eq 'drv') {
-	    $newfilename = "$cimeroot/driver_cpl/cimetest/testlist_drv.xml";
->>>>>>> 71017964
+            $newfilename = "$cimeroot/driver_cpl/cime_config/testdefs//testlist_drv.xml";
 	}
 	else {
             my $dir = "$cimeroot/../components/$component/cime_config/testdefs";
@@ -346,16 +339,8 @@
 	    $newfilename = "$dir/testlist_$component.xml";
 	}
 	print "\n now writing the new test list to $newfilename\n";
-<<<<<<< HEAD
-	print "Please carefully review and/or diff the new file against the\n";
-	print "original, and if you are satisfied with the changes, move \n";
-	print "$newfilename to \n";
-	print "$testlist\n";
-	print "as in with the unix command: \nmv $newfilename $testlist\n\n";	
-=======
 	print "Please carefully review and/or git diff the new file against the\n";
 	print "original, and if you are satisfied with the changes, commit. \n";
->>>>>>> 71017964
 
 	open my $NEWTESTXML, ">", "$newfilename" or die $?;
 	my $tststring = $testxml->toString(1);
