--- conflicted
+++ resolved
@@ -137,23 +137,17 @@
 require ConfigCase; 
 # ------------------ testcase_begin ------------------------------------------
 # -- Make batch script using the BatchMaker module --- 
-my $batchmaker = Batch::BatchFactory::getBatchMaker( caseroot => $caseroot, ccsmroot => $cimeroot,
-                                                     case     => $case,     mpilib => $mpilib,
-                                                     scriptsroot => $scriptsroot, machroot => $ccsm_machdir,
-                                                     machine     => $mach,        compiler => $compiler);
-
-<<<<<<< HEAD
-# create batch header for testing script
-my $batchfile = "$ENV{'HOME'}/.cesm/mkbatch.${mach}";
-if ( ! -e $batchfile ) {
-    $batchfile = "${machdir}/mkbatch.${mach}";
-}
-my $sysmod = "env PHASE=set_batch env TESTMODE=test $batchfile";
-system ($sysmod); if ($? == -1) {die "$sysmod failed: $! $eol";};
-=======
+my $batchmaker = Batch::BatchFactory::getBatchMaker( caseroot    => $caseroot, 
+						     ccsmroot    => $cimeroot,
+                                                     case        => $case,     
+						     mpilib      => $mpilib,
+                                                     scriptsroot => $scriptsroot, 
+						     machroot    => $ccsm_machdir,
+                                                     machine     => $mach,        
+						     compiler    => $compiler);
+
 my $batchdirectives = $batchmaker->getBatchDirectives();
                                                      
->>>>>>> 044a7970
 
 # create batch header for testing script
 #my $batchfile = "$ENV{'HOME'}/.cesm/mkbatch.${mach}";
@@ -305,7 +299,7 @@
     # Reset all previous settings: obtain copy of original env_run.xml file
     if ( -e env_run.orig )  then
 	cp env_run.orig env_run.xml
-	else
+    else
 	cp env_run.xml env_run.orig
     endif
     # ********turn on IOP case***************
