#!/usr/bin/env perl

#-----------------------------------------------------------------------------------------------
# testcase_setup - create the $caseroot/$case.test script 
#-----------------------------------------------------------------------------------------------

use strict;
use Cwd;
use English;
use Getopt::Long;
use IO::File;
use IO::Handle;

#-----------------------------------------------------------------------------------------------
# Setting autoflush (an IO::Handle method) on STDOUT helps in debugging.  It forces the test
# descriptions to be printed to STDOUT before the error messages start.

*STDOUT->autoflush();                  

#-----------------------------------------------------------------------------------------------
# Set the directory that contains this script.

my $eol = "\n";
my $banner = '-' x 80;

#-----------------------------------------------------------------------------------------------

sub usage {
    die <<EOF;

SYNOPSIS
     Creates batch test script (case.test) for target machine

USAGE
     testcase_setup [options]
OPTIONS
     -help [or -h]        Print usage to STDOUT.
     -caseroot            Full pathname of directory that contains this script
EOF
}

#-----------------------------------------------------------------------------------------------
# Parse command-line options.
my %opts = ();

GetOptions(
    "h|help"     => \$opts{'help'},
    "caseroot=s"   => \$opts{'caseroot'}, 	
)  or usage();

# Give usage message.
usage() if $opts{'help'};

# Check for unparsed argumentss
if (@ARGV) {
    print "ERROR: unrecognized arguments: @ARGV $eol";
    usage();
}

# Check for required arguments
my $caseroot;
if ($opts{'caseroot'}) {
    $caseroot = $opts{'caseroot'};
} else {
    die "ERROR:  caseroot must be a supplied argument $eol";
}

# Check for presence of xmlquery in caseroot
if (! -e "$caseroot/xmlquery" ) {
    die "ERROR:  xmlquery is not present in $caseroot $eol";
}

#-----------------------------------------------------------------------------------------------
# Test case setup
#-----------------------------------------------------------------------------------------------

my $mach		=  `./xmlquery MACH			-value`;
my $machdir	        =  `./xmlquery MACHDIR		        -value`;
my $cimeroot		=  `./xmlquery CIMEROOT			-value`;
my $rundir              =  `./xmlquery RUNDIR			-value`;
my $exeroot             =  `./xmlquery EXEROOT			-value`;
my $libroot             =  `./xmlquery LIBROOT			-value`;
my $dout_s_root         =  `./xmlquery DOUT_S_ROOT		-value`;
my $caseroot		=  `./xmlquery CASEROOT			-value`;
my $case		=  `./xmlquery CASE			-value`;
my $casebaseid		=  `./xmlquery CASEBASEID		-value`;
my $testcase		=  `./xmlquery TESTCASE			-value`;
my $test_argv		=  `./xmlquery TEST_ARGV		-value`;
my $test_testid		=  `./xmlquery TEST_TESTID		-value`;
my $baselineroot	=  `./xmlquery BASELINE_ROOT		-value`;
my $basegen_case	=  `./xmlquery BASEGEN_CASE		-value`;
my $basecmp_case        =  `./xmlquery BASECMP_CASE		-value`;
my $basegen_name	=  `./xmlquery BASELINE_NAME_GEN	-value`;
my $basecmp_name        =  `./xmlquery BASELINE_NAME_CMP	-value`;
my $compare_baseline	=  `./xmlquery COMPARE_BASELINE		-value`;
my $generate_baseline	=  `./xmlquery GENERATE_BASELINE	-value`;
my $cleanup             =  `./xmlquery CLEANUP	                -value`;
my $ccsm_baseline       =  `./xmlquery CCSM_BASELINE            -value`;
my $compiler            =  `./xmlquery COMPILER             -value`;
my $mpilib              =  `./xmlquery MPILIB               -value`;
my $build_threaded      =  `./xmlquery BUILD_THREADED       -value`;

# generate baseline test flag
my $basegen_dir;
if ( "$generate_baseline" eq "TRUE" ) {
    $basegen_dir  = "$baselineroot/$basegen_case";
} else {
    $basegen_dir  = "";
}

# compare baseline test flag
my $basecmp_dir;
if ( "$compare_baseline" eq "TRUE" ) {
    $basecmp_dir  = "$baselineroot/$basecmp_case";
} else {
    $basecmp_dir  = "";
}

if (! $test_argv) {$test_argv = '/UNSET'};
if (! $test_testid) {$test_testid = ''};
if (! $baselineroot) {
    if ($ccsm_baseline) {
	$baselineroot = $ccsm_baseline;
    } else {
	$baselineroot = '/UNSET';
    }
}

chdir($caseroot); 

push(@INC, "$cimeroot/utils/perl5lib/");
require Batch::BatchMaker;
require Task::TaskMaker;

# ------------------ testcase_begin ------------------------------------------
# -- Make batch script using the BatchMaker module --- 
<<<<<<< HEAD
my $batchmaker = Batch::BatchFactory::getBatchMaker( caseroot    => $caseroot, 
						     cimeroot    => $cimeroot,
                                                     case        => $case,     
						     mpilib      => $mpilib,
						     machroot    => $machdir,
                                                     machine     => $mach,        
						     compiler    => $compiler);
=======
my $batchmaker = Batch::BatchFactory::getBatchMaker( caseroot => $caseroot, 
                                                     ccsmroot => $cimeroot,
                                                     case     => $case,
                                                     mpilib => $mpilib,
                                                     scriptsroot => $scriptsroot, 
                                                     machroot => $ccsm_machdir,
                                                     machine     => $mach,        
                                                     compiler => $compiler, 
                                                     threaded => $build_threaded);
>>>>>>> 0720d3ea

my $batchdirectives = $batchmaker->getBatchDirectives();
                                                     

## create test file
my $sysmod;
my $testfile = "$caseroot/${case}.test";
my $testfh = new IO::File;
$testfh->open(">>$testfile") or die "can't open file: $testfile $eol";
print $testfh "#!/bin/csh -f $eol";
print $testfh "#$banner$eol";
print $testfh "# This is a CESM test-specific job script$eol";
print $testfh "#$banner$eol";
print $testfh $batchdirectives . $eol;

# cleanup option
if ( "$cleanup" eq "TRUE" ) {
    print $testfh "set cleanup  $eol";
} else {
    print $testfh "unset cleanup  $eol"; 
}

print $testfh " $eol cd $caseroot  $eol";

# interpolate variables in following EOF block
my $testcase_interp = <<END_INTERP;

    setenv CASEROOT  $caseroot

    source .env_mach_specific.csh

    # valid test output states are:  
    #   PASS      Test passed
    #   FAIL      Test failed
    #   BFAIL     Baseline results do not exist for comparison
    #   GFAIL     Baseline generation failed
    #   GEN       Case generated
    #   ERROR     Error underfined, test may or may not have passed
    #   UNDEF     Undefined
    #   BUILT     Build completed                           NOT YET IMPLEMENTED
    #   PEND      Test submitted
    #   RUN       Test started running, it may or may not have completed

    ./Tools/check_lockedfiles || exit -1

    #======================================================================
    # (Don't) Remove test status files! create_test puts the namelist comparision 
    # status and output into these files, respectively.  
    #======================================================================

    set CASE			=  $case
    set CASEBASEID		=  $casebaseid
    set TEST_TESTID		=  $test_testid 
    set CIMEROOT		=  $cimeroot
    set SCRIPTSROOT             = "$cimeroot/../";
    set RUNDIR                  =  $rundir
    set EXEROOT                 =  $exeroot
    set LIBROOT                 =  $libroot
    set DOUT_S_ROOT             =  $dout_s_root
    set BASELINEROOT		=  ${baselineroot}
    set BASEGEN_DIR             =  ${baselineroot}/${basegen_case}
    set BASECMP_DIR             =  ${baselineroot}/${basecmp_case}
    set TEST_ARGV		= '$test_argv'
    set GENERATE_BASELINE	=  $generate_baseline
    set COMPARE_BASELINE	=  $compare_baseline
    set BASEGEN_NAME		=  $basegen_name
    set BASEGEN_CASE            =  $basegen_case
    set BASECMP_NAME		=  $basecmp_name
    set BASECMP_CASE            =  $basecmp_case
    set CCSM_BASELINE           =  $ccsm_baseline
    set CLEANUP                 =  $cleanup

END_INTERP

print $testfh $testcase_interp;

# do not interpolate variables in following EOF block
my $testcase_begin = <<'END_BEGIN';

    set TESTSTATUS_OUT          = $CASEROOT/TestStatus
    set TESTSTATUS_LOG          = $CASEROOT/TestStatus.log
    set TESTSTATUS_OUT_NLCOMP   = $CASEROOT/TestStatus.nlcomp

    echo "RUN ${CASE} " >&! $TESTSTATUS_OUT
    touch $TESTSTATUS_LOG

    set sdate = `date +"%Y-%m-%d %H:%M:%S"`
    set teststart = `date +"%Y-%m-%d %H:%M:%S"`
    @ teststart_sec = `date -u +%s`

    echo "" >>&  $TESTSTATUS_LOG
    echo "=====================================================">>&  $TESTSTATUS_LOG
    echo "test started $sdate"					>>&  $TESTSTATUS_LOG
    echo "=====================================================">>&  $TESTSTATUS_LOG

    echo "test started $sdate" >>&  CaseStatus

    #-------------------------------------------------------------
    # Always run non_IOP version of case
    #-------------------------------------------------------------

    unset IOP_ON

    # Reset all previous settings: obtain copy of original env_run.xml file
    if ( -e env_run.orig )  then
       cp env_run.orig env_run.xml
    else
       cp env_run.xml env_run.orig
    endif

    if ( $?IOP_ON ) then
       set add_iop = "-add_iop $IOP_TYPE"
       set msg = "iop_${IOP_TYPE}_test"
    else
       set add_iop = ''
       set testname = `./xmlquery TESTCASE -value`
       set msg = "${testname}_test"
    endif

END_BEGIN

print $testfh $testcase_begin;

my $file = "${cimeroot}/scripts/Testing/Testcases/${testcase}" . "_script";
(-f $file) or die "ERROR testcase_setup: $file does not exist \n"; 

$sysmod = "cat ${cimeroot}/scripts/Testing/Testcases/${testcase}" . "_script" . " >> $testfile";
system($sysmod) == 0 or die "ERROR: $sysmod failed: $? $eol";

my $testcase_iop = <<'END_IOP';

    # for now skip netcdf4p and netcdf4c tests
    set pio_type = `./xmlquery PIO_TYPENAME -value`
    set	IOP_TYPE = unset	
    if ("$pio_type" == "pnetcdf") set IOP_TYPE = netcdf
    if ("$pio_type" == "netcdf" ) set IOP_TYPE = pnetcdf 
    if ( "$IOP_TYPE" == unset ) then
        echo "ERROR in IOP setup : IOP_TYPE is unset"
	exit -1
    endif

    #-------------------------------------------------------------
    # Run IOP version of each case if apppropriate
    #-------------------------------------------------------------
    
    # Reset all previous settings: obtain copy of original env_run.xml file
    if ( -e env_run.orig )  then
	cp env_run.orig env_run.xml
    else
	cp env_run.xml env_run.orig
    endif
    # ********turn on IOP case***************
    set IOP_ON 
    ./xmlchange -file env_run.xml -id PIO_TYPENAME -val $IOP_TYPE
    # ***************************************

    if ( $?IOP_ON ) then
       set add_iop = "-add_iop $IOP_TYPE"
       set msg = "iop_${IOP_TYPE}_test"
    else
       set add_iop = ''
       set testname = `./xmlquery TESTCASE -value`
       set msg = "${testname}_test"
    endif

END_IOP

if ( "${case}" =~ /.+_IOP.+/ ) {
    print $testfh $testcase_iop;

    $sysmod = "cat ${cimeroot}/scripts/Testing/Testcases/${testcase}" . "_script" . " >> $testfile";
    system($sysmod) == 0 or die "ERROR: $sysmod failed: $? $eol";
}

my $testcase_end = <<'END_TEST';

    #======================================================================
    # Check for memory leaks
    #======================================================================

    if ( $?DETECT_MEMORY_LEAK ) then 
	if ( $?CplLogFile ) then
	   echo "Comparing memory highwater marks for consecutive days in $CplLogFile" >>& $TESTSTATUS_LOG
	   ${SCRIPTSROOT}/Tools/check_memory.pl -file1 $CplLogFile -m 1.5 >>& $TESTSTATUS_LOG
	   set pass = `tail -1 $TESTSTATUS_LOG | grep PASS | wc -l`
	   if ( $pass != 0 ) then
	      echo "PASS ${CASEBASEID}.memleak" >>& $TESTSTATUS_OUT
	   else
   	      echo "FAIL ${CASEBASEID}.memleak" >>& $TESTSTATUS_OUT
	   endif
	endif
    endif  

    #======================================================================
    # Compare with baseline if this is a regression test
    # NOTE:  "PASS" means both this test AND the regression test passed.  
    # NOTE:  "FAIL" can now be caused by memory leak/creep 
    #======================================================================

    set bbb2 = ""

    if ( "$COMPARE_BASELINE" == "TRUE" ) then
       echo "--- Baseline Comparison ---: " >>& $TESTSTATUS_OUT

       set continue_compare = 'yes'
       if ! ( -d $BASELINEROOT ) then
          echo "WARNING:  directory $BASELINEROOT does not exist" >>& $TESTSTATUS_LOG
	  set continue_compare = 'no'
       endif

       if ("$continue_compare" == 'yes') then
          if ! ( -d $BASECMP_DIR ) then
	     echo "WARNING: directory $BASECMP_DIR does not exist" >>& $TESTSTATUS_LOG
	     echo "BFAIL (baseline directory $BASECMP_DIR does not exist)" >>& $TESTSTATUS_OUT
	     set continue_compare = 'no'
	  endif
       endif

       if ("$continue_compare" == 'yes') then
          # compare component history fiels with baseline
          ${SCRIPTSROOT}/Tools/component_compgen_baseline.sh -baseline_dir $BASECMP_DIR -test_dir $RUNDIR -compare_tag $BASECMP_NAME -testcase $CASE -testcase_base $CASEBASEID -msg "baseline: compare .base file with $BASECMP_NAME file">>& $TESTSTATUS_OUT

	  if (-e $BASECMP_DIR/${TESTSTATUS_LOG:t}) then
	     set bbb1 = `grep perf $BASECMP_DIR/${TESTSTATUS_LOG:t} | grep CHECK | grep -v baseline`
	     set bbb2 = `echo $bbb1 baseline`
	  endif

	  if( $?COMPARE_MEMORY ) then 
	     echo ""								      >>& $TESTSTATUS_LOG 
	     echo "Comparing pes max memory value with baseline pes max memory value" >>& $TESTSTATUS_LOG 
	     echo "Comparing $CplLogFile and ${BASECMP_DIR}/cpl.log"		      >>& $TESTSTATUS_LOG
	     ${SCRIPTSROOT}/Tools/check_memory.pl -file1 $CplLogFile -file2 ${BASECMP_DIR}/cpl.log -m 1 -mbase 20 >>& $TESTSTATUS_LOG 
	     set pass = `tail -1 $TESTSTATUS_LOG | grep PASS | wc -l`
	     if ( $pass != 0 ) then
	        echo "PASS ${CASEBASEID}.memcomp.${BASECMP_NAME} " >>& $TESTSTATUS_OUT
		echo "result of memcomp  test is pass" >>& $TESTSTATUS_LOG
	     else
	        echo "FAIL ${CASEBASEID}.memcomp.${BASECMP_NAME} " >>& $TESTSTATUS_OUT
                echo "result of memcomp  test is fail" >>& $TESTSTATUS_LOG
	     endif
   	     echo "" $TESTSTATUS_LOG 
	  endif
       endif  

       if ( $?COMPARE_THROUGHPUT ) then
          echo ""										>>& $TESTSTATUS_LOG 
	  echo "Comparing throughput value with baseline throughput value"		        >>& $TESTSTATUS_LOG
	  echo "Comparing $CplLogFile and ${BASECMP_DIR}/cpl.log"			        >>& $TESTSTATUS_LOG
	  ${SCRIPTSROOT}/Tools/compare_throughput.pl -file1 $CplLogFile -file2 ${BASECMP_DIR}/cpl.log >>& $TESTSTATUS_LOG 
	  set pass = `tail -1 $TESTSTATUS_LOG | grep PASS | wc -l`
	  if ( $pass != 0 ) then
	      echo "PASS ${CASEBASEID}.tputcomp.${BASECMP_NAME} " >>& $TESTSTATUS_OUT
              echo "result of throughput compare test is pass"    >>& $TESTSTATUS_LOG
	  else
	      echo "FAIL ${CASEBASEID}.tputcomp.${BASECMP_NAME} " >>& $TESTSTATUS_OUT
              echo "result of throughput compare test is fail"    >>& $TESTSTATUS_LOG
          endif
	  echo "" >>& $TESTSTATUS_LOG 
      endif
    endif

    #======================================================================
    # Generate new baseline for regression testing
    #======================================================================

    if ( "$GENERATE_BASELINE" == "TRUE" ) then
       echo "--- Baseline Generation ---: " >>& $TESTSTATUS_OUT

       set continue_generate = 'yes'
       if ! ( -d $BASELINEROOT ) then
          echo "ERROR:  $BASELINEROOT does not exist " >>& $TESTSTATUS_LOG
	  echo "GFAIL:  baseline root directory $BASELINEROOT does not exist " >>& $TESTSTATUS_OUT
	  set continue_generate = 'no'
       endif

       if ("$continue_generate" == 'yes') then
          if  ! ( -d $BASEGEN_DIR ) then
	     echo "ERROR:  $BASEGEN_DIR does not exist " >>& $TESTSTATUS_LOG
	     echo "GFAIL:  baseline generate test directory does $BASEGEN_DIR not exist" >>& $TESTSTATUS_OUT
	     set continue_generate = 'no'
	  endif
       endif

       if ("$continue_generate" == 'yes') then
          if ( -e $BASEGEN_DIR/cpl.log ) then
	     echo "WARNING:  component model data already exists - WILL NOT OVERWRITE " >>& $TESTSTATUS_LOG
	     echo "" >>& $TESTSTATUS_LOG
	     echo "GFAIL:  component model data already exists " >>& $TESTSTATUS_OUT
	     set continue_generate = 'no'
	  endif
       endif

       if ("$continue_generate" == 'yes') then
          ${SCRIPTSROOT}/Tools/component_compgen_baseline.sh -baseline_dir $BASEGEN_DIR -test_dir $RUNDIR -generate_tag $BASEGEN_NAME -testcase $CASE -testcase_base $CASEBASEID >>& $TESTSTATUS_OUT

	  # save last coupler log file to baseline directory
	  cp $CplLogFile $BASEGEN_DIR/cpl.log || echo "WARNING: could not copy $CplLogFile to $BASEGEN_DIR " >>& $TESTSTATUS_LOG
	  chmod ug+w,a+r $BASEGEN_DIR/cpl.log
	  
	  if ($?CPLPROF_GENCMP) then # this variable is set in the test script
	     cp $CPLPROF_GENCMP $BASEGEN_DIR/timing_summary || echo "WARNING: could not copy $CPLPROF_GENCMP to $BASEGEN_CPLPROFFILE" >>& $TESTSTATUS_LOG
	     chmod ug+w,a+r $BASEGEN_DIR/timing_summary
	  endif

	  echo "Generated coupler log and relevant component history files in $BASEGEN_DIR" >>& $TESTSTATUS_LOG
	  echo "PASS ${CASEBASEID}.generate.${BASEGEN_NAME} : generate coupler logs" >>& $TESTSTATUS_OUT
       endif
   endif

   #======================================================================
   # Summary output
   #======================================================================

   if ( $?CplLogFile) then
      if (-e $CplLogFile) then

         echo "CplLogFile is $CplLogFile" >>& $TESTSTATUS_LOG
	 if( "$CplLogFile" =~ *gz ) then
	    gunzip -c $CplLogFile | tail -10	>>& $TESTSTATUS_LOG
	 else
  	    tail -10 $CplLogFile >>& $TESTSTATUS_LOG
	 endif

	 set npes = ""
	 set tag  = "unknown"
	 if ( $?TOTALPES)     set npes = `echo $TOTALPES`
	 if ( $?BASEGEN_NAME) set tag  = `echo $BASEGEN_NAME`

	 set tput = `zgrep "# simulated years "    $CplLogFile | cut -c 63-72`
	 set memh = `zgrep "max memory highwater"  $CplLogFile | cut -c 63-72`
	 set memr = `zgrep "max memory last usage" $CplLogFile | cut -c 63-72`
	 
	 echo "$bbb2" >>& $TESTSTATUS_LOG
	 echo "CHECK ${CASEBASEID}.perf npes=$npes tput=$tput memh=$memh memr=$memr tag=$tag" >>& $TESTSTATUS_LOG
	 if ( "${CASEBASEID}" =~ ERT* || "${CASEBASEID}" =~ PFS* ) then
            if ( "$bbb2" !~ "") then
               echo "$bbb2" >>& $TESTSTATUS_OUT
	    endif
	    echo "CHECK ${CASEBASEID}.perf npes=$npes tput=$tput memh=$memh memr=$memr tag=$tag" >>& $TESTSTATUS_OUT 
	 endif
	 echo " " >>& $TESTSTATUS_LOG
      endif
   endif

   set memleak		 = `grep "memleak ="		$TESTSTATUS_LOG | cut -c 1-15`
   set pesmaxmem_incr	 = `grep "pesmaxmem_incr ="	$TESTSTATUS_LOG | cut -c 1-21`
   set tput_decr	 = `grep "tput_decr ="		$TESTSTATUS_LOG | cut -c 1-21`
   set tput_percent_decr = `grep "tput_percent_decr ="	$TESTSTATUS_LOG | cut -c 1-24`
   
   if ( "$memleak" !~ "" || "$pesmaxmem_incr" != "" || "$tput_decr" !~ "" || "$tput_percent_decr" !~ "" ) then
      echo "COMMENT $memleak $pesmaxmem_incr $tput_decr $tput_percent_decr"  >>& $TESTSTATUS_OUT
   endif

   #
   # summarize failed differences if any
   ${SCRIPTSROOT}/Tools/component_write_comparefail.pl $RUNDIR $TESTSTATUS_LOG

   # determine and output test time
   @ testend_sec = `date -u +%s`
   @ testtime = $testend_sec - $teststart_sec
   echo "--- Test time is $testtime seconds ---" >>& $TESTSTATUS_OUT

   #======================================================================
   # Clean up
   #======================================================================

   if ($?cleanup ) then
      set fail_number = `grep compare_hist $TESTSTATUS_OUT | grep -w FAIL | wc`
      if ($fail_number != 0) then 
         rm -r -f $EXEROOT*/atm          >& /dev/null
	 rm -r -f $EXEROOT*/lnd          >& /dev/null
	 rm -r -f $EXEROOT*/ocn          >& /dev/null
	 rm -r -f $EXEROOT*/ice          >& /dev/null
	 rm -r -f $EXEROOT*/glc          >& /dev/null
	 rm -r -f $EXEROOT*/wav          >& /dev/null
	 rm -r -f $EXEROOT*/rof          >& /dev/null
	 rm -r -f $EXEROOT*/cpl          >& /dev/null
	 rm -r -f $EXEROOT*/cesm         >& /dev/null
	 rm -r -f $EXEROOT*/csm_share    >& /dev/null
	 rm -r -f $EXEROOT*/mct          >& /dev/null
	 rm -r -f $EXEROOT*/pio          >& /dev/null
	 rm -r -f $EXEROOT*/gptl         >& /dev/null
	 rm -r -f $LIBROOT               >& /dev/null
	 rm    -f $EXEROOT*/*/*.nc       >& /dev/null
	 rm    -f $EXEROOT*/*/*/*.nc     >& /dev/null
	 rm -r -f $DOUT_S_ROOT*          >& /dev/null
	 rm       $RUNDIR/*nc            >& /dev/null
	 echo "NOTE: Test passed, clean up done."  >>& $TESTSTATUS_LOG
      else
         echo "NOTE: Compare test failed, clean up NOT done."  >>& $TESTSTATUS_LOG
      endif
   else
      echo "NOTE:  At user request, clean up not done.  Use the following" >>& $TESTSTATUS_LOG
      echo "       commands to clean up by hand:" >>& $TESTSTATUS_LOG
      echo "         rm -rf $EXEROOT" >>& $TESTSTATUS_LOG
   endif

   if ( "$GENERATE_BASELINE" == "TRUE" ) then
      if (-e $BASEGEN_DIR) then
         cp $TESTSTATUS_LOG ${BASEGEN_DIR}/${TESTSTATUS_LOG:t}
         chmod ug+w,a+r ${BASEGEN_DIR}/${TESTSTATUS_LOG:t}
       endif
   endif

   if ( -e $TESTSTATUS_OUT_NLCOMP ) then
      cat $TESTSTATUS_OUT_NLCOMP >>& $TESTSTATUS_OUT
      # Do NOT delete the nlcomp file, so that the test can be "rerun" ##
      ###rm $TESTSTATUS_OUT_NLCOMP  #####################################
   endif

   set sdate = `date +"%Y-%m-%d %H:%M:%S"`
   echo "test completed $sdate" >>&  CaseStatus

END_TEST

print $testfh $testcase_end;

$testfh->close();

$sysmod= "chmod 755 $case* *pl";
system ($sysmod); if ($? == -1) {die "$sysmod failed: $! $eol";};

$sysmod = "chmod 755 $testfile";
system($sysmod) == 0 or die "ERROR: $sysmod failed: $? $eol";

chdir($caseroot);

exit;<|MERGE_RESOLUTION|>--- conflicted
+++ resolved
@@ -134,25 +134,15 @@
 
 # ------------------ testcase_begin ------------------------------------------
 # -- Make batch script using the BatchMaker module --- 
-<<<<<<< HEAD
-my $batchmaker = Batch::BatchFactory::getBatchMaker( caseroot    => $caseroot, 
-						     cimeroot    => $cimeroot,
-                                                     case        => $case,     
-						     mpilib      => $mpilib,
-						     machroot    => $machdir,
-                                                     machine     => $mach,        
-						     compiler    => $compiler);
-=======
+
 my $batchmaker = Batch::BatchFactory::getBatchMaker( caseroot => $caseroot, 
-                                                     ccsmroot => $cimeroot,
-                                                     case     => $case,
-                                                     mpilib => $mpilib,
-                                                     scriptsroot => $scriptsroot, 
-                                                     machroot => $ccsm_machdir,
-                                                     machine     => $mach,        
-                                                     compiler => $compiler, 
+						     cimeroot => $cimeroot,
+                                                     case     => $case,     
+						     mpilib   => $mpilib,
+						     machroot => $machdir,
+                                                     machine  => $mach,        
+						     compiler => $compiler,
                                                      threaded => $build_threaded);
->>>>>>> 0720d3ea
 
 my $batchdirectives = $batchmaker->getBatchDirectives();
                                                      
