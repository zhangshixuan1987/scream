--- conflicted
+++ resolved
@@ -7,13 +7,9 @@
   use element_mod, only : element_t
   use dimensions_mod, only : np, ne, nelemd, nc, nhe, nhc
   use quadrature_mod, only : quadrature_t, legendre, quad_norm
-<<<<<<< HEAD
-  use coordinate_systems_mod, only : spherical_polar_t, cartesian2d_t, cartesian3D_t, &
-       sphere2cubedsphere, spherical_to_cart, cubedsphere2cart, distance, change_coordinates
-=======
-  use coordinate_systems_mod, only : spherical_polar_t, cartesian2d_t, cartesian3D_t, sphere2cubedsphere, spherical_to_cart, cubedsphere2cart, &
-       distance, change_coordinates, projectpoint
->>>>>>> c167c4a1
+  use coordinate_systems_mod, only : spherical_polar_t, cartesian2d_t, &
+       cartesian3D_t, sphere2cubedsphere, spherical_to_cart, &
+       cubedsphere2cart, distance, change_coordinates, projectpoint
   use physical_constants,     only : DD_PI
   use quadrature_mod,         only : quadrature_t, gauss, gausslobatto
   use parallel_mod,           only : abortmp, syncmp, parallel_t, MPIreal_t, MPI_MAX, MPIinteger_t, MPI_SUM, MPI_MIN
@@ -935,6 +931,7 @@
     sphere_xyz=spherical_to_cart(sphere)
 
     number=-1
+    print *,'WARNING: using GC map'
     do ii = 1,nelemd
        ! for equiangular gnomonic map:
        ! unstructed grid element edges are NOT great circles
