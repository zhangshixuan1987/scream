#! /bin/csh -fe
### This script was created 2015-11-15 by Philip Cameron-Smith (pjc@llnl.gov) and Peter Caldwell
### and incorporates some features originally from Hui Wan, Kai Zhang, and Balwinder Singh.
### Significant improvements from Michael Deakin and Chris Golaz.
###

###===================================================================
### THINGS USERS USUALLY CHANGE (SEE END OF SECTION FOR GUIDANCE)
###===================================================================

### BASIC INFO ABOUT RUN
set job_name       = A_WCYCL1850_template
set compset        = A_WCYCL1850
set resolution     = ne4np4_oQU240
set machine        = default
set walltime       = default
setenv project       default

### SOURCE CODE OPTIONS
set fetch_code     = false
set acme_tag       = master
set tag_name       = default

### CUSTOM CASE_NAME
set case_name = ${tag_name}.${job_name}.${resolution}

### BUILD OPTIONS
set debug_compile  = false
set old_executable = false

### AUTOMATIC DELETION OPTIONS
set seconds_before_delete_source_dir = -1
set seconds_before_delete_case_dir   = 10
set seconds_before_delete_bld_dir    = -1
set seconds_before_delete_run_dir    = -1

### SUBMIT OPTIONS
set submit_run       = true
set debug_queue      = true

### PROCESSOR CONFIGURATION
set processor_config = M

### STARTUP TYPE
set model_start_type = initial
set restart_files_dir = none

### DIRECTORIES
set code_root_dir               = default
set acme_simulations_dir        = default
set case_build_dir              = default
set case_run_dir                = default
set short_term_archive_root_dir = default

### LENGTH OF SIMULATION, RESTARTS, AND ARCHIVING
set stop_units       = ndays
set stop_num         = 5
set restart_units    = $stop_units
set restart_num      = $stop_num
set num_submits      = 1
set do_short_term_archiving      = false
set do_long_term_archiving       = false

### SIMULATION OPTIONS
set atm_output_freq              = -24
set records_per_atm_output_file  = 40
set start_date                   = default

### COUPLER HISTORY FILES
set do_cpl_hist    = true
set cpl_hist_units = ndays
set cpl_hist_num   = 1

#==============================
#EXPLANATION FOR OPTIONS ABOVE:
#==============================

### BASIC INFO ABOUT RUN (1)

#job_name: This is only used to name the job in the batch system. The problem is that batch systems often only
#    provide the first few letters of the job name when reporting on jobs inthe queue, which may not be enough
#    to distinguish simultaneous jobs.
#compset: indicates which model components and forcings to use. List choices by typing `create_newcase -list compsets`.
#    An (outdated?) list of options is available at http://www.cesm.ucar.edu/models/cesm1.0/cesm/cesm_doc_1_0_4/a3170.html
#resolution: Model resolution to use. Type `create_newcase -list grids` for a list of options or see
#    http://www.cesm.ucar.edu/models/cesm1.0/cesm/cesm_doc_1_0_4/a3714.htm. Note that ACME always uses ne30 or ne120 in the atmosphere.
#machine: what machine you are going to run on. This should be 'default' for most machines, and only changed for machines with multiple queues, such as cori.
#    Valid machine names can also be listed via `create_newcase -list machines`
#walltime: How long to reserve the nodes for. The format is HH:MM(:SS); ie 00:10 -> 10 minutes.
#    Setting this to 'default' has the script determine a reasonable value for most runs.
#project: what bank to charge for your run time. May not be needed on some machines.
#    Setting this to 'default' has CIME determine what project to use
#    NOTE: project must be an *environment* variable on some systems.

### SOURCE CODE OPTIONS (2)

#fetch_code: If True, downloads code from github. If False, code is assumed to exist already.
#    NOTE: it is assumed that you have access to the ACME git repository.  To get access, see:
#    https://acme-climate.atlassian.net/wiki/display/Docs/Installing+the+ACME+Model
#acme_tag: ACME tagname in github. Can be 'master', a git hash, a tag, or a branch name. Only used if fetch_code=True.
#    NOTE: If acme_tag=master or master_detached, then this script will provide the latest master version, but detach from the head,
#          to minimize the risk of a user pushing something to master.
#tag_name: Short name for the ACME branch used. If fetch_code=True, this is a shorter replacement for acme_tag
#    (which could be a very long hash!). Otherwise, this is a short name for the branch used. You can
#    choose TAG_NAME to be whatever you want.

### BUILD OPTIONS (3)

#debug_compile: If TRUE, then compile with debug flags
#    Compiling in debug mode will stop the run at the actual location an error occurs, and provide more helpful output.
#    However, it runs about 10 times slower, and is not bit-for-bit the same because some optimizations make tiny change to the
#    numerics.
#old_executable: If this is a path to an executable, then it is used instead of recompiling (it is copied across).
#    If TRUE then skip the build step entirely.
#    If FALSE then build a new executable (using any already compiled files). If you want a clean build then
#    set seconds_before_delete_bld_dir>=0.
#    NOTE: The executable that will be copied should be the same as would be created by compiling (for provenance).
#    NOTE: The path should either be an absolute path, or a path relative to the case_scripts directory.
#    NOTE: old_executable=true is a risk to provenance, so this feature may be removed in the future.
#          However the build system currently rebuilds a few files every time which takes several minutes.
#          When this gets fixed the cost of deleting this feature will be minor.


### AUTOMATIC DELETION OPTIONS (4)

#seconds_before_delete_source_dir : If seconds_before_delete_source_dir>=0 and fetch_code=true, this script automatically deletes
#    the old source code directory after waiting seconds_before_delete_source_dir seconds (to give you the opportunity to cancel
#    by pressing ctrl-C). To turn off the deletion (default behavior), set $num_seconds_before_deleting_source_dir to be negative.
#seconds_before_delete_case_dir : Similar to above, but remove the old case_scripts directory. Since create_newcase dies whenever
#    the case_scripts directory exists, it only makes sense to use $seconds_before_delete_case_dir<0 if you want to be extra careful and
#    only delete the case_scripts directory manually.
#seconds_before_delete_bld_dir : As above, but the old bld directory will be deleted.  This makes for a clean start.
#seconds_before_delete_run_dir : As above, but the old run directory will be deleted.  This makes for a clean start.

### SUBMIT OPTIONS (5)

#submit_run:  If True, then submit the batch job to start the simulation.
#debug_queue: If True, then use the debug queue, otherwise use the queue specified in the section on QUEUE OPTIONS.

### PROCESSOR CONFIGURATION (6)

#processor_config: Indicates what processor configuration to use.
#    1=single processor, S=small, M=medium, L=large, X1=very large, X2=very very large, CUSTOM=defined below.
#    The actual configurations for S,M,L,X1,X2 are dependent on the machine.

### STARTUP TYPE (7)

#model_start_type:  Specify how this script should initialize the model:  initial, continue, branch.
#    These options are not necessarily related to the CESM run_type options.
#    'initial' means the intial files will be copied into the run directory,
#    and the ACME run_type can be 'initial', 'hybrid', or 'restart', as specified by this script below.
#    'continue' will do a standard restart, and assumes the restart files are already in the run directory.
#    'branch' is almost the same, but will set RUN_TYPE='branch', and other options as specified by this script below.
#    NOTE: To continue an existing simulation, it may be easier to edit env_run and [case].run manually in the
#    case_scripts directory.  The biggest difference is that doing it with this script
#    may delete the previous case_scripts directory, and will provide a way to pass a simulation to someone else.

### DIRECTORIES (8)

#code_root_dir: The directory that contains (or will contain) the source code and other code files. (formerly $CCSMROOT)
#     If fetch_code=false, this is the location where the code already resides.
#     If fetch_code=true, this is where to put the code.

### LENGTH OF SIMULATION, RESTARTS, AND ARCHIVING (9)

#stop_units: The units for the length of run, eg nhours, ndays, nmonths, nyears.
#stop_num: The simulation length for each batch submission, in units of $stop_units.
#restart_units: The units for how often restart files are written, eg nhours, ndays, nmonths, nyears.
#restart_num: How often restart files are written, in units of $restart_units.
#num_submits: After a batch job finishes successfully, a new batch job will automatically be submitted to
#    continue the simulation.  num_submits is the total number of submissions.
#    After the first submission, the CONTINUE_RUN flage in env_run.xml will be changed to TRUE.
#do_short_term_archiving: If TRUE, then move simulation output to the archive directory in your scratch directory.
#do_long_term_archiving : If TRUE, then move simulation output from the short_term_archive to the local mass storage system.

### SIMULATION OPTIONS (10)

#atm_output_freq (the namelist variable is nhtfrq) : The frequency with which the atmosphere writes its output.
#    0=monthly, +N=every N timesteps,  -N=every N hours
#    For more information:   http://www.cesm.ucar.edu/models/atm-cam/docs/usersguide/node45.html
#records_per_atm_output_file (the namelist variable is mfilt):  The number of time records in each netCDF output file
#    from the atmosphere model. If atm_output_freq=0, then there will only be one time record per file.
#NOTE: If there will be more than one 'history tape' defined in the atm namelist, then
#    atm_output_freq and records_per_atm_output_file should be a comma-separated list of numbers
#    (specifying the option for each history tape).
#start_date: The day that the simulation starts

### GENERAL NOTES:

# 1. capitalization doesn't matter on most of the variables above because we lowercase variables before using them.
# 2. most of the code below does things you probably never want to change. However, users will often make settings
#    in the "USER_NL" and "RUN CONFIGURATION OPTIONS" sections below.

### PROGRAMMING GUIDELINES
#
# +) The exit error numbers are sequential through the code:
#        0-099 are before create_newcase
#      100-199 are between create_newcase and cesm_setup
#      200-299 are between cesm_setup and case_scripts.build
#      300-399 are between case_scripts.build and case_scripts.submit
#      400-499 are after case_scripts.submit
#    If this script dies, then print out the exit code.
#    (in csh: use 'echo $status' immediatedly after the script exits)

#!!!!!!!!!!!!!!!!!!!!!!!!!!!!!!!!!!!!!!!!!!!!!!!!!!!!!!!!!!!!!!!!!!!!!!!!!!!!!!!!!!!!!!!
#  END OF COMMON OPTIONS - you may need to change things below here to access advanced
#  capabilities, but if you do you should know what you're doing.
#!!!!!!!!!!!!!!!!!!!!!!!!!!!!!!!!!!!!!!!!!!!!!!!!!!!!!!!!!!!!!!!!!!!!!!!!!!!!!!!!!!!!!!!

#===========================================
# VERSION OF THIS SCRIPT
#===========================================
<<<<<<< HEAD
set script_ver = 3.0.9
=======
set script_ver = 3.0.10
>>>>>>> 4fa4c0ba

#===========================================
# DEFINE ALIASES
#===========================================

alias lowercase "echo \!:1 | tr '[A-Z]' '[a-z]'"  #make function which lowercases any strings passed to it.
alias uppercase "echo \!:1 | tr '[a-z]' '[A-Z]'"  #make function which uppercases any strings passed to it.

alias acme_print 'echo run_acme: \!*'
alias acme_newline "echo ''"

#===========================================
# ALERT THE USER IF THEY TRY TO PASS ARGUMENTS
#===========================================
set first_argument = $1
if ( $first_argument != '' ) then
 echo 'This script does everything needed to configure/compile/run a case. As such, it'
 echo 'provides complete provenance for each run and makes sharing simulation configurations easy.'
 echo 'Users should make sure that everything required for a run is in this script, the ACME'
 echo 'git repo, and/or the inputdata svn repo.'
 echo '** This script accepts no arguments. Please edit the script as needed and resubmit without arguments. **'
 exit 5
endif

acme_newline
acme_print '++++++++ run_acme starting ('`date`'), version '$script_ver' ++++++++'
acme_newline

#===========================================
# DETERMINE THE LOCATION AND NAME OF THE SCRIPT
#===========================================

# NOTE: CIME 5 and git commands are not cwd agnostic, so compute the absolute paths, then cd to the directories as needed
set this_script_name = `basename $0`
set relative_dir = `dirname $0`
set this_script_dir = `cd $relative_dir ; pwd -P`
set this_script_path = $this_script_dir/$this_script_name

#===========================================
# SETUP DEFAULTS
#===========================================

if ( `lowercase $code_root_dir` == default ) then
  set code_root_dir = `cd $this_script_dir/..; pwd -P`
endif

if ( `lowercase $tag_name` == default ) then
  set pwd_temp       = `pwd`
  set tag_name       = ${pwd_temp:t}
  acme_print '$tag_name = '$tag_name
endif

#===========================================
# BASIC ERROR CHECKING
#===========================================

if ( `lowercase $old_executable` == true ) then
  if ( $seconds_before_delete_source_dir >= 0 ) then
    acme_newline
    acme_print 'ERROR: It is unlikely that you want to delete the source code and then use the existing compiled executable.'
    acme_print '       Hence, this script will abort to avoid making a mistake.'
    acme_print '       $seconds_before_delete_source_dir = '$seconds_before_delete_source_dir'      $old_executable = '$old_executable
    exit 11
  endif

  if ( $seconds_before_delete_bld_dir >= 0 ) then
    acme_newline
    acme_print 'ERROR: It makes no sense to delete the source-compiled code and then use the existing compiled executable.'
    acme_print '       Hence, this script will abort to avoid making a mistake.'
    acme_print '       $seconds_before_delete_bld_dir = '$seconds_before_delete_bld_dir'      $old_executable = '$old_executable
    exit 12
  endif
endif

if ( `lowercase $case_build_dir` == default && $seconds_before_delete_bld_dir >= 0 ) then
  acme_print 'ERROR: run_acme cannot delete the build directory when CIME chooses it'
  acme_print '       To remedy this, either set $case_build_dir to the path of the executables or disable deleting the directory'
  exit 14
endif

if ( `lowercase $case_run_dir` == default && $seconds_before_delete_run_dir >= 0 ) then
  acme_print 'ERROR: run_acme cannot delete the run directory when CIME chooses it'
  acme_print '       To remedy this, either set $case_run_dir to the path of the executables or disable deleting the directory'
  exit 15
endif

if ( $num_submits >1 && ( $stop_units != $restart_units || $stop_num != $restart_num ) ) then
  acme_print 'WARNING: It makes no sense to have chained submissions unless the run is producing appropriate restarts!'
  acme_print '         The run length and restarts do not match exactly. '
  acme_print '         It is hard to check definitively, so stopping just in case.'
  acme_print '         If the settings are OK then deactivate this test.'
  acme_print '         $stop_units     = '$stop_units
  acme_print '         $stop_num       = '$stop_num
  acme_print '         $restart_units  = '$restart_units
  acme_print '         $restart_num    = '$restart_num
  acme_print '         $num_submits    = '$num_submits
  exit 16
endif

if ( `lowercase $debug_queue` == true && ( $num_submits >1 || `lowercase $do_short_term_archiving` == true ) ) then
  acme_print 'ERROR: Supercomputer centers generally do not allow job chaining in debug queues'
  acme_print '       You should either use a different queue, or submit a single job without archiving.'
  acme_print '       $debug_queue             = '$debug_queue
  acme_print '       $num_submits             = '$num_submits
  acme_print '       $do_short_term_archiving = '$do_short_term_archiving
  exit 17
endif

#===========================================
# DOWNLOAD SOURCE CODE IF NEEDED:
#===========================================

### NOTE: you must be setup with access to the ACME repository before you can clone the repository. For access, see
###       https://acme-climate.atlassian.net/wiki/display/Docs/Installing+the+ACME+Model

if ( `lowercase $fetch_code` == true ) then
  acme_print 'Downloading code from the ACME git repository.'
  if ( -d $code_root_dir/$tag_name ) then
    if ( $seconds_before_delete_source_dir >= 0 ) then
      set num_seconds_until_delete = $seconds_before_delete_source_dir
      acme_print 'Removing old code directory '$code_root_dir/$tag_name' in '$num_seconds_until_delete' seconds.'
      acme_print 'To abort, press ctrl-C'
      while ( ${num_seconds_until_delete} > 0 )
         acme_print ' '${num_seconds_until_delete}'  seconds until deletion.'
         sleep 1
         @ num_seconds_until_delete = ${num_seconds_until_delete} - 1
      end
      rm -fr $code_root_dir/$tag_name
      acme_print 'Deleted '$code_root_dir/$tag_name
    else
      acme_print 'ERROR: Your branch tag already exists, so dying instead of overwriting.'
      acme_print '          You likely want to either set fetch_code=false, change $tag_name, or'
      acme_print '          change seconds_before_delete_source_dir.'
      acme_print '          Note: $fetch_code = '$fetch_code
      acme_print '                $code_root_dir/$tag_name = '$code_root_dir/$tag_name
      acme_print '                $seconds_before_delete_source_dir = '$seconds_before_delete_source_dir
      exit 20
    endif #$seconds_before_delete_source_dir >=0
  endif #$code_root_dir exists

  acme_print 'Cloning repository into $tag_name = '$tag_name'  under $code_root_dir = '$code_root_dir
  mkdir -p $code_root_dir
  git clone git@github.com:ACME-Climate/ACME.git $code_root_dir/$tag_name     # This will put repository, with all code, in directory $tag_name
  ## Setup git hooks
  rm -rf $code_root_dir/$tag_name/.git/hooks
  git clone git@github.com:ACME-Climate/ACME-Hooks.git $code_root_dir/$tag_name/.git/hooks         # checkout with write permission.
#  git clone git://github.com/ACME-Climate/ACME-Hooks.git .git/hooks      # checkout read-only.
  cd $code_root_dir/$tag_name
  git config commit.template $code_root_dir/$tag_name/.git/hooks/commit.template
  ## Bring in MPAS ocean/ice repo
  git submodule update --init

  if ( `lowercase $acme_tag` == master ) then
    acme_newline
    ##acme_print 'Detaching from the master branch to avoid accidental changes to master by user.'
    ##git checkout --detach
    echo 'KLUDGE: git version on anvil (1.7.1) is too old to be able to detach'
    echo 'edison uses git version 1.8.5.6 and it can git checkout --detach'
  else
    acme_newline
    acme_print 'Checking out branch ${acme_tag} = '${acme_tag}
    git checkout ${acme_tag}
  endif

endif

acme_newline
acme_print '$case_name        = '$case_name

#============================================
# DETERMINE THE SCRATCH DIRECTORY TO USE
#============================================

if ( $acme_simulations_dir == default ) then
  ### NOTE: csh doesn't short-circuit; so we can't check whether $SCRATCH exists or whether it's empty in the same condition
  if ( ! $?SCRATCH ) then
    acme_newline
    acme_print 'WARNING: Performing science runs while storing run output in your home directory is likely to exceed your quota'
    acme_print '         To avoid any issues, set $acme_simulations_dir to a scratch filesystem'
    set acme_simulations_dir = ${HOME}/ACME_simulations
  else
    ### Verify that $SCRATCH is not an empty string
    if ( "${SCRATCH}" == "" ) then
      set acme_simulations_dir = ${HOME}/ACME_simulations
      acme_newline
      acme_print 'WARNING: Performing science runs while storing run output in your home directory is likely to exceed your quota'
      acme_print '         To avoid any issues, set $acme_simulations_dir to a scratch filesystem'
    else
      set acme_simulations_dir = ${SCRATCH}/ACME_simulations
    endif
  endif
endif

#============================================
# DELETE PREVIOUS DIRECTORIES (IF REQUESTED)
#============================================
### Determine the case_scripts directory
### Remove existing case_scripts directory (so it doesn't have to be done manually every time)
### Note: This script causes create_newcase to generate a temporary directory (part of a workaround to put the case_name into the script names)
###       If something goes wrong, this temporary directory is sometimes left behind, so we need to delete it too.
### Note: To turn off the deletion, set $num_seconds_until_delete to be negative.
###       To delete immediately, set $num_seconds_until_delete to be zero.

set case_scripts_dir = ${acme_simulations_dir}/${case_name}/case_scripts

if ( -d $case_scripts_dir ) then
  if ( ${seconds_before_delete_case_dir} >= 0 ) then
    set num_seconds_until_delete = $seconds_before_delete_case_dir
    acme_newline
    acme_print 'Removing old $case_scripts_dir directory for '${case_name}' in '${num_seconds_until_delete}' seconds.'
    acme_print 'To abort, press ctrl-C'
    while ( ${num_seconds_until_delete} > 0 )
      acme_print ' '${num_seconds_until_delete}'  seconds until deletion.'
      sleep 1
      @ num_seconds_until_delete = ${num_seconds_until_delete} - 1
    end
    rm -fr $case_scripts_dir
    acme_print ' Deleted $case_scripts_dir directory for : '${case_name}
  else
    acme_print 'WARNING: $case_scripts_dir='$case_scripts_dir' exists '
    acme_print '         and is not being removed because seconds_before_delete_case_dir<0.'
    acme_print '         But create_newcase always fails when the case directory exists, so this script will now abort.'
    acme_print '         To fix this, either delete the case_scripts directory manually, or change seconds_before_delete_case_dir'
    exit 35
  endif
endif

### Remove existing build directory (to force a clean compile).  This is good for a new run, but not usually necessary while developing.

if ( `lowercase $case_build_dir` != default && -d $case_build_dir ) then
  if ( ${seconds_before_delete_bld_dir} >= 0 ) then
    set num_seconds_until_delete = $seconds_before_delete_bld_dir
    acme_newline
    acme_print 'Removing old $case_build_dir directory for '${case_name}' in '${num_seconds_until_delete}' seconds.'
    acme_print 'To abort, press ctrl-C'
    while ( ${num_seconds_until_delete} > 0 )
      acme_print ' '${num_seconds_until_delete}'  seconds until deletion.'
      sleep 1
      @ num_seconds_until_delete = ${num_seconds_until_delete} - 1
    end
    rm -fr $case_build_dir
    acme_print ' Deleted $case_build_dir directory for '${case_name}
  else
    acme_print 'NOTE: $case_build_dir='$case_build_dir' exists '
    acme_print '      and is not being removed because seconds_before_delete_bld_dir<0.'
  endif
endif

### Remove existing run directory (for a clean start).  This is good for a new run, but often not usually necessary while developing.

if ( `lowercase $case_run_dir` != default &&  -d $case_run_dir ) then
  if ( ${seconds_before_delete_run_dir} >= 0 ) then
    set num_seconds_until_delete = $seconds_before_delete_run_dir
    acme_newline
    acme_print 'Removing old $case_run_dir directory for '${case_name}' in '${num_seconds_until_delete}' seconds.'
    acme_print 'To abort, press ctrl-C'
    while ( ${num_seconds_until_delete} > 0 )
     acme_print ' '${num_seconds_until_delete}'  seconds until deletion.'
     sleep 1
     @ num_seconds_until_delete = ${num_seconds_until_delete} - 1
    end
    rm -fr $case_run_dir
    acme_print ' Deleted $case_run_dir directory for '${case_name}
  else
    acme_print 'NOTE: $case_run_dir='$case_run_dir' exists '
    acme_print '      and is not being removed because seconds_before_delete_run_dir<0.'
  endif
endif

#=============================================================
# HANDLE STANDARD PROCESSOR CONFIGURATIONS
#=============================================================
# NOTE: Some standard PE configurations are available (S,M,L,X1,X2).
#       If the requested configuration is 1 or CUSTOM, then set to M here, and handle later.

set lower_case = `lowercase $processor_config`
switch ( $lower_case )
  case 's':
    set std_proc_configuration = 'S'
    breaksw
  case 'm':
    set std_proc_configuration = 'M'
    breaksw
  case 'l':
    set std_proc_configuration = 'L'
    breaksw
  case 'x1':
    set std_proc_configuration = 'X1'
    breaksw
  case 'x2':
    set std_proc_configuration = 'X2'
    breaksw
  case '1':
    set std_proc_configuration = 'M'
    breaksw
  case 'custom*':
    # Note: this is just a placeholder so create_newcase will work.
    #       The actual configuration should be set under 'CUSTOMIZE PROCESSOR CONFIGURATION'
    set std_proc_configuration = 'M'
    breaksw
  default:
    acme_print 'ERROR: $processor_config='$processor_config' is not recognized'
    exit 40
    breaksw
endsw

#================================================================================
# MAKE FILES AND DIRECTORIES CREATED BY THIS SCRIPT READABLE BY EVERYONE IN GROUP
#================================================================================
# Note:  we also want to change the group id for the files.
#        But this can only be done once the run_root_dir has been created,
#        so it is done later.
umask 022

set cime_dir = ${code_root_dir}/${tag_name}/cime
set create_newcase_exe = $cime_dir/scripts/create_newcase
if ( -f ${create_newcase_exe} ) then
  set acme_exe = acme.exe
  set case_setup_exe = $case_scripts_dir/case.setup
  set case_build_exe = $case_scripts_dir/case.build
  set case_run_exe = $case_scripts_dir/case.run
  set case_submit_exe = $case_scripts_dir/case.submit
  set xmlchange_exe = $case_scripts_dir/xmlchange
  set xmlquery_exe = $case_scripts_dir/xmlquery
  set shortterm_archive_script = $case_scripts_dir/case.st_archive
  set longterm_archive_script = $case_scripts_dir/case.lt_archive
else                                                                   # No version of create_newcase found
  acme_print 'ERROR: ${create_newcase_exe} not found'
  acme_print '       This is most likely because fetch_code should be true.'
  acme_print '       At the moment, $fetch_code = '$fetch_code
  exit 45
endif

#=============================================================
# DETERMINE THE OPTIONS FOR CREATE_NEWCASE
#=============================================================

set configure_options = "--case ${case_name} --compset ${compset} --script-root ${case_scripts_dir} --res ${resolution} --pecount ${std_proc_configuration} --handle-preexisting-dirs u"

if ( `lowercase $machine` != default ) then
  set configure_options = "${configure_options} --mach ${machine}"
endif

if ( `lowercase $case_build_dir` == default ) then
  set case_build_dir = ${acme_simulations_dir}/${case_name}/build
endif

if ( `lowercase $case_run_dir` == default ) then
  set case_run_dir = ${acme_simulations_dir}/${case_name}/run
endif

mkdir -p ${case_build_dir}
set build_root = `cd ${case_build_dir}/..; pwd -P`
mkdir -p ${case_run_dir}
set run_root = `cd ${case_run_dir}/..; pwd -P`

if ( ${build_root} == ${run_root} ) then
  set configure_options = "${configure_options} --output-root ${build_root}"
endif

if ( `lowercase $project` == default ) then
  unsetenv project
else
  set configure_options = "${configure_options} --project ${project}"
endif

#=============================================================
# CREATE CASE_SCRIPTS DIRECTORY AND POPULATE WITH NEEDED FILES
#=============================================================

acme_newline
acme_print '-------- Starting create_newcase --------'
acme_newline

acme_print ${create_newcase_exe} ${configure_options}
${create_newcase_exe} ${configure_options}

cd ${case_scripts_dir}

acme_newline
acme_print '-------- Finished create_newcase --------'
acme_newline

#================================================
# UPDATE VARIABLES WHICH REQUIRE A CASE TO BE SET
#================================================

if ( `lowercase $machine` == default ) then
  set machine = `$xmlquery_exe MACH --value`
endif
if ( `lowercase $case_build_dir` == default ) then
  set case_build_dir = ${acme_simulations_dir}/${case_name}/bld
endif
${xmlchange_exe} EXEROOT=${case_build_dir}

if ( `lowercase $case_run_dir` == default ) then
  set case_run_dir = ${case_scripts_dir}/${case_name}/run
endif
${xmlchange_exe} RUNDIR=${case_run_dir}

if ( ! $?project ) then
  setenv project `$xmlquery_exe PROJECT --subgroup case.run --value`
else
  if ( $project == "" ) then
    setenv project `$xmlquery_exe PROJECT --subgroup case.run --value`
  endif
endif

acme_print "Project used for submission: ${project}"

#================================
# SET WALLTIME FOR CREATE_NEWCASE
#================================

if ( `lowercase $walltime` == default ) then
  if ( `lowercase $debug_queue` == true ) then
    set walltime = '0:30:00'
  else
    if ( `lowercase $machine` == 'cab' || `lowercase $machine` == 'syrah' ) then
      set walltime = '1:29:00'
    else
      set walltime = '2:00:00'
    endif
  endif
endif

# Allow the user to specify how long the job taks
$xmlchange_exe JOB_WALLCLOCK_TIME=$walltime

#================================
# SET THE STARTDATE FOR THE SIMULATION
#================================

if ( `lowercase $start_date` != 'default' ) then
  $xmlchange_exe RUN_STARTDATE=$start_date
endif

#NOTE: Details of the configuration setup by create_newcase are in $case_scripts_dir/env_case.xml, which should NOT be edited.
#      It will be used by cesm_setup (formerly 'configure -case').
#NOTE: To get verbose output from create_newcase, add '-v' to the argument list.

#============================================================
#COPY STUFF TO SourceMods IF NEEDED:
#============================================================
#note: SourceMods is a horrible thing to do from a provenance perspective
#      it is much better to make changes to the code and to put those changes
#      into a git branch, which you then check out to do your run. Nonetheless,
#      it is useful for debugging so here's an example of how to use it...

#echo 'KLUDGE: Putting streams.ocean in SourceMods'
#cp /global/u1/p/petercal/junk/streams.ocean $case_scripts_dir/SourceMods/src.mpas-o/

#============================================================
# COPY THIS SCRIPT TO THE CASE DIRECTORY TO ENSURE PROVENANCE
#============================================================

set script_provenance_dir  = $case_scripts_dir/run_script_provenance
set script_provenance_name = $this_script_name.`date +%F_%T_%Z`
mkdir -p $script_provenance_dir
cp -f $this_script_path $script_provenance_dir/$script_provenance_name

#================================================
# COPY AUTO_CHAIN_RUNS SCRIPT TO CASE_SCRIPTS_DIR
#================================================

acme_print 'copying auto_chain script, in case it is needed'

set auto_chain_run_file = ./auto_chain_runs.$machine
if ( -fx ${this_script_dir}/${auto_chain_run_file}  ) then
  acme_print 'Copying '${auto_chain_run_file}' to '${case_scripts_dir}
  cp ${this_script_dir}/${auto_chain_run_file} ${case_scripts_dir}/${auto_chain_run_file}
endif

#=============================================
# CUSTOMIZE PROCESSOR CONFIGURATION
# ============================================
#NOTE: Changes to the processor configuration should be done by an expert.  \
#      Not all possible options will work.

if ( `lowercase $processor_config` == '1' ) then

  set ntasks = 1
  set nthrds = 1
  set sequential_or_concurrent = 'sequential'
  foreach ntasks_name ( NTASKS_ATM  NTASKS_LND  NTASKS_ICE  NTASKS_OCN  NTASKS_CPL  NTASKS_GLC  NTASKS_ROF  NTASKS_WAV )
    $xmlchange_exe --id $ntasks_name --val $ntasks
  end

  foreach nthrds_name ( NTHRDS_ATM  NTHRDS_LND  NTHRDS_ICE  NTHRDS_OCN  NTHRDS_CPL  NTHRDS_GLC  NTHRDS_ROF  NTHRDS_WAV )
    $xmlchange_exe --id $nthrds_name --val $nthrds
  end

  foreach rootpe_name ( ROOTPE_ATM  ROOTPE_LND  ROOTPE_ICE  ROOTPE_OCN  ROOTPE_CPL  ROOTPE_GLC  ROOTPE_ROF  ROOTPE_WAV )
    $xmlchange_exe --id $rootpe_name --val 0
  end

  foreach layout_name ( NINST_ATM_LAYOUT NINST_LND_LAYOUT NINST_ICE_LAYOUT NINST_OCN_LAYOUT NINST_GLC_LAYOUT NINST_ROF_LAYOUT NINST_WAV_LAYOUT )
    $xmlchange_exe --id $layout_name --val $sequential_or_concurrent
  end

else if ( `lowercase $processor_config` == 'customknl' ) then

  acme_print 'using custom layout for cori-knl because $processor_config = '$processor_config

  ${xmlchange_exe} MAX_TASKS_PER_NODE="64"
  ${xmlchange_exe} PES_PER_NODE="256"

  ${xmlchange_exe} NTASKS_ATM="5400"
  ${xmlchange_exe} ROOTPE_ATM="0"

  ${xmlchange_exe} NTASKS_LND="320"
  ${xmlchange_exe} ROOTPE_LND="5120"

  ${xmlchange_exe} NTASKS_ICE="5120"
  ${xmlchange_exe} ROOTPE_ICE="0"

  ${xmlchange_exe} NTASKS_OCN="3840"
  ${xmlchange_exe} ROOTPE_OCN="5440"

  ${xmlchange_exe} NTASKS_CPL="5120"
  ${xmlchange_exe} ROOTPE_CPL="0"

  ${xmlchange_exe} NTASKS_GLC="320"
  ${xmlchange_exe} ROOTPE_GLC="5120"

  ${xmlchange_exe} NTASKS_ROF="320"
  ${xmlchange_exe} ROOTPE_ROF="5120"

  ${xmlchange_exe} NTASKS_WAV="5120"
  ${xmlchange_exe} ROOTPE_WAV="0"

  ${xmlchange_exe} NTHRDS_ATM="1"
  ${xmlchange_exe} NTHRDS_LND="1"
  ${xmlchange_exe} NTHRDS_ICE="1"
  ${xmlchange_exe} NTHRDS_OCN="1"
  ${xmlchange_exe} NTHRDS_CPL="1"
  ${xmlchange_exe} NTHRDS_GLC="1"
  ${xmlchange_exe} NTHRDS_ROF="1"
  ${xmlchange_exe} NTHRDS_WAV="1"

endif

#============================================
# SET PARALLEL I/O (PIO) SETTINGS
#============================================
#Having bad PIO_NUMTASKS and PIO_STRIDE values can wreck performance
#See https://acme-climate.atlassian.net/wiki/display/ATM/How+to+Create+a+New+PE+Layout

#$xmlchange_exe -file env_run.xml -id PIO_NUMTASKS -val 128

#============================================
# SET MODEL INPUT DATA DIRECTORY
#============================================
# NOTE: This section was moved from later in script, because sometimes it is needed for cesm_setup.

# The model input data directory should default to the managed location for your system.
# However, if this does not work properly, or if you want to use your own data, then
# that should be setup here (before case_scripts.build because it checks the necessary files exist)

# NOTE: This code handles the case when the default location is wrong.
#       If you want to use your own files then this code will need to be modified.

# NOTE: For information on the ACME input data repository, see:
#       https://acme-climate.atlassian.net/wiki/display/WORKFLOW/ACME+Input+Data+Repository

#set input_data_dir = 'input_data_dir_NOT_SET'
#if ( $machine == 'cori' || $machine == 'edison' ) then
#  set input_data_dir = '/project/projectdirs/m411/ACME_inputdata'    # PJC-NERSC
## set input_data_dir = '/project/projectdirs/ccsm1/inputdata'        # NERSC
#else if ( $machine == 'titan' || $machine == 'eos' ) then
#  set input_data_dir = '/lustre/atlas/proj-shared/cli112/pjcs/ACME_inputdata'    # PJC-OLCF
#endif
#if ( -d  $input_data_dir ) then
#  $xmlchange_exe --id DIN_LOC_ROOT --val $input_data_dir
#else
#  echo 'run_acme ERROR: User specified input data directory does NOT exist.'
#  echo '                $input_data_dir = '$input_data_dir
#  exit 270
#endif

### The following command extracts and stores the input_data_dir in case it is needed for user edits to the namelist later.
### NOTE: The following line may be necessary if the $input_data_dir is not set above, and hence defaults to the ACME default.
#NOTE: the following line can fail for old versions of the code (like v0.3) because
#"-value" is a new option in xmlquery. If that happens, comment out the next line and
#hardcode in the appropriate DIN_LOC_ROOT value for your machine.
set input_data_dir = `$xmlquery_exe DIN_LOC_ROOT --value`

#============================================
# COMPONENT CONFIGURATION OPTIONS
#============================================

#NOTE:  This section is for making specific component configuration selections.
#NOTE:  The input_data directory is best set in the section for it above.
#NOTE:  Setting CAM_CONFIG_OPTS will REPLACE anything set by the build system.
#       To add on instead, add '-append' to the xmlchange command.
#NOTE:  CAM_NAMELIST_OPTS should NOT be used.  Instead, use the user_nl section after case_scripts.build

#$xmlchange_exe --id CAM_CONFIG_OPTS --val "-phys cam5 -chem linoz_mam3"

## Chris Golaz: build with COSP
#NOTE: xmlchange has a bug which requires append to be specified with quotes and a leading space.
#NOTE: The xmlchange will fail if CAM is not active, so test whether a data atmosphere (datm) is used.

if ( `$xmlquery_exe --value COMP_ATM` == 'datm'  ) then 
  acme_newline
  acme_print 'The specified configuration uses a data atmosphere, so cannot activate COSP simulator.'
  acme_newline
else
  acme_newline
  acme_print 'Configuring ACME to use the COSP simulator.'
  acme_newline
  $xmlchange_exe --id CAM_CONFIG_OPTS --append --val " -cosp"
endif

#===========================
# SET THE PARTITION OF NODES
#===========================

if ( `lowercase $debug_queue` == true ) then
  if ( $machine == cab || $machine == sierra ) then
    $xmlchange_exe --id JOB_QUEUE --val 'pdebug'
  else if ($machine != skybridge ) then
    $xmlchange_exe --id JOB_QUEUE --val 'debug'
  endif
endif

#============================================
# CONFIGURE
#============================================

#note configure -case turned into cesm_setup in cam5.2

acme_newline
acme_print '-------- Starting case.setup --------'
acme_newline

acme_print ${case_setup_exe}

${case_setup_exe} --reset

acme_newline
acme_print '-------- Finished case.setup  --------'
acme_newline

#============================================================
#MAKE GROUP PERMISSIONS to $PROJECT FOR THIS DIRECTORY
#============================================================
#this stuff, combined with the umask command above, makes
#stuff in $run_root_dir readable by everyone in acme group.

set run_root_dir = `cd $case_run_dir/..; pwd -P`

#both run_root_dir and case_scripts_dir are created by create_newcase,
#so run_root_dir group isn't inherited for case_scripts_dir

#========================================================
# CREATE LOGICAL LINKS BETWEEN RUN_ROOT & THIS_SCRIPT_DIR
#========================================================

#NOTE: This is to make it easy for the user to cd to the case directory
#NOTE: Starting the suffix wit 'a' helps to keep this near the script in ls
#      (but in practice the behavior depends on the LC_COLLATE system variable).

acme_print 'Creating logical links to make navigating easier.'
acme_print 'Note: Beware of using ".." with the links, since the behavior of shell commands can vary.'

# Link in this_script_dir case_dir
set run_dir_link = $this_script_dir/$this_script_name=a_run_link

acme_print ${run_dir_link}

if ( -l $run_dir_link ) then
  rm -f $run_dir_link
endif
acme_print "run_root ${run_root_dir}"
acme_print "run_dir ${run_dir_link}"

ln -s $run_root_dir $run_dir_link

#============================================
# SET BUILD OPTIONS
#============================================

if ( `uppercase $debug_compile` != 'TRUE' && `uppercase $debug_compile` != 'FALSE' ) then
  acme_print 'ERROR: $debug_compile can be true or false but is instead '$debug_compile
  exit 220
endif

if ( `lowercase $machine` == 'edison' && `uppercase $debug_compile` == 'TRUE' ) then
  acme_print 'ERROR: Edison currently has a compiler bug and crashes when compiling in debug mode (Nov 2015)'
  exit 222
endif

$xmlchange_exe --id DEBUG --val `uppercase $debug_compile`

#Modify/uncomment the next line to change the number of processors used to compile.
#$xmlchange_exe --id GMAKE_J --val 4

#=============================================
# CREATE NAMELIST MODIFICATION FILES (USER_NL)
#=============================================

# Append desired changes to the default namelists generated by the build process.
#
# NOTE: It doesn't matter which namelist an option is in for any given component, the system will sort it out.
# NOTE: inputdata directory ($input_data_dir) is set above (before cesm_setup).
# NOTE: The user_nl files need to be set before the build, because case_scripts.build checks whether input files exist.
# NOTE: $atm_output_freq and $records_per_atm_output_file are so commonly used, that they are set in the options at the top of this script.

cat <<EOF >> user_nl_cam
 nhtfrq = $atm_output_freq
 mfilt  = $records_per_atm_output_file
EOF

cat <<EOF >> user_nl_clm
! finidat=''
EOF

### NOTES ON COMMON NAMELIST OPTIONS ###

### ATMOSPHERE NAMELIST ###

#NHTFRQ : The frequency with which the atmosphere writes its output.
#    0=monthly, +N=every N timesteps,  -N=every N hours
#    For more information:   http://www.cesm.ucar.edu/models/atm-cam/docs/usersguide/node45.html
#MFILT : The number of time records in each netCDF output file from the atmosphere model.
#    If mfilt is 0, then there will only be one time record per file.
#NOTE:  nhtfrq and mfilt can be a comma-separated list of numbers, corresponding to the 'history tapes' defined in the namelist.

#============================================
# BUILD CODE
#============================================

#NOTE: This will either build the code (if needed and $old_executable=false) or copy an existing executable.

if ( `lowercase $old_executable` == false ) then
  acme_newline
  acme_print '-------- Starting Build --------'
  acme_newline

  acme_print ${case_build_exe}
  ${case_build_exe}

  acme_newline
  acme_print '-------- Finished Build --------'
  acme_newline
else if ( `lowercase $old_executable` == true ) then
  if ( -x $case_build_dir/$acme_exe ) then       #use executable previously generated for this case_name.
    acme_print 'Skipping build because $old_executable='$old_executable
    acme_newline
    #create_newcase sets BUILD_COMPLETE to FALSE. By using an old executable you're certifying
    #that you're sure the old executable is consistent with the new case... so be sure you're right!
    #NOTE: This is a risk to provenance, so this feature may be removed in the future [PJC].
    #      However the build system currently rebuilds several files every time which takes many minutes.
    #      When this gets fixed the cost of deleting this feature will be minor.
    #      (Also see comments for user options at top of this file.)
    acme_print 'WARNING: Setting BUILD_COMPLETE = TRUE.  This is a little risky, but trusting the user.'
    $xmlchange_exe --id BUILD_COMPLETE --val TRUE
  else
    acme_print 'ERROR: $old_executable='$old_executable' but no executable exists for this case.'
    acme_print '                Expected to find executable = '$case_build_dir/$acme_exe
    exit 297
  endif
else
  if ( -x $old_executable ) then #if absolute pathname exists and is executable.
    #create_newcase sets BUILD_COMPLETE to FALSE. By copying in an old executable you're certifying
    #that you're sure the old executable is consistent with the new case... so be sure you're right!
    #NOTE: This is a risk to provenance, so this feature may be removed in the future [PJC].
    #      However the build system currently rebuilds several files every time which takes many minutes.
    #      When this gets fixed the cost of deleting this feature will be minor.
    #      (Also see comments for user options at top of this file.)
    #
    #NOTE: The alternative solution is to set EXEROOT in env_build.xml.
    #      That is cleaner and quicker, but it means that the executable is outside this directory,
    #      which weakens provenance if this directory is captured for provenance.
    acme_print 'WARNING: Setting BUILD_COMPLETE = TRUE.  This is a little risky, but trusting the user.'
    $xmlchange_exe --id BUILD_COMPLETE --val TRUE
    cp -fp $old_executable $case_build_dir/
  else
    acme_print 'ERROR: $old_executable='$old_executable' does not exist or is not an executable file.'
    exit 297
  endif
endif

#============================================
# BATCH JOB OPTIONS
#============================================

# Set options for batch scripts (see above for queue and batch time, which are handled separately)

# NOTE: This also modifies the short-term and long-term archiving scripts.
# NOTE: We want the batch job log to go into a sub-directory of case_scripts (to avoid it getting clogged up)

# NOTE: we are currently not modifying the archiving scripts to run in debug queue when $debug_queue=true
#       under the assumption that if you're debugging you shouldn't be archiving.

# NOTE: there was 1 space between MSUB or PBS and the commands before cime and there are 2 spaces
#       in post-cime versions. This is fixed by " \( \)*" in the lines below. The "*" here means
#       "match zero or more of the expression before". The expression before is a single whitespace.
#       The "\(" and "\)" bit indicate to sed that the whitespace in between is the expression we
#       care about. The space before "\(" makes sure there is at least one whitespace after #MSUB.
#       Taken all together, this stuff matches lines of the form #MSUB<one or more whitespaces>-<stuff>.

mkdir -p batch_output      ### Make directory that stdout and stderr will go into.

set batch_options = ''

set machine = `lowercase $machine`   # Change to lowercase, just to make the following easier to read. 

if ( $machine == cori || $machine == edison ) then
    set batch_options = "--job-name=${job_name} --output=batch_output/${case_name}.o%j"

    sed -i /"#SBATCH \( \)*--job-name"/c"#SBATCH  --job-name=ST+${job_name}"                  $shortterm_archive_script
    sed -i /"#SBATCH \( \)*--job-name"/a"#SBATCH  --account=${project}"                       $shortterm_archive_script
    sed -i /"#SBATCH \( \)*--output"/c'#SBATCH  --output=batch_output/ST+'${case_name}'.o%j'  $shortterm_archive_script
    sed -i /"#SBATCH \( \)*--job-name"/c"#SBATCH  --job-name=LT+${job_name}"                  $longterm_archive_script
    sed -i /"#SBATCH \( \)*--job-name"/a"#SBATCH  --account=${project}"                       $longterm_archive_script
    sed -i /"#SBATCH \( \)*--output"/c'#SBATCH  --output=batch_output/LT+'${case_name}'.o%j'  $longterm_archive_script

else if ( $machine == titan || $machine == eos ) then
    set batch_options = ""
    sed -i /"#PBS \( \)*-N"/c"#PBS  -N ${job_name}"                                ${case_run_exe}
    sed -i /"#PBS \( \)*-A"/c"#PBS  -A ${project}"                                 ${case_run_exe}
    sed -i /"#PBS \( \)*-j oe"/a'#PBS  -o batch_output/${PBS_JOBNAME}.o${PBS_JOBID}' ${case_run_exe}

    sed -i /"#PBS \( \)*-N"/c"#PBS  -N ST+${job_name}"                             $shortterm_archive_script
    sed -i /"#PBS \( \)*-j oe"/a'#PBS  -o batch_output/${PBS_JOBNAME}.o${PBS_JOBID}' $shortterm_archive_script
    sed -i /"#PBS \( \)*-N"/c"#PBS  -N LT+${job_name}"                             $longterm_archive_script
    sed -i /"#PBS \( \)*-j oe"/a'#PBS  -o batch_output/${PBS_JOBNAME}.o${PBS_JOBID}' $longterm_archive_script

else
    acme_print 'WARNING: This script does not have batch directives for $machine='$machine
    acme_print '         Assuming default ACME values.'
endif

#============================================
# QUEUE OPTIONS
#============================================
# Edit the default queue and batch job lengths.

# HINT: To change queue after run submitted, the following works on most machines:
#       qalter -lwalltime=00:29:00 <run_descriptor>
#       qalter -W queue=debug <run_descriptor>

### Only specially authorized people can use the special_acme qos on Cori or Edison. Don't uncomment unless you're one.
#if ( `lowercase $debug_queue` == false && $machine == edison ) then
#  set update_run = ${case_run_exe}.updated
#  awk '/--account/{print; print "#SBATCH --qos=special_acme";next}1' ${case_run_exe} > ${update_run}
#  mv ${update_run} ${case_run_exe}
#  unset update_run
#endif

#============================================
# SETUP SHORT AND LONG TERM ARCHIVING
#============================================

$xmlchange_exe --id DOUT_S    --val `uppercase $do_short_term_archiving`
if ( `lowercase $short_term_archive_root_dir` != default ) then
  $xmlchange_exe --id DOUT_S_ROOT --val $short_term_archive_root_dir
endif

$xmlchange_exe --id DOUT_L_MS --val `uppercase $do_long_term_archiving`

# DOUT_L_MSROOT is the directory in your account on the local mass storage system (typically an HPSS tape system)
$xmlchange_exe --id DOUT_L_MSROOT --val "ACME_simulation_output/${case_name}"

#============================================
# COUPLER HISTORY OUTPUT
#============================================

#$xmlchange_exe --id HIST_OPTION --val ndays
#$xmlchange_exe --id HIST_N      --val 1


#=======================================================
# SETUP SIMULATION LENGTH AND FREQUENCY OF RESTART FILES
#=======================================================

#SIMULATION LENGTH
$xmlchange_exe --id STOP_OPTION --val `lowercase $stop_units`
$xmlchange_exe --id STOP_N      --val $stop_num

#RESTART FREQUENCY
$xmlchange_exe --id REST_OPTION --val `lowercase $restart_units`
$xmlchange_exe --id REST_N      --val $restart_num

#COUPLER BUDGETS
$xmlchange_exe --id BUDGETS     --val `uppercase $do_cpl_hist`

#COUPLER HISTORY FILES
$xmlchange_exe --id HIST_OPTION --val `lowercase $cpl_hist_units`
$xmlchange_exe --id HIST_N      --val $cpl_hist_num

#============================================
# SETUP SIMULATION INITIALIZATION
#============================================

acme_newline
acme_print '$model_start_type = '${model_start_type}'  (This is NOT necessarily related to RUN_TYPE)'

set model_start_type = `lowercase $model_start_type`
#-----------------------------------------------------------------------------------------------
# start_type = initial means start a new run from default or user-specified initial conditions
#-----------------------------------------------------------------------------------------------
if ( $model_start_type == 'initial' ) then
  ### 'initial' run: cobble together files, with RUN_TYPE= 'startup' or 'hybrid'.
  $xmlchange_exe --id RUN_TYPE --val "startup"
  $xmlchange_exe --id CONTINUE_RUN --val "FALSE"

  # if you want to use your own initial conditions, uncomment and fix up the lines below:
#  set initial_files_dir = $PROJWORK/cli107/sulfur_DOE_restarts/2deg_1850_0011-01-01-00000
#  cp -fpu $initial_files_dir/* ${case_run_dir}

#-----------------------------------------------------------------------------------------------
# start_type = continue means you've already run long enough to produce restart files and want to
# continue the run
#-----------------------------------------------------------------------------------------------
else if ( $model_start_type == 'continue' ) then

  ### This is a standard restart.

  $xmlchange_exe --id CONTINUE_RUN --val "TRUE"

#-----------------------------------------------------------------------------------------------
# start_type = branch means you want to continue a run, but in a new run directory and/or with
# recompiled code
#-----------------------------------------------------------------------------------------------
else if ( $model_start_type == 'branch' ) then

  ### Branch runs are the same as restarts, except that the history output can be changed
  ### (eg to add new variables or change output frequency).

  ### Branch runs are often used when trying to handle a complicated situation.
  ### Hence, it is likely that the user will need to customize this section.

  ### the next lines attempt to automatically extract all needed info for setting up the branch run.
  set rpointer_filename = "${restart_files_dir}/rpointer.drv"
  if ( ! -f $rpointer_filename ) then
    acme_print 'ERROR: ${rpointer_filename} does not exist. It is needed to extract RUN_REFDATE.'
    acme_print "       This may be because you should set model_start_type to 'initial' or 'continue' rather than 'branch'."
    acme_print '       ${rpointer_filename} = '{rpointer_filename}
    exit 370
  endif
  set restart_coupler_filename = `cat $rpointer_filename`
  set restart_case_name = ${restart_coupler_filename:r:r:r:r}         # Extract out the case name for the restart files.
  set restart_filedate = ${restart_coupler_filename:r:e:s/-00000//}   # Extract out the date (yyyy-mm-dd).
  acme_print '$restart_case_name = '$restart_case_name
  acme_print '$restart_filedate  = '$restart_filedate

  ### the next line gets the YYYY-MM of the month before the restart time. Needed for staging history files.
  ### NOTE: This is broken for cases that have run for less than a month
  set restart_prevdate = `date -d "${restart_filedate} - 1 month" +%Y-%m`

  acme_print '$restart_prevdate  = '$restart_prevdate

  acme_print 'Copying stuff for branch run'
  cp ${restart_files_dir}/${restart_case_name}.cam.r.${restart_filedate}-00000.nc $case_run_dir
  cp ${restart_files_dir}/${restart_case_name}.cam.rs.${restart_filedate}-00000.nc $case_run_dir
  cp ${restart_files_dir}/${restart_case_name}.clm2.r.${restart_filedate}-00000.nc $case_run_dir
  cp ${restart_files_dir}/${restart_case_name}.clm2.rh0.${restart_filedate}-00000.nc $case_run_dir
  cp ${restart_files_dir}/${restart_case_name}.cpl.r.${restart_filedate}-00000.nc $case_run_dir
  cp ${restart_files_dir}/${restart_case_name}.mosart.r.${restart_filedate}-00000.nc $case_run_dir
  cp ${restart_files_dir}/${restart_case_name}.mosart.rh0.${restart_filedate}-00000.nc $case_run_dir
  cp ${restart_files_dir}/mpascice.rst.${restart_filedate}_00000.nc $case_run_dir
  cp ${restart_files_dir}/mpaso.rst.${restart_filedate}_00000.nc $case_run_dir
  cp ${restart_files_dir}/${restart_case_name}.cam.h0.${restart_prevdate}-*-00000.nc $case_run_dir
  cp ${restart_files_dir}/${restart_case_name}.mosart.h0.${restart_prevdate}.nc $case_run_dir
  cp ${restart_files_dir}/${restart_case_name}.clm2.h0.${restart_prevdate}.nc $case_run_dir
  cp ${restart_files_dir}/rpointer* $case_run_dir

  $xmlchange_exe --id RUN_TYPE --val "branch"
  $xmlchange_exe --id RUN_REFCASE --val $restart_case_name
  $xmlchange_exe --id RUN_REFDATE --val $restart_filedate    # Model date of restart file
  $xmlchange_exe --id CONTINUE_RUN --val "FALSE"
  # Currently broken in CIME
  # Only uncomment this if you want to continue the run with the same name (risky)!!
  # $xmlchange_exe --id BRNCH_RETAIN_CASENAME --val "TRUE"

else

  acme_print 'ERROR: $model_start_type = '${model_start_type}' is unrecognized.   Exiting.'
  exit 380

endif

#============================================
# RUN CONFIGURATION OPTIONS
#============================================

#NOTE:  This section is for making specific changes to the run options (ie env_run.xml).

#if ( $machine == cori ) then      ### fix pnetcdf problem on Cori. (github #593)
#  $xmlchange_exe --id PIO_TYPENAME  --val "netcdf"
#endif

#=================================================
# SUBMIT THE SIMULATION TO THE RUN QUEUE
#=================================================
#note: to run the model in the totalview debugger,
# cd $case_run_dir
# totalview srun -a -n <number of procs> -p <name of debug queue> ../bld/$acme_exe
# where you may need to change srun to the appropriate submit command for your system, etc.


acme_newline
acme_print '-------- Starting Submission to Run Queue --------'
acme_newline

if ( `lowercase $submit_run` == 'true' ) then
  if ( $num_submits == 1 ) then
    acme_print '         SUBMITTING A SINGLE JOB.'
    ${case_submit_exe} --batch-args " ${batch_options} "
  else if ( $num_submits <= 0 ) then
    acme_print '$num_submits <= 0 so NOT submitting a job.'
    acme_print '$num_submits = '$num_submits
  else if ( `lowercase $debug_queue` == 'true' && $num_submits > 1 ) then
    acme_print 'WARNING: $num_submits > 1  and  $debug_queue = "TRUE"'
    acme_print '         Submitting chained jobs to the debug queue is usually forbidden'
    acme_print '         $num_submits = '$num_submits
    acme_print '         SUBMITTING JUST A SINGLE JOB.'
    ${case_submit_exe}
  else if ( ! -x ./auto_chain_runs.$machine && $num_submits > 1 ) then
    acme_print 'WARNING: $num_submits > 1  but auto_chain_runs.$machine excutable cannot be found.'
    acme_print '         $num_submits = '$num_submits
    acme_print '         $machine     = '$machine
    acme_print '         SUBMITTING JUST A SINGLE JOB.'
    ${case_submit_exe}
  else
    acme_print 'executing 'auto_chain_runs.$machine
    acme_print '$num_submits = '$num_submits
    acme_print '$do_short_term_archiving = '`uppercase $do_short_term_archiving`
     '$do_long_term_archiving  = '`uppercase $do_long_term_archiving`
    # To avoid the error checking in the ACME scripts, it is necessary to tell ACME the archiving is FALSE, and then implement it manually.
    $xmlchange_exe --id DOUT_S    --val 'FALSE'
    $xmlchange_exe --id DOUT_L_MS --val 'FALSE'
    ./auto_chain_runs.$machine  $num_submits -1 `uppercase $do_short_term_archiving` `uppercase $do_long_term_archiving` ${case_run_exe}
  endif
else
    acme_print 'Run NOT submitted because $submit_run = '$submit_run
endif

acme_newline
acme_print '-------- Finished Submission to Run Queue --------'
acme_newline

#=================================================
# DO POST-SUBMISSION THINGS (IF ANY)
#=================================================

# Actions after the run submission go here.

acme_newline
acme_print '++++++++ run_acme Completed ('`date`') ++++++++'
acme_newline

#**********************************************************************************
### --- end of script - there are no commands beyond here, just useful comments ---
#**********************************************************************************

### -------- Version information --------
# 1.0.0    2015-11-19    Initial version.  Tested on Titan. (PJC)
# 1.0.1    2015-11-19    Fixed bugs and added features  for Hopper. (PJC)
# 1.0.2    2015-11-19    Modified to conform with ACME script standards. PJC)
# 1.0.3    2015-11-23    Modified to include Peter's ideas (PMC)
# 1.0.4    2015-11-23    Additional modification based on discusion with Peter and Chris Golaz. (PJC)
# 1.0.5    2015-11-23    Tweaks for Titan (PJC)
# 1.0.6    2015-11-23    Fixed some error messages, plus some other minor tweaks. (PJC)
# 1.0.7    2015-11-24    Fixed bug for setting batch options (CIME adds an extra space than before). (PJC)
#                        Also, removed GMAKE_J from option list (left it as a comment for users to find).
# 1.0.8    2015-11-24    Merged old_executable stuff and changed to loop over xmlchange statements for
#                        single proc run (PMC)
# 1.0.9    2015-11-25    Added support for using pre-cime code versions, fixed some bugs (PMC)
# 1.0.10   2015-11-25    Cosmetic changes to the edited batch script, and improved comments. (PJC)
# 1.0.11   2015-11-25    Fixed bug with naming of st_archive and lt_archive scripts.  Also cosmetic improvements (PJC).
# 1.0.12   2015-11-25    changed name of variable orig_dir/dir_of_this_script to "this_script_dir" and removed options
#                        for old_executable=true and seconds_before_delete_case_dir<0 because they were provenance-unsafe.(PMC)
# 1.0.13   2015-11-25    Merged changes from PMC with cosmetic changes from PJC.
#                        Also, reactivated old_executable=true, because the model recompiles many files unnecessarily.  (PJC)
# 1.0.14   2015-11-25    Added custom PE configuration so the ACME pre-alpha code will work on Titan for Chris Golaz.   (PJC)
#                        Fixed $cime_space bug introduced in 1.0.10 (PJC)
# 1.0.15   2015-11-25    Fixed bug with old_executable=true (PJC)
# 1.0.16   2015-11-30    Added $machine to the case_name (PJC)
# 1.0.17   2015-11-30    Added date to filename when archiving this script (so previous version doesn't get overwritten) (PJC)
# 1.0.18   2015-11-30    Will now automatically use 'git checkout --detach' so users cannot alter master by accident (PJC)
# 1.0.19   ??            Added an option to set the directory for short term archiving.  Also fixed some comments. (PMC)
# 1.0.20   2015-12-10    Improved comments, especially for 'old_executable' option. (PJC)
# 1.0.21   2015-12-10    Modified so that the script names contain "$case_name" rather than "case_scripts".
#                        Create_newcase doesn't have the flexibility to do what we need, and the rest of the CESM scripts
#                        are designed to stop us doing what we want, so we had to defeat those protections, but
#                        we do this in a safe way that reinstates the protections. (PJC)
# 1.0.22   2015-12-11    Creates logical links so it is easy to move between this this_script_dir and run_root_dir. (PJC)
# 1.0.23   2015-12-11    Changed references to build_and_run_script to just run_script, for consistency and brevity. (PJC)
# 1.0.24   2015-12-11    The temp_case_scripts_dir is now handled like case_scripts_dir for checking and deletion.  (PJC)
# 1.0.25   2015-12-11    Can have separate name for batch scheduler, to help distinguish runs. (PJC)
# 1.0.26   2015-12-16    Can now handle Cori (NERSC), plus improved error messages.  (PJC)
# 1.0.27   2015-12-16    Partial implementation for Eos (OLCF), plus cosmetic changes.  (PJC)
# 1.0.28   2015-12-17    Fixed Cori batch options.  Improved an error message.  (PJC)
# 1.0.29   2015-12-21    Added line to extract inputdata_dir from XML files, so it is available if needed in user_nl files. (PJC)
# 1.0.30   2015-12-23    Changed run.output dir to batch_output -- purpose is clearer, and better for filename completion. (PJC)
#                        Added option to set PE configuration to sequential or concurrent for option '1'. (PJC)
# 1.0.31   2016-01-07    Moved up the location where the input_data_dir is set, so it is availble to cesm_setup.    (PJC)
#                        Checks case_name is 79 characters, or less, which is a requirement of the ACME scripts.
#                        Improved options for SLURM machines.
#                        Added numbers for the ordering of options at top of file (in preperation for reordering).
#                        Added xxdiff calls to fix known bugs in master> (need to generalize for other people)
# 1.0.32   2016-01-07    Converted inputdata_dir to input_data_dir for consistency.      (PJC)
#                        Cosmetic improvements.
# 1.0.33   2016-01-08    Changed default tag to master_detached to improve clarity. (PJC)
#                        Now sets up ACME git hooks when fetch_code=true.
# 1.0.33p  2016-01-08    Changed compset from A_B1850CN to A_B1850 (pre-acme script only).  (PJC)
#                        Added finidat = '' to user_nl_clm, which allows A_B1850 to run.
# 1.0.34   2016-01-12    Commented out the input_data_dir user configuration, so it defaults to the ACME settings.   (PJC)
# 1.0.35   2016-01-13    Improved an error message.   (PJC)
# 1.0.36   2016-01-21    Reordered options to better match workflow. (PJC)
# 1.2.0    2016-01-21    Set options to settings for release. (PJC)
# 1.2.1    2016-01-21    Reordered and refined comments to match new ordering of options. (PJC)
# 1.2.2    2016-01-21    The batch submission problem on Cori has been repaired on master (#598),
#                        so I have undone the workaround in this script. (PJC)
# 1.2.3    2016-01-26    Commented out some of the workarounds for ACME bugs that are no longer needed.  (PJC)
# 1.4.0    2016-03-23    A number of modifications to handle changes in machines and ACME. [version archived to ACME] (PJC)
# 1.4.1    2016-03-23    Modified to defaults for Cori (NERSC). (PJC)
# 1.4.2    2016-08-05    Replaced cime_space with pattern matching, added num_depends functionality for daisychained
#                        jobs, added code for submitting to qos=acme_special on Edison, added cpl_hist options, and
#                        improved support for sierra and cab at LLNL.(PMC)
# 1.4.3    2016-08-10    Improved support for branch runs (PMC)
# 1.4.4    2016-08-11    Added umask command to make run directory world-readable by default.
# 2.0.0    2016-08-10    Added capability to a chain of submissions using the script auto_chain_runs.$machine (PJC)
# 2.0.1    2016-09-13    Fixed num_resubmits undefined error.
#                        Generalized setting of group permissions for other machines. (PJC)
# 2.0.2    2016-09-13    Turned off short- and long-term archiving so auto_chain_runs script can do it manually. (PJC)
# 2.0.3    2016-09-14    Removed 'git --set-upstream' command, because it does not work on tags.  (PJC)
# 2.0.4    2016-09-14    Long term archiving not working in ACME, so turn it off and warn user.  (PJC)
# 3.0.0    2016-12-15    Initial update for CIME5. Change script names, don't move the case directory
#                        as it's broken by the update, use xmlchange to set up the custom PE Layout.
#                        Remove support for CIME2 and pre-cime versions.  (MD)
# 3.0.1    2017-01-26    Setup to run A_WCYCL1850S simulation at ne30 resolution.  (CG)
# 3.0.2    2017-02-13    Activated logical links by default, and tweaked the default settings. (PJC)
# 3.0.3    2017-03-24    Added cori-knl support, made walltime an input variable, changed umask to 022, and
#                        deleted run_name since it wasn't being used any more.
# 3.0.4    2017-03-31    Added version to ACME repository. Working on using more defaults from CIME.
#                        Use 'print' and 'newline' for standardized output (MD)
# 3.0.5    2017-04-07    Restored functionality to delete of run and build directories, and reuse other builds.
#                        Merged in PMC's changes from 3.0.4. Enabled using CIME defaults for more functionality
#                        Renamed 'print' and 'newline' to 'acme_print' and 'acme_newline'
#                        to disambiguate them from system commands (MD)
# 3.0.6    2017-04-27    Implemented PJC's "hack" in a machine independent way to
#                        restore the run acme groups preferred directory structure
#                        Add a warning if the default output directory is in the users home
#                        Give project a default value; if used, CIME will determine the batch account to use
#                        Remove the warning about not running in interactive mode;
#                        use the new CIME option --handle-preexisting-dirs to avoid this potential error
#                        Fix the usage of xmlchange for the customknl configuration
#                        Set walltime to default to get more time on Edison (MD)
# 3.0.7    2017-05-22    Fix for the new CIME 5.3; use the --script-root option instead of PJC's "hack"
#                        Note that this breaks compatibility with older versions of CIME
#                        Also add a fix to reenable using the special acme qos queue on Edison (MD)
# 3.0.8    2017-05-24    Fixed minor bug when $machine contained a capital letter. Bug was introduced recently. (PJC)
<<<<<<< HEAD
# 3.0.9    2017-06-19    Fixed branch runs. Also removed sed commands for case.run and use --batch-args in case.submit (MD)
=======
# 3.0.9    2017-06-14    To allow data-atm compsets to work, I added a test for CAM_CONFIG_OPTS. (PJC)
>>>>>>> 4fa4c0ba
#
# NOTE:  PJC = Philip Cameron-Smith,  PMC = Peter Caldwell, CG = Chris Golaz, MD = Michael Deakin

### ---------- Desired features still to be implemented ------------
# +) fetch_code = update   (pull in latest updates to branch)    (PJC)
# +) A way to run the testsuite.? (PJC)
# +) make the handling of lowercase consistent.  $machine may need to be special. (PJC)
# +) generalize xxdiff commands (for fixing known bugs) to work for other people  (PJC)
# +) Add a 'default' option, for which REST_OPTION='$STOP_OPTION' and REST_N='$STOP_N'.
#    This is important if the user subsequently edits STOP_OPTION or STOP_N.      (PJC)
# +) triggering on $acme_tag = master_detached doesn't make sense.  Fix logic. (PJC)
# +) run_root and run_root_dir are duplicative.  Also, move logical link creation before case.setup (PJC)
# +) change comments referring to cesm_setup to case.setup (name has changed). (PJC)

###Example sed commands
#============================
###To delete a line
#sed -i /'fstrat_list'/d $namelists_dir/cam.buildnml.csh

### To replace part of a line
#sed -i s/"#PBS -q regular"/"#PBS -q debug"/ ${case_run_exe}

### To replace a whole line based on a partial match
#sed -i /"#PBS -N"/c"#PBS -N ${run_job_name}" ${case_run_exe}

### To add a new line:
# sed -i /"PBS -j oe"/a"#PBS -o batch_output/${PBS_JOBNAME}.o${PBS_JOBID}" ${case_run_exe}<|MERGE_RESOLUTION|>--- conflicted
+++ resolved
@@ -210,11 +210,7 @@
 #===========================================
 # VERSION OF THIS SCRIPT
 #===========================================
-<<<<<<< HEAD
-set script_ver = 3.0.9
-=======
 set script_ver = 3.0.10
->>>>>>> 4fa4c0ba
 
 #===========================================
 # DEFINE ALIASES
@@ -1372,11 +1368,8 @@
 #                        Note that this breaks compatibility with older versions of CIME
 #                        Also add a fix to reenable using the special acme qos queue on Edison (MD)
 # 3.0.8    2017-05-24    Fixed minor bug when $machine contained a capital letter. Bug was introduced recently. (PJC)
-<<<<<<< HEAD
 # 3.0.9    2017-06-19    Fixed branch runs. Also removed sed commands for case.run and use --batch-args in case.submit (MD)
-=======
-# 3.0.9    2017-06-14    To allow data-atm compsets to work, I added a test for CAM_CONFIG_OPTS. (PJC)
->>>>>>> 4fa4c0ba
+# 3.0.10    2017-06-14    To allow data-atm compsets to work, I added a test for CAM_CONFIG_OPTS. (PJC)
 #
 # NOTE:  PJC = Philip Cameron-Smith,  PMC = Peter Caldwell, CG = Chris Golaz, MD = Michael Deakin
 
