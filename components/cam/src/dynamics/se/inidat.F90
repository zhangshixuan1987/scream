module inidat
  !----------------------------------------------------------------------- 
  ! 
  ! Purpose: Read initial dataset and spectrally truncate as appropriate.
  !
  ! Method: Initialize one or a few fields at a time, to minimize the 
  !         memory  requirements
  ! 
  ! Author: 
  ! Modified: P. Worley, to implement initialization of subsets
  !           of fields. (8/03)
  !
  !           A. Gettelman and C. Craig (Nov 2010) - put micro/macro physics 
  !           into separate routines
  ! 
  !-----------------------------------------------------------------------
  use cam_logfile, only : iulog
  use element_mod, only : element_t
  use shr_kind_mod, only: r8 => shr_kind_r8
  use spmd_utils,   only: iam, masterproc
  use cam_control_mod, only : ideal_phys, aqua_planet, pertlim, seed_custom, seed_clock, new_random
  use random_xgc, only: init_ranx, ranx
  use scamMod, only: single_column, precip_off, scmlat, scmlon
  implicit none
  private
  public read_inidat

contains

  subroutine read_inidat( ncid_ini, ncid_topo, dyn_in)
    use dyn_comp,                only: dyn_import_t, hvcoord, dom_mt
    use parallel_mod,            only: par
    use bndry_mod,               only: bndry_exchangev
    use constituents,            only: cnst_name, cnst_read_iv, qmin
    use dimensions_mod,          only: nelemd, nlev, np, npsq
    use dof_mod,                 only: putUniquePoints
    use edge_mod,                only : edgevpack_nlyr, edgevunpack_nlyr, edge_g
    use ncdio_atm,               only: infld
    use shr_vmath_mod,           only: shr_vmath_log
    use hycoef,                  only: ps0, hyam, hybm
    use cam_abortutils,          only: endrun
    use pio,                     only: file_desc_t, io_desc_t, pio_double, &
                                       pio_get_local_array_size, pio_freedecomp
    use dyn_grid,                only: get_horiz_grid_dim_d, dyn_decomp, fv_nphys, fv_physgrid
    use chemistry,               only: chem_implements_cnst, chem_init_cnst
    use carma_intr,              only: carma_implements_cnst, carma_init_cnst
    use tracers,                 only: tracers_implements_cnst, tracers_init_cnst
    use aoa_tracers,             only: aoa_tracers_implements_cnst, aoa_tracers_init_cnst
    use clubb_intr,              only: clubb_implements_cnst, clubb_init_cnst
    use stratiform,              only: stratiform_implements_cnst, stratiform_init_cnst
    use microp_driver,           only: microp_driver_implements_cnst, microp_driver_init_cnst
    use phys_control,            only: phys_getopts
    use co2_cycle,               only: co2_implements_cnst, co2_init_cnst
    use unicon_cam,              only: unicon_implements_cnst, unicon_init_cnst
    use cam_history_support,     only: max_fieldname_len
    use cam_grid_support,        only: cam_grid_get_local_size, cam_grid_get_gcid
    use cam_map_utils,           only: iMap
    use shr_const_mod,           only: SHR_CONST_PI
    use scamMod,                 only: setiopupdate, readiopdata
    use se_single_column_mod,    only: scm_setinitial
    use element_ops,             only: set_thermostate
    use fv_physics_coupling_mod, only: fv_phys_to_dyn_topo
    use control_mod,             only: se_fv_phys_remap_alg
    use gllfvremap_mod,          only: gfr_fv_phys_to_dyn_topo
    implicit none
    type(file_desc_t),intent(inout) :: ncid_ini, ncid_topo
    type (dyn_import_t), target, intent(inout) :: dyn_in   ! dynamics import

    real(r8), parameter :: rad2deg = 180.0 / SHR_CONST_PI
    type(element_t), pointer :: elem(:)
    real(r8), allocatable :: tmp(:,:,:)    ! (npsp,nlev,nelemd)
    real(r8), allocatable :: qtmp(:,:)     ! (npsp*nelemd,nlev)
    real(r8) :: ps(np,np)     
    logical,  allocatable :: tmpmask(:,:)  ! (npsp,nlev,nelemd) unique grid val
    real(r8), allocatable :: phis_tmp(:,:) ! (nphys_sq,nelemd)
    integer :: nphys_sq                    ! # of fv physics columns per element
    integer :: ie, k, t
    integer :: indx_scm, ie_scm, i_scm, j_scm
    character(len=max_fieldname_len) :: fieldname
    logical :: found
    integer :: kptr, m_cnst
    integer :: lsize

    integer,parameter :: pcnst = PCNST
    integer(iMap), pointer :: ldof(:) => NULL() ! Basic (2D) grid dof
    integer,       pointer :: gcid(:) => NULL() ! ID based on ldof with no holes

    character(len=max_fieldname_len) :: ncol_name
    character(len=max_fieldname_len) :: grid_name
    logical :: read_pg_grid
    integer :: rndm_seed_sz
    integer, allocatable :: rndm_seed(:)
    real(r8) :: pertval
    integer :: sysclk
    integer :: i, j, indx, tl
    real(r8), parameter :: D0_0 = 0.0_r8
    real(r8), parameter :: D0_5 = 0.5_r8
    real(r8), parameter :: D1_0 = 1.0_r8
    real(r8), parameter :: D2_0 = 2.0_r8
    real(r8) :: scmposlon, minpoint, testlat, testlon, testval 
    character*16 :: subname='READ_INIDAT'
    integer :: nlev_tot

    logical :: iop_update_surface

    tl = 1

#ifdef MODEL_THETA_L
    ! not going to wrap each scm call in ifdef for now,
    ! but some calls have to be wrapped
    if (single_column) then
       call endrun("read_inidat: SCM does not work with cam target theta-l.")
    endif
#endif

    if(par%dynproc) then
       elem=> dyn_in%elem
    else
       nullify(elem)
    end if

    lsize = cam_grid_get_local_size(dyn_decomp)	

    if (lsize /= (np*np*nelemd)) then
      call endrun(trim(subname)//': mismatch in local input array size')
    end if
    allocate(tmp(npsq,nlev,nelemd))
    tmp = 0.0_r8
    allocate(qtmp(npsq*nelemd,nlev))

    if (fv_nphys>0) then
      nphys_sq = fv_nphys*fv_nphys
      allocate(phis_tmp(nphys_sq,nelemd))
    end if

    if (par%dynproc) then
      if(elem(1)%idxP%NumUniquePts <=0 .or. elem(1)%idxP%NumUniquePts > np*np) then
         write(iulog,*)  elem(1)%idxP%NumUniquePts
         call endrun(trim(subname)//': invalid idxP%NumUniquePts')
      end if
    end if

!   Determine column closest to SCM point
    if (single_column) then
      if (scmlon .lt. 0._r8) then
        scmposlon=scmlon+360._r8
      else
        scmposlon=scmlon
      endif 
      minpoint=10000.0_r8
      ie_scm=0
      i_scm=0
      j_scm=0
      indx_scm=0
      do ie=1, nelemd
        indx=1
        do j=1, np
          do i=1, np
            testlat=elem(ie)%spherep(i,j)%lat * rad2deg
            testlon=elem(ie)%spherep(i,j)%lon * rad2deg
            if (testlon .lt. 0._r8) testlon=testlon+360._r8
            testval=abs(scmlat-testlat)+abs(scmposlon-testlon)
            if (testval .lt. minpoint) then
              ie_scm=ie
              indx_scm=indx
              i_scm=i
              j_scm=j
              minpoint=testval
            endif 
            indx=indx+1                   
          enddo
        enddo
      enddo
      
      if (ie_scm == 0 .or. i_scm == 0 .or. j_scm == 0 .or. indx_scm == 0) then
        call endrun('Could not find closest SCM point on input datafile')
      endif

    endif ! single_column

    grid_name = 'GLL'
    if (fv_nphys > 0) then
      ncol_name = 'ncol_d'
    else
      ncol_name = 'ncol'
    endif

    fieldname = 'U'
    tmp = 0.0_r8
    call infld(fieldname, ncid_ini, ncol_name, 'lev', 1, npsq,          &
         1, nlev, 1, nelemd, tmp, found, gridname=grid_name)
    if(.not. found) then
       call endrun('Could not find U field on input datafile')
    end if
    
    do ie=1,nelemd
       elem(ie)%state%v=0.0_r8
       indx = 1
       do j = 1, np
          do i = 1, np
             elem(ie)%state%v(i,j,1,:,tl) = tmp(indx,:,ie)
             if (single_column) elem(ie)%state%v(i,j,1,:,tl)=tmp(indx_scm,:,ie_scm)
             indx = indx + 1
          end do
       end do
    end do

    fieldname = 'V'
    tmp = 0.0_r8
    call infld(fieldname, ncid_ini, ncol_name, 'lev', 1, npsq,          &
         1, nlev, 1, nelemd, tmp, found, gridname=grid_name)
    if(.not. found) then
       call endrun('Could not find V field on input datafile')
    end if

    do ie=1,nelemd
       indx = 1
       do j = 1, np
          do i = 1, np
             elem(ie)%state%v(i,j,2,:,tl) = tmp(indx,:,ie)
             if (single_column) elem(ie)%state%v(i,j,2,:,tl) = tmp(indx_scm,:,ie_scm)
             indx = indx + 1
          end do
       end do
    end do

    fieldname = 'T'
    tmp = 0.0_r8
    call infld(fieldname, ncid_ini, ncol_name, 'lev', 1, npsq,          &
         1, nlev, 1, nelemd, tmp, found, gridname=grid_name)
    if(.not. found) then
       call endrun('Could not find T field on input datafile')
    end if

    do ie=1,nelemd
#ifdef MODEL_THETA_L
       elem(ie)%derived%FT=0.0_r8
#else
       elem(ie)%state%T=0.0_r8
#endif
       indx = 1
       do j = 1, np
          do i = 1, np
#ifdef MODEL_THETA_L
             elem(ie)%derived%FT(i,j,:) = tmp(indx,:,ie)
             !no scm in theta-l yet
#else
             elem(ie)%state%T(i,j,:,tl) = tmp(indx,:,ie)
             if (single_column) elem(ie)%state%T(i,j,:,tl) = tmp(indx_scm,:,ie_scm)
#endif
             indx = indx + 1
          end do
       end do
    end do

    if (pertlim .ne. D0_0) then
      if(masterproc) then
        write(iulog,*) trim(subname), ': Adding random perturbation bounded', &
                       'by +/- ', pertlim, ' to initial temperature field'
      end if

      if (new_random) then
        rndm_seed_sz = 1
      else
        call random_seed(size=rndm_seed_sz)
      endif
      allocate(rndm_seed(rndm_seed_sz))

      do ie=1,nelemd
        ! seed random number generator based on element ID
        ! (possibly include a flag to allow clock-based random seeding)
        rndm_seed(:) = elem(ie)%GlobalId
        if (seed_custom > 0) rndm_seed(:) = ieor( rndm_seed(1) , int(seed_custom,kind(rndm_seed(1))) )
        if (seed_clock) then
          call system_clock(sysclk)
          rndm_seed(:) = ieor( sysclk , int(rndm_seed(1),kind(sysclk)) )
        endif
        if (new_random) then
          call init_ranx(rndm_seed(1))
        else
          call random_seed(put=rndm_seed)
        endif
        do i=1,np
          do j=1,np
            do k=1,nlev
              if (new_random) then
                pertval = ranx()
              else
                call random_number(pertval)
              endif
              pertval = D2_0*pertlim*(D0_5 - pertval)
#ifdef MODEL_THETA_L
              elem(ie)%derived%FT(i,j,k) = elem(ie)%derived%FT(i,j,k)*(D1_0 + pertval)
#else
              elem(ie)%state%T(i,j,k,tl) = elem(ie)%state%T(i,j,k,tl)*(D1_0 + pertval)
#endif
            end do
          end do
        end do
      end do

      deallocate(rndm_seed)
    end if

    if (associated(ldof)) then
       call endrun(trim(subname)//': ldof should not be associated')
    end if
    call cam_grid_get_gcid(dyn_decomp, ldof)
    if (associated(gcid)) then
       call endrun(trim(subname)//': gcid should not be associated')
    end if
    allocate(gcid(size(ldof)))
    where (ldof == 0)
       gcid = 1
    elsewhere
       gcid = ldof
    end where

    ! qmin = 1e-12,0,0

    do m_cnst=1,pcnst
       found = .false.
       if(cnst_read_iv(m_cnst)) then

        ! If precip processes are turned off, do not initialize the field	
          if (precip_off .and. (cnst_name(m_cnst) .eq. 'RAINQM' .or. cnst_name(m_cnst) .eq. 'SNOWQM' &
            .or. cnst_name(m_cnst) .eq. 'NUMRAI' .or. cnst_name(m_cnst) .eq. 'NUMSNO')) then	    
	    found = .false.
	    
	  else
	    
	    tmp = 0.0_r8
            call infld(cnst_name(m_cnst), ncid_ini, ncol_name, 'lev',      &
                 1, npsq, 1, nlev, 1, nelemd, tmp, found, gridname=grid_name)
	    
	  endif
       end if
       if(.not. found) then

          if(par%masterproc  ) write(iulog,*) 'Field ',cnst_name(m_cnst),' not found on initial dataset'

          if (microp_driver_implements_cnst(cnst_name(m_cnst))) then
             call microp_driver_init_cnst(cnst_name(m_cnst),qtmp , gcid)
              if(par%masterproc) write(iulog,*) '          ', cnst_name(m_cnst), ' initialized by "microp_driver_init_cnst"'
          else if (clubb_implements_cnst(cnst_name(m_cnst))) then
             call clubb_init_cnst(cnst_name(m_cnst), qtmp, gcid)
              if(par%masterproc) write(iulog,*) '          ', cnst_name(m_cnst), &
                   ' initialized by "clubb_init_cnst"'
          else if (stratiform_implements_cnst(cnst_name(m_cnst))) then
             call stratiform_init_cnst(cnst_name(m_cnst), qtmp, gcid)
              if(par%masterproc) write(iulog,*) '          ', cnst_name(m_cnst), &
                   ' initialized by "stratiform_init_cnst"'
          else if (chem_implements_cnst(cnst_name(m_cnst))) then
             call chem_init_cnst(cnst_name(m_cnst), qtmp, gcid)
              if(par%masterproc) write(iulog,*) '          ', cnst_name(m_cnst), &
                   ' initialized by "chem_init_cnst"'
          else if (tracers_implements_cnst(cnst_name(m_cnst))) then
             call tracers_init_cnst(cnst_name(m_cnst), qtmp, gcid)
              if(par%masterproc) write(iulog,*) '          ', cnst_name(m_cnst), &
                   ' initialized by "tracers_init_cnst"'
          else if (aoa_tracers_implements_cnst(cnst_name(m_cnst))) then
             call aoa_tracers_init_cnst(cnst_name(m_cnst), qtmp, gcid)
              if(par%masterproc) write(iulog,*) '          ', cnst_name(m_cnst), &
                   ' initialized by "aoa_tracers_init_cnst"'
          else if (carma_implements_cnst(cnst_name(m_cnst))) then
             call carma_init_cnst(cnst_name(m_cnst), qtmp, gcid)
              if(par%masterproc) write(iulog,*) '          ', cnst_name(m_cnst), &
                   ' initialized by "carma_init_cnst"'
          else if (co2_implements_cnst(cnst_name(m_cnst))) then
             call co2_init_cnst(cnst_name(m_cnst), qtmp, gcid)
              if(par%masterproc) write(iulog,*) '          ', cnst_name(m_cnst), &
                   ' initialized by "co2_init_cnst"'
          else if (unicon_implements_cnst(cnst_name(m_cnst))) then
             call unicon_init_cnst(cnst_name(m_cnst), qtmp, gcid)
              if(par%masterproc) write(iulog,*) '          ', cnst_name(m_cnst), &
                   ' initialized by "unicon_init_cnst"'
          else
              if(par%masterproc) write(iulog,*) '          ', cnst_name(m_cnst), ' set to 0.'
              qtmp = 0.0_r8
          end if
          ! Since the rest of processing uses tmp, copy qtmp into tmp
          do ie = 1, nelemd
            do k=1,nlev
              do i = 1, npsq
                ! Implicit reshape (qtmp is (np*np*nelemd, nlev)
                tmp(i,k,ie) = qtmp(i+((ie-1)*npsq),k)
              end do
            end do
          end do
       end if
       indx = 0
       do ie = 1, nelemd
          do k=1,nlev
             do i = 1, npsq
                ! Zero out the tmp values which might have been set
                ! erroneously by <param>_init_const
                if (ldof(indx + i) /= 0) then
                   ! Implicit reshape (qtmp is (np*np*nelemd, nlev)
                   tmp(i,k,ie)=max(qmin(m_cnst),tmp(i,k,ie))
                else
                   tmp(i,k,ie) = 0._r8
                end if
             end do
          end do
          indx = indx + npsq
       end do
       
       do ie=1,nelemd
          elem(ie)%state%Q(:,:,:,m_cnst)=0.0_r8
          indx = 1
          do j = 1, np
             do i = 1, np
                elem(ie)%state%Q(i,j,:,m_cnst) = tmp(indx,:,ie)
                if (single_column) elem(ie)%state%Q(i,j,:,m_cnst) = tmp(indx_scm,:,ie_scm)
                indx = indx + 1
             end do
          end do
       end do
    end do
    ! Cleanup
    if (associated(gcid)) then
      deallocate(gcid)
      nullify(gcid)
    end if

    fieldname = 'PS'
    tmp(:,1,:) = 0.0_r8
    call infld(fieldname, ncid_ini, ncol_name,      &
         1, npsq, 1, nelemd, tmp(:,1,:), found, gridname=grid_name)
    if(.not. found) then
       call endrun('Could not find PS field on input datafile')
    end if

    ! Check read-in data to make sure it is in the appropriate units
    allocate(tmpmask(npsq,nelemd))
    tmpmask = (reshape(ldof, (/npsq,nelemd/)) /= 0)

    if(minval(tmp(:,1,:), mask=tmpmask) < 10000._r8) then
       call endrun('Problem reading ps field')
    end if
    deallocate(tmpmask)

    do ie=1,nelemd
       elem(ie)%state%ps_v=0.0_r8
          indx = 1
          do j = 1, np
             do i = 1, np
                elem(ie)%state%ps_v(i,j,tl) = tmp(indx,1,ie)
                if (single_column) elem(ie)%state%ps_v(i,j,tl) = tmp(indx_scm,1,ie_scm)
                indx = indx + 1
             end do
          end do
    end do

    read_pg_grid = .false.
    if ( (ideal_phys .or. aqua_planet)) then
       tmp(:,1,:) = 0._r8
       if (fv_nphys > 0) phis_tmp(:,:) = 0._r8
    else    
      fieldname = 'PHIS'
      tmp(:,1,:) = 0.0_r8
<<<<<<< HEAD
      read_pg_grid = fv_nphys > 0 .and. se_fv_phys_remap_alg == 0
      if (read_pg_grid) then
         ! Copy phis field to GLL grid
         call infld(fieldname, ncid_topo, 'ncol', 1, nphys_sq, &
              1, nelemd, phys_tmp, found, gridname='physgrid_d')
         call fv_phys_to_dyn_topo(elem,phys_tmp)
      else
         if (fv_nphys == 0) then
            call infld(fieldname, ncid_topo, ncol_name,      &
                 1, npsq, 1, nelemd, tmp(:,1,:), found, gridname=grid_name)
         else
            ! Attempt to read a mixed GLL-FV topo file, which contains PHIS_d in
            ! addition to PHIS.
            call infld(fieldname // '_d', ncid_topo, ncol_name,      &
                 1, npsq, 1, nelemd, tmp(:,1,:), found, gridname=grid_name)
            if (found) then
               if (masterproc) then
                  write(iulog,*) 'reading GLL ', trim(fieldname) // '_d', &
                       ' on gridname ', trim(grid_name)
               end if
            else
               ! Pure-FV topo file, so read FV PHIS and convert it to GLL.
               if (masterproc) then
                  write(iulog,*) 'reading FV ', trim(fieldname), ' on gridname physgrid_d'
               end if
               read_pg_grid = .true.
               call infld(fieldname, ncid_topo, 'ncol', 1, nphys_sq, &
                    1, nelemd, phys_tmp, found, gridname='physgrid_d')
               call gfr_fv_phys_to_dyn_topo(par, dom_mt, elem, phys_tmp)
            end if
         end if
      endif
=======
      if (fv_nphys > 0) then
         ! Load phis field to physics grid
         call infld(fieldname, ncid_topo, 'ncol', 1, nphys_sq, &
                    1, nelemd, phis_tmp, found, gridname='physgrid_d')
      else
         call infld(fieldname, ncid_topo, ncol_name, 1, npsq, &
                    1, nelemd, tmp(:,1,:), found, gridname=grid_name)
      end if ! fv_nphys > 0
>>>>>>> 7bbbf40a
      if(.not. found) then
         call endrun('Could not find PHIS field on input datafile')
      end if
    end if

<<<<<<< HEAD
    if (.not. read_pg_grid) then
=======
    if (fv_nphys > 0) then
      ! Map phis data to dyn grid
      if (se_fv_phys_remap_alg == 0) then
         call fv_phys_to_dyn_topo(elem,phis_tmp)
      else
         call gfr_fv_phys_to_dyn_topo(par, dom_mt, elem, phis_tmp)
      end if
      deallocate(phis_tmp)
    else
      ! Copy phis data to dyn element state
>>>>>>> 7bbbf40a
      do ie=1,nelemd
         elem(ie)%state%phis=0.0_r8
         indx = 1
         do j = 1, np
            do i = 1, np
               elem(ie)%state%phis(i,j) = tmp(indx,1,ie)
               if (single_column) elem(ie)%state%phis(i,j) = tmp(indx_scm,1,ie_scm)
               indx = indx + 1
            end do
         end do
      end do
<<<<<<< HEAD
    end if ! not read_pg_grid
=======
    end if ! fv_nphys > 0
>>>>>>> 7bbbf40a
    
    if (single_column) then
      iop_update_surface = .false.
      call setiopupdate()
      call readiopdata(iop_update_surface,hyam,hybm)
      call scm_setinitial(elem)
    endif

    if (.not. single_column) then    

      ! once we've read all the fields we do a boundary exchange to 
      ! update the redundent columns in the dynamics
      nlev_tot=(3+pcnst)*nlev+2

#ifdef MODEL_THETA_L
      do ie=1,nelemd
        kptr=0
        call edgeVpack_nlyr(edge_g, elem(ie)%desc, elem(ie)%state%ps_v(:,:,tl),1,kptr,nlev_tot)
        kptr=kptr+1
        call edgeVpack_nlyr(edge_g, elem(ie)%desc, elem(ie)%state%phis,1,kptr,nlev_tot)
        kptr=kptr+1
        call edgeVpack_nlyr(edge_g, elem(ie)%desc, elem(ie)%state%v(:,:,:,:,tl),2*nlev,kptr,nlev_tot)
        kptr=kptr+2*nlev
        call edgeVpack_nlyr(edge_g, elem(ie)%desc, elem(ie)%derived%FT(:,:,:),nlev,kptr,nlev_tot)
        kptr=kptr+nlev
        call edgeVpack_nlyr(edge_g, elem(ie)%desc, elem(ie)%state%Q(:,:,:,:),nlev*pcnst,kptr,nlev_tot)
      end do
#else
      do ie=1,nelemd
        kptr=0
        call edgeVpack_nlyr(edge_g, elem(ie)%desc, elem(ie)%state%ps_v(:,:,tl),1,kptr,nlev_tot)
        kptr=kptr+1
        call edgeVpack_nlyr(edge_g, elem(ie)%desc, elem(ie)%state%phis,1,kptr,nlev_tot)
        kptr=kptr+1
        call edgeVpack_nlyr(edge_g, elem(ie)%desc, elem(ie)%state%v(:,:,:,:,tl),2*nlev,kptr,nlev_tot)
        kptr=kptr+2*nlev
        call edgeVpack_nlyr(edge_g, elem(ie)%desc, elem(ie)%state%T(:,:,:,tl),nlev,kptr,nlev_tot)
        kptr=kptr+nlev
        call edgeVpack_nlyr(edge_g, elem(ie)%desc, elem(ie)%state%Q(:,:,:,:),nlev*pcnst,kptr,nlev_tot)
      end do
#endif
      if(par%dynproc) then
        call bndry_exchangeV(par,edge_g)
      end if
#ifdef MODEL_THETA_L
      do ie=1,nelemd
        kptr=0
        call edgeVunpack_nlyr(edge_g, elem(ie)%desc, elem(ie)%state%ps_v(:,:,tl),1,kptr,nlev_tot)
        kptr=kptr+1
        call edgeVunpack_nlyr(edge_g, elem(ie)%desc, elem(ie)%state%phis,1,kptr,nlev_tot)
        kptr=kptr+1
        call edgeVunpack_nlyr(edge_g, elem(ie)%desc, elem(ie)%state%v(:,:,:,:,tl),2*nlev,kptr,nlev_tot)
        kptr=kptr+2*nlev
        call edgeVunpack_nlyr(edge_g, elem(ie)%desc, elem(ie)%derived%FT(:,:,:),nlev,kptr,nlev_tot)
        kptr=kptr+nlev
        call edgeVunpack_nlyr(edge_g, elem(ie)%desc, elem(ie)%state%Q(:,:,:,:),nlev*pcnst,kptr,nlev_tot)
      end do
#else
      do ie=1,nelemd
        kptr=0
        call edgeVunpack_nlyr(edge_g, elem(ie)%desc, elem(ie)%state%ps_v(:,:,tl),1,kptr,nlev_tot)
        kptr=kptr+1
        call edgeVunpack_nlyr(edge_g, elem(ie)%desc, elem(ie)%state%phis,1,kptr,nlev_tot)
        kptr=kptr+1
        call edgeVunpack_nlyr(edge_g, elem(ie)%desc, elem(ie)%state%v(:,:,:,:,tl),2*nlev,kptr,nlev_tot)
        kptr=kptr+2*nlev
        call edgeVunpack_nlyr(edge_g, elem(ie)%desc, elem(ie)%state%T(:,:,:,tl),nlev,kptr,nlev_tot)
        kptr=kptr+nlev
        call edgeVunpack_nlyr(edge_g, elem(ie)%desc, elem(ie)%state%Q(:,:,:,:),nlev*pcnst,kptr,nlev_tot)
      end do
#endif    
    endif

!$omp parallel do private(ie, ps, t, m_cnst)
    do ie=1,nelemd
       ps=elem(ie)%state%ps_v(:,:,tl)
#ifdef MODEL_THETA_L
       elem(ie)%state%w_i = 0.0
       call set_thermostate(elem(ie),ps,elem(ie)%derived%FT,hvcoord)
       !FT used as tmp array - reset
       elem(ie)%derived%FT = 0.0
#else
       call set_thermostate(elem(ie),ps,elem(ie)%state%T(:,:,:,tl),hvcoord)
#endif
    end do

    deallocate(tmp)

  end subroutine read_inidat

end module inidat<|MERGE_RESOLUTION|>--- conflicted
+++ resolved
@@ -459,12 +459,12 @@
     else    
       fieldname = 'PHIS'
       tmp(:,1,:) = 0.0_r8
-<<<<<<< HEAD
       read_pg_grid = fv_nphys > 0 .and. se_fv_phys_remap_alg == 0
       if (read_pg_grid) then
-         ! Copy phis field to GLL grid
+         ! Load phis field to physics grid
          call infld(fieldname, ncid_topo, 'ncol', 1, nphys_sq, &
-              1, nelemd, phys_tmp, found, gridname='physgrid_d')
+                    1, nelemd, phys_tmp, found, gridname='physgrid_d')
+         ! Copy phis data to dyn element state
          call fv_phys_to_dyn_topo(elem,phys_tmp)
       else
          if (fv_nphys == 0) then
@@ -473,7 +473,7 @@
          else
             ! Attempt to read a mixed GLL-FV topo file, which contains PHIS_d in
             ! addition to PHIS.
-            call infld(fieldname // '_d', ncid_topo, ncol_name,      &
+            call infld(fieldname // '_d', ncid_topo, ncol_name, &
                  1, npsq, 1, nelemd, tmp(:,1,:), found, gridname=grid_name)
             if (found) then
                if (masterproc) then
@@ -481,9 +481,10 @@
                        ' on gridname ', trim(grid_name)
                end if
             else
-               ! Pure-FV topo file, so read FV PHIS and convert it to GLL.
+               ! Pure-FV topo file, so read FV PHIS and map it to GLL.
                if (masterproc) then
-                  write(iulog,*) 'reading FV ', trim(fieldname), ' on gridname physgrid_d'
+                  write(iulog,*) 'reading FV ', trim(fieldname), &
+                       ' on gridname physgrid_d'
                end if
                read_pg_grid = .true.
                call infld(fieldname, ncid_topo, 'ncol', 1, nphys_sq, &
@@ -492,35 +493,12 @@
             end if
          end if
       endif
-=======
-      if (fv_nphys > 0) then
-         ! Load phis field to physics grid
-         call infld(fieldname, ncid_topo, 'ncol', 1, nphys_sq, &
-                    1, nelemd, phis_tmp, found, gridname='physgrid_d')
-      else
-         call infld(fieldname, ncid_topo, ncol_name, 1, npsq, &
-                    1, nelemd, tmp(:,1,:), found, gridname=grid_name)
-      end if ! fv_nphys > 0
->>>>>>> 7bbbf40a
       if(.not. found) then
          call endrun('Could not find PHIS field on input datafile')
       end if
     end if
 
-<<<<<<< HEAD
     if (.not. read_pg_grid) then
-=======
-    if (fv_nphys > 0) then
-      ! Map phis data to dyn grid
-      if (se_fv_phys_remap_alg == 0) then
-         call fv_phys_to_dyn_topo(elem,phis_tmp)
-      else
-         call gfr_fv_phys_to_dyn_topo(par, dom_mt, elem, phis_tmp)
-      end if
-      deallocate(phis_tmp)
-    else
-      ! Copy phis data to dyn element state
->>>>>>> 7bbbf40a
       do ie=1,nelemd
          elem(ie)%state%phis=0.0_r8
          indx = 1
@@ -532,11 +510,7 @@
             end do
          end do
       end do
-<<<<<<< HEAD
     end if ! not read_pg_grid
-=======
-    end if ! fv_nphys > 0
->>>>>>> 7bbbf40a
     
     if (single_column) then
       iop_update_surface = .false.
