!__________________________________________________________________________________________
! This module contains the Predicted Particle Property (P3) bulk microphysics scheme.      !
!                                                                                          !
! This code was originally written by H. Morrison,  MMM Division, NCAR (Dec 2012).         !
! Modifications were made by J. Milbrandt, RPN, Environment Canada (July 2014).            !
! Peter Caldwell (caldwell19@llnl.gov) further modified this code to remove multiple       !
! ice categories and to clean up/simplify the code for conversion to C++ (9/11/18)         !
!                                                                                          !
! Three configurations of the P3 scheme are currently available:                           !
!  1) specified droplet number (i.e. 1-moment cloud water), 1 ice category                 !
!  2) predicted droplet number (i.e. 2-moment cloud water), 1 ice category                 !
!                                                                                          !
!  The  2-moment cloud version is based on a specified aerosol distribution and            !
!  does not include a subgrid-scale vertical velocity for droplet activation. Hence,       !
!  this version should only be used for high-resolution simulations that resolve           !
!  vertical motion driving droplet activation.                                             !
!                                                                                          !
! For details see: Morrison and Milbrandt (2015) [J. Atmos. Sci., 72, 287-311]             !
!                  Milbrandt and Morrison (2016) [J. Atmos. Sci., 73, 975-995]             !
!                                                                                          !
! For questions or bug reports, please contact:                                            !
!    Hugh Morrison   (morrison@ucar.edu), or                                               !
!    Jason Milbrandt (jason.milbrandt@canada.ca)                                           !
!__________________________________________________________________________________________!
!                                                                                          !
! Version:       2.8.2.4 + Peter/Aaron's fixes                                             !
! Last updated:  2018-02-04                                                                !
!__________________________________________________________________________________________!
! Comments from Aaron Donahue:                                                             !
! 1) Need to change the dz coordinate system in sedimentation to be consistent             !
! with E3SM's pressure based coordinate system, i.e. dp.                                   !
! 2) Move all physical constants into a micro_p3_util module and match them to             !
! universal constants in E3SM for consistency.                                            !
! 3) Need to include extra in/out values which correspond with microphysics PBUF           !
! variables and outputs expected in E3SM.                                                  !
!__________________________________________________________________________________________!

! Include bit-for-bit math macros.
#include "bfb_math.inc"

module micro_p3

   ! get real kind from utils
   use physics_utils, only: rtype,rtype8,btype

   ! physical and mathematical constants
   use micro_p3_utils, only: rhosur,rhosui,ar,br,f1r,f2r,rhow,kr,kc,aimm,mi0,nccnst,  &
       eci,eri,bcn,cpw,cons1,cons3,cons4,cons5,cons6,cons7,         &
       inv_rhow,inv_dropmass,qsmall,nsmall,cp,g,rd,rv,ep_2,inv_cp,   &
       thrd,sxth,piov6,rho_rimeMin,     &
       rho_rimeMax,inv_rho_rimeMax,max_total_Ni,dbrk,nmltratio,clbfact_sub,  &
       clbfact_dep,iparam, isize, densize, rimsize, rcollsize, tabsize, colltabsize, &
       get_latent_heat, zerodegc, pi=>pi_e3sm, dnu, &
       rainfrze, icenuct, homogfrze, iulog=>iulog_e3sm, &
       masterproc=>masterproc_e3sm, calculate_incloud_mixingratios, mu_r_constant, &
       lookup_table_1a_dum1_c, &
       p3_QcAutoCon_Expon, p3_QcAccret_Expon

  ! Bit-for-bit math functions.
#ifdef SCREAM_CONFIG_IS_CMAKE
<<<<<<< HEAD
  use physics_common_iso_f, only: cxx_pow, cxx_sqrt, cxx_cbrt, cxx_gamma, cxx_log, &
                                  cxx_log10, cxx_exp, cxx_tanh
=======
  use physics_share_f2c, only: cxx_pow, cxx_sqrt, cxx_cbrt, cxx_gamma, cxx_log, &
                                 cxx_log10, cxx_exp
>>>>>>> 14a304a1
#endif

  implicit none
  save

  public  :: p3_init,p3_main

  ! protected items should be treated as private for everyone except tests

  real(rtype), protected, dimension(densize,rimsize,isize,tabsize) :: itab   !ice lookup table values

  !ice lookup table values for ice-rain collision/collection
  real(rtype), protected, dimension(densize,rimsize,isize,rcollsize,colltabsize) :: itabcoll

  ! lookup table values for rain shape parameter mu_r
  real(rtype), protected, dimension(150) :: mu_r_table

  ! lookup table values for rain number- and mass-weighted fallspeeds and ventilation parameters
  real(rtype), protected, dimension(300,10) :: vn_table,vm_table,revap_table

  type realptr
     real(rtype), dimension(:), pointer :: p
  end type realptr

contains

  SUBROUTINE p3_init(lookup_file_dir,version_p3)
    !------------------------------------------------------------------------------------------!
    ! This subroutine initializes all physical constants and parameters needed by the P3       !
    ! scheme, including reading in two lookup table files and creating a third.                !
    ! 'P3_INIT' be called at the first model time step, prior to first call to 'P3_MAIN'.      !
    !------------------------------------------------------------------------------------------!

    implicit none

    ! Passed arguments:
    character*(*), intent(in)    :: lookup_file_dir                !directory of the lookup tables
    character(len=16), intent(in) :: version_p3  !version number of P3 package

    if (masterproc) write(iulog,*) ''
    if (masterproc) write(iulog,*) ' P3 microphysics: v',version_p3

    call p3_init_a(lookup_file_dir, version_p3)
    call p3_init_b()

    if (masterproc) write(iulog,*) '   P3_INIT DONE.'
    if (masterproc) write(iulog,*) ''

  END SUBROUTINE p3_init

  SUBROUTINE p3_init_a(lookup_file_dir,version_p3)

    use scream_abortutils, only : endscreamrun

    ! Passed arguments:
    character*(*), intent(in)     :: lookup_file_dir       !directory of the lookup tables

    character(len=16), intent(in) :: version_p3            !version number of P3 package
    character(len=1024)           :: lookup_file_1         !lookup table, maini
    character(len=1024)           :: version_header_table_1             !version number read from header, table 1
    integer                       :: i,j,ii,jj
#ifdef SCREAM_CONFIG_IS_CMAKE
    real(rtype8)                  :: dum,dumk1,dumk2
    real(rtype8), dimension(12)   :: dumk
#else
    real(rtype)                   :: dum,dumk1,dumk2
    real(rtype), dimension(12)    :: dumk
#endif
    integer                       :: dumi
    character(len=1024)           :: dumstr

    !------------------------------------------------------------------------------------------!

    lookup_file_1 = trim(lookup_file_dir)//'/'//'p3_lookup_table_1.dat-v'//trim(version_p3)

    !------------------------------------------------------------------------------------------!
    ! read in ice microphysics table

    if (masterproc) write(iulog,*) '   P3_INIT (reading/creating look-up tables) ...'

    open(unit=10,file=lookup_file_1, status='old', action='read')

    read(10,*) dumstr, version_header_table_1
    if (trim(version_p3) /= trim(version_header_table_1)) then
       print*
       print*, '***********   WARNING in P3_INIT   *************'
       print*, ' Loading lookupTable_1: v',trim(version_header_table_1)
       print*, ' P3 is intended to use lookupTable_1: v', trim(version_p3)
       print*, '               -- ABORTING -- '
       print*, '************************************************'
       print*
       call endscreamrun()
    end if

    itab(:,:,:,:) = 0.
    itabcoll(:,:,:,:,:) = 0.
    do jj = 1,densize
       do ii = 1,rimsize
          do i = 1,isize
             read(10,*) dumi,dumi,dum,dum,dumk(1),dumk(2),           &
                  dumk(3),dumk(4),dumk(5),dumk(6),dumk(7),dumk(8),dum,                 &
                  dumk(9),dumk(10),dumk(11),dumk(12)
             itab(jj,ii,i,:) = dumk(:)
          enddo
          ! read in table for ice-rain collection
          do i = 1,isize
             do j = 1,rcollsize
                read(10,*) dumi,dumi,dum,dum,dum,dumk1,dumk2,dum
                itabcoll(jj,ii,i,j,1) = dlog10(dumk1)
                itabcoll(jj,ii,i,j,2) = dlog10(dumk2)
             enddo
          enddo
       enddo
    enddo

    ! hm add fix to prevent end-of-file error in nested runs, 3/28/14
    close(10)

    !PMC: deleted ice-ice collision lookup table here b/c only used for nCat>1.
    ! So there is no need to fill lookup values for lookup table 2.

   return

  END SUBROUTINE p3_init_a

  subroutine p3_get_tables(mu_r_user, revap_user, vn_user, vm_user)
    ! This can be called after p3_init_b.
    implicit none
    real(rtype), dimension(150), intent(out) :: mu_r_user
    real(rtype), dimension(300,10), intent(out) :: vn_user, vm_user, revap_user
    mu_r_user(:) = mu_r_table(:)
    revap_user(:,:) = revap_table(:,:)
    vn_user(:,:) = vn_table(:,:)
    vm_user(:,:) = vm_table(:,:)

   return

  end subroutine p3_get_tables

  subroutine p3_set_tables(mu_r_user, revap_user, vn_user, vm_user)
    ! This can be called instead of p3_init_b.
    implicit none
    real(rtype), dimension(150), intent(in) :: mu_r_user
    real(rtype), dimension(300,10), intent(in) :: vn_user, vm_user, revap_user
    mu_r_table(:) = mu_r_user(:)
    revap_table(:,:) = revap_user(:,:)
    vn_table(:,:) = vn_user(:,:)
    vm_table(:,:) = vm_user(:,:)

   return

  end subroutine p3_set_tables

  SUBROUTINE p3_init_b()
    implicit none
    integer                      :: i,ii,jj,kk
    real(rtype)                         :: lamr,mu_r,dm,dum1,dum2,dum3,dum4,dum5,  &
         dd,amg,vt,dia

    !------------------------------------------------------------------------------------------!

    ! Generate lookup table for rain shape parameter mu_r
    ! this is very fast so it can be generated at the start of each run
    ! make a 150x1 1D lookup table, this is done in parameter
    ! space of a scaled mean size proportional qr/Nr -- initlamr

    !write(iulog,*) '   Generating rain lookup-table ...'

    ! AaronDonahue: Switching to table ver 4 means switching to a constand mu_r,
    ! so this section is commented out.
    do i = 1,150              ! loop over lookup table values
!       initlamr = 1./((real(i)*2.)*1.e-6 + 250.e-6)
!
!       ! iterate to get mu_r
!       ! mu_r-lambda relationship is from Cao et al. (2008), eq. (7)
!
!       ! start with first guess, mu_r = 0
!
!       mu_r = 0.
!
!       do ii=1,50
!          lamr = initlamr*((mu_r+3.)*(mu_r+2.)*(mu_r+1.)/6.)**thrd
!
!          ! new estimate for mu_r based on lambda
!          ! set max lambda in formula for mu_r to 20 mm-1, so Cao et al.
!          ! formula is not extrapolated beyond Cao et al. data range
!          dum  = min(20.,lamr*1.e-3)
!          mu_r = max(0.,-0.0201*dum**2+0.902*dum-1.718)
!
!          ! if lambda is converged within 0.1%, then exit loop
!          if (ii.ge.2) then
!             if (abs((lamold-lamr)/lamr).lt.0.001) goto 111
!          end if
!
!          lamold = lamr
!
!       enddo
!
!111    continue
!
!       ! assign lookup table values
       mu_r_table(i) = mu_r_constant

    enddo

    !.......................................................................
    ! Generate lookup table for rain fallspeed and ventilation parameters
    ! the lookup table is two dimensional as a function of number-weighted mean size
    ! proportional to qr/Nr and shape parameter mu_r

    mu_r_loop: do ii = 1,10   !** change 10 to 9, since range of mu_r is 0-8  CONFIRM
       !mu_r_loop: do ii = 1,9   !** change 10 to 9, since range of mu_r is 0-8

!       mu_r = real(ii-1)  ! values of mu
       mu_r = mu_r_constant

       ! loop over number-weighted mean size
       meansize_loop: do jj = 1,300

          if (jj.le.20) then
             dm = (real(jj)*10._rtype-5._rtype)*1.e-6_rtype      ! mean size [m]
          elseif (jj.gt.20) then
             dm = (real(jj-20)*30._rtype+195._rtype)*1.e-6_rtype ! mean size [m]
          endif

          lamr = (mu_r+1._rtype)/dm

          ! do numerical integration over PSD

          dum1 = 0._rtype ! numerator,   number-weighted fallspeed
          dum2 = 0._rtype ! denominator, number-weighted fallspeed
          dum3 = 0._rtype ! numerator,   mass-weighted fallspeed
          dum4 = 0._rtype ! denominator, mass-weighted fallspeed
          dum5 = 0._rtype ! term for ventilation factor in evap
          dd   = 2._rtype

          ! loop over PSD to numerically integrate number and mass-weighted mean fallspeeds
          do kk = 1,10000

             dia = (real(kk)*dd-dd*0.5_rtype)*1.e-6_rtype  ! size bin [m]
             amg = piov6*997._rtype*dia**3           ! mass [kg]
             amg = amg*1000._rtype                   ! convert [kg] to [g]

             !get fallspeed as a function of size [m s-1]
             if (dia*1.e+6_rtype.le.134.43_rtype)      then
                vt = 4.5795e+3_rtype*amg**(2._rtype*thrd)
             elseif (dia*1.e+6_rtype.lt.1511.64_rtype) then
                vt = 4.962e+1_rtype*amg**thrd
             elseif (dia*1.e+6_rtype.lt.3477.84_rtype) then
                vt = 1.732e+1_rtype*amg**sxth
             else
                vt = 9.17_rtype
             endif

             !note: factor of 4.*mu_r is non-answer changing and only needed to
             !      prevent underflow/overflow errors, same with 3.*mu_r for dum5
             dum1 = dum1 + vt*10._rtype**(mu_r*log10(dia)+4._rtype*mu_r)*exp(-lamr*dia)*dd*1.e-6_rtype
             dum2 = dum2 + 10._rtype**(mu_r*log10(dia)+4._rtype*mu_r)*exp(-lamr*dia)*dd*1.e-6_rtype
             dum3 = dum3 + vt*10._rtype**((mu_r+3._rtype)*log10(dia)+4._rtype*mu_r)*exp(-lamr*dia)*dd*1.e-6_rtype
             dum4 = dum4 + 10._rtype**((mu_r+3._rtype)*log10(dia)+4._rtype*mu_r)*exp(-lamr*dia)*dd*1.e-6_rtype
             dum5 = dum5 + (vt*dia)**0.5*10.**((mu_r+1.)*log10(dia)+3.*mu_r)*exp(-lamr*dia)*dd*1.e-6

          enddo ! kk-loop (over PSD)

          dum2 = max(dum2, 1.e-30_rtype)  !to prevent divide-by-zero below
          dum4 = max(dum4, 1.e-30_rtype)  !to prevent divide-by-zero below
          dum5 = max(dum5, 1.e-30_rtype)  !to prevent log10-of-zero below

          vn_table(jj,ii)    = dum1/dum2
          vm_table(jj,ii)    = dum3/dum4
          revap_table(jj,ii) = 10._rtype**(log10(dum5)+(mu_r+1._rtype)*log10(lamr)-(3._rtype*mu_r))

       enddo meansize_loop

    enddo mu_r_loop

  END SUBROUTINE p3_init_b

  !==========================================================================================!

  SUBROUTINE p3_main_pre_main_loop(kts, kte, kbot, ktop, kdir, log_predictNc, dt, &
       pres, pdel, dzq, ncnuc, exner, inv_exner, inv_lcldm, inv_icldm, inv_rcldm, xxlv, xxls, xlf, &
       t, rho, inv_rho, qvs, qvi, supi, rhofacr, rhofaci, acn, qv, th, qc, nc, qr, nr, &
       qitot, nitot, qirim, birim, qc_incld, qr_incld, qitot_incld, qirim_incld, &
       nc_incld, nr_incld, nitot_incld, birim_incld, log_nucleationPossible, log_hydrometeorsPresent)

    implicit none

    ! args

    integer, intent(in) :: kts, kte, kbot, ktop, kdir
    logical(btype), intent(in) :: log_predictNc
    real(rtype), intent(in) :: dt

    real(rtype), intent(in), dimension(kts:kte) :: pres, pdel, dzq, ncnuc, exner, inv_exner, inv_lcldm, inv_icldm, inv_rcldm, xxlv, xxls, xlf

    real(rtype), intent(inout), dimension(kts:kte) :: t, rho, inv_rho, qvs, qvi, supi, rhofacr, rhofaci, &
         acn, qv, th, qc, nc, qr, nr, qitot, nitot, qirim, birim, qc_incld, qr_incld, qitot_incld, &
         qirim_incld, nc_incld, nr_incld, nitot_incld, birim_incld

    logical(btype), intent(out) :: log_nucleationPossible, log_hydrometeorsPresent

    ! locals
    integer :: k
    real(rtype) :: dum

    log_nucleationPossible = .false.
    log_hydrometeorsPresent = .false.

    k_loop_1: do k = kbot,ktop,kdir
       !calculate some time-varying atmospheric variables
       !AaronDonahue - changed "rho" to be defined on nonhydrostatic
       !assumption, consistent with pressure based coordinate system
       !             - moved latent heat calculation to above.  Latent
       !heat is determined by calling a p3_util function so that it
       !can be made consistent with E3SM definition of latent heat
       rho(k)     = pdel(k)/dzq(k)/g  ! pres(k)/(rd*t(k))
       inv_rho(k) = 1._rtype/rho(k)
       qvs(k)     = qv_sat(t(k),pres(k),0)
       qvi(k)     = qv_sat(t(k),pres(k),1)

       supi(k)    = qv(k)/qvi(k)-1._rtype

       rhofacr(k) = bfb_pow(rhosur*inv_rho(k), 0.54_rtype)
       rhofaci(k) = bfb_pow(rhosui*inv_rho(k), 0.54_rtype)
       dum        = 1.496e-6_rtype * bfb_pow(t(k), 1.5_rtype) / (t(k)+120._rtype)  ! this is mu
       acn(k)     = g*rhow/(18._rtype*dum)  ! 'a' parameter for droplet fallspeed (Stokes' law)

       if ((t(k).lt.zerodegc .and. supi(k).ge.-0.05_rtype)) log_nucleationPossible = .true.

       if (qc(k).lt.qsmall) then
      !--- apply mass clipping if mass is sufficiently small
      !    (implying all mass is expected to evaporate/sublimate in one time step)
          qv(k) = qv(k) + qc(k)
          th(k) = th(k) - exner(k)*qc(k)*xxlv(k)*inv_cp
          qc(k) = 0._rtype
          nc(k) = 0._rtype
       else
          log_hydrometeorsPresent = .true.    ! updated further down
      !--- Apply droplet activation here (before other microphysical processes) for consistency with qc increase by saturation
      !    adjustment already applied in macrophysics. If prescribed drop number is used, this is also a good place to
      !    prescribe that value
          if (.not.(log_predictNc)) then
            nc(k) = nccnst*inv_rho(k)
          else
            nc(k) = max(nc(k) + ncnuc(k) * dt,0.0_rtype)
          endif
       endif

       if (qr(k).lt.qsmall) then
          qv(k) = qv(k) + qr(k)
          th(k) = th(k) - exner(k)*qr(k)*xxlv(k)*inv_cp
          qr(k) = 0._rtype
          nr(k) = 0._rtype
       else
          log_hydrometeorsPresent = .true.    ! updated further down
       endif

       if (qitot(k).lt.qsmall .or. (qitot(k).lt.1.e-8_rtype .and.             &
            supi(k).lt.-0.1_rtype)) then
          qv(k) = qv(k) + qitot(k)
          th(k) = th(k) - exner(k)*qitot(k)*xxls(k)*inv_cp
          qitot(k) = 0._rtype
          nitot(k) = 0._rtype
          qirim(k) = 0._rtype
          birim(k) = 0._rtype
       else
          log_hydrometeorsPresent = .true.    ! final update
       endif

       if (qitot(k).ge.qsmall .and. qitot(k).lt.1.e-8_rtype .and.             &
            t(k).ge.zerodegc) then
          qr(k) = qr(k) + qitot(k)
          th(k) = th(k) - exner(k)*qitot(k)*xlf(k)*inv_cp
          qitot(k) = 0._rtype
          nitot(k) = 0._rtype
          qirim(k) = 0._rtype
          birim(k) = 0._rtype
       endif

       t(k) = th(k) * inv_exner(k)

       call calculate_incloud_mixingratios(qc(k),qr(k),qitot(k),qirim(k),nc(k),nr(k),nitot(k),birim(k), &
            inv_lcldm(k),inv_icldm(k),inv_rcldm(k), &
            qc_incld(k),qr_incld(k),qitot_incld(k),qirim_incld(k),nc_incld(k),nr_incld(k),nitot_incld(k),birim_incld(k))

    enddo k_loop_1

  END SUBROUTINE p3_main_pre_main_loop

  SUBROUTINE p3_main_main_loop(kts, kte, kbot, ktop, kdir, log_predictNc, dt, odt, &
       pres, pdel, dzq, ncnuc, exner, inv_exner, inv_lcldm, inv_icldm, inv_rcldm, naai, qc_relvar, icldm, lcldm, rcldm,&
       t, rho, inv_rho, qvs, qvi, supi, rhofacr, rhofaci, acn, qv, th, qc, nc, qr, nr, qitot, nitot, &
       qirim, birim, xxlv, xxls, xlf, qc_incld, qr_incld, qitot_incld, qirim_incld, nc_incld, nr_incld, &
       nitot_incld, birim_incld, mu_c, nu, lamc, cdist, cdist1, cdistr, mu_r, lamr, logn0r, cmeiout, prain, &
       nevapr, prer_evap, vap_liq_exchange, vap_ice_exchange, liq_ice_exchange, pratot, &
       prctot, p3_tend_out, log_hydrometeorsPresent)

    implicit none

    ! args

    integer, intent(in) :: kts, kte, kbot, ktop, kdir
    logical(btype), intent(in) :: log_predictNc
    real(rtype), intent(in) :: dt, odt

    real(rtype), intent(in), dimension(kts:kte) :: pres, pdel, dzq, ncnuc, exner, inv_exner, inv_lcldm, inv_icldm,   &
         inv_rcldm, naai, qc_relvar, icldm, lcldm, rcldm

    real(rtype), intent(inout), dimension(kts:kte) :: t, rho, inv_rho, qvs, qvi, supi, rhofacr, rhofaci, acn,        &
         qv, th, qc, nc, qr, nr, qitot, nitot, qirim, birim, xxlv, xxls, xlf, qc_incld, qr_incld,                    &
         qitot_incld, qirim_incld, nc_incld, nr_incld, nitot_incld, birim_incld, mu_c, nu, lamc, cdist, cdist1,      &
         cdistr, mu_r, lamr, logn0r, cmeiout, prain, nevapr, prer_evap, vap_liq_exchange,                            &
         vap_ice_exchange, liq_ice_exchange, pratot, prctot

    real(rtype), intent(inout), dimension(kts:kte,49) :: p3_tend_out ! micro physics tendencies

    logical(btype), intent(out) :: log_hydrometeorsPresent

    ! -------- locals ------- !

    ! liquid-phase microphysical process rates:
    !  (all Q process rates in kg kg-1 s-1)
    !  (all N process rates in # kg-1)

    real(rtype) :: qcacc   ! cloud droplet accretion by rain
    real(rtype) :: qcaut   ! cloud droplet autoconversion to rain
    real(rtype) :: ncacc   ! change in cloud droplet number from accretion by rain
    real(rtype) :: ncautc  ! change in cloud droplet number from autoconversion
    real(rtype) :: ncslf   ! change in cloud droplet number from self-collection  (Not in paper?)
    real(rtype) :: nrslf   ! change in rain number from self-collection  (Not in paper?)
    real(rtype) :: qrevp   ! rain evaporation
    real(rtype) :: nrevp   ! change in rain number from evaporation
    real(rtype) :: ncautr  ! change in rain number from autoconversion of cloud water
! Is is assumed that macrophysics handles condensation/evaporation of qc and
! that there is no condensation of rain. Thus qccon, qrcon and qcevp have
! been removed from the original P3-WRF for P3-SCREAM.
!    real(rtype) :: qrcon   ! rain condensation   (Not in paper?)
!    real(rtype) :: qccon   ! cloud droplet condensation
!    real(rtype) :: qcevp   ! cloud droplet evaporation

    ! ice-phase microphysical process rates:
    !  (all Q process rates in kg kg-1 s-1)
    !  (all N process rates in # kg-1)

    real(rtype) :: qccol     ! collection of cloud water by ice
    real(rtype) :: qwgrth    ! wet growth rate
    real(rtype) :: qidep     ! vapor deposition
    real(rtype) :: qrcol     ! collection rain mass by ice
    real(rtype) :: qinuc     ! deposition/condensation freezing nuc
    real(rtype) :: nccol     ! change in cloud droplet number from collection by ice
    real(rtype) :: nrcol     ! change in rain number from collection by ice
    real(rtype) :: ninuc     ! change in ice number from deposition/cond-freezing nucleation
    real(rtype) :: qisub     ! sublimation of ice
    real(rtype) :: qimlt     ! melting of ice
    real(rtype) :: nimlt     ! melting of ice
    real(rtype) :: nisub     ! change in ice number from sublimation
    real(rtype) :: nislf     ! change in ice number from collection within a category (Not in paper?)
    real(rtype) :: qcheti    ! immersion freezing droplets
    real(rtype) :: qrheti    ! immersion freezing rain
    real(rtype) :: ncheti    ! immersion freezing droplets
    real(rtype) :: nrheti    ! immersion freezing rain
    real(rtype) :: nrshdr    ! source for rain number from collision of rain/ice above freezing and shedding
    real(rtype) :: qcshd     ! source for rain mass due to cloud water/ice collision above freezing and shedding or wet growth and shedding
    real(rtype) :: rhorime_c ! density of rime (from cloud)
    real(rtype) :: ncshdc    ! source for rain number due to cloud water/ice collision above freezing  and shedding (combined with NRSHD in the paper)
    real(rtype) :: qiberg    ! Bergeron process

    real(rtype)    :: f1pr02   ! mass-weighted fallspeed              See lines  731 -  808  ums
    real(rtype)    :: f1pr03   ! ice collection within a category     See lines  809 -  928  nagg
    real(rtype)    :: f1pr04   ! collection of cloud water by ice     See lines  929 - 1009  nrwat
    real(rtype)    :: f1pr05   ! melting                              See lines 1212 - 1279  vdep
    real(rtype)    :: f1pr07   ! collection of rain number by ice     See lines 1010 - 1209  nrrain
    real(rtype)    :: f1pr08   ! collection of rain mass by ice       See lines 1010 - 1209  qrrain
    real(rtype)    :: f1pr09   ! minimum ice number (lambda limiter)  See lines  704 -  705  nlarge
    real(rtype)    :: f1pr10   ! maximum ice number (lambda limiter)  See lines  704 -  705  nsmall
    real(rtype)    :: f1pr14   ! melting (ventilation term)           See lines 1212 - 1279  vdep1

    real(rtype)    :: mu,dv,sc,dqsdt,ab,kap,epsr,epsc,epsi,epsi_tot, &
         dum1,dum3,dum4,dum5,dum6,dqsidt,abi,rhop,vtrmi1,eii

    integer :: dumi,k,dumj,dumii,dumjj,dumzz

    logical(btype) :: log_exitlevel, log_wetgrowth

   rhorime_c = 400._rtype
   log_hydrometeorsPresent = .false.

   !------------------------------------------------------------------------------------------!
   !   main k-loop (for processes):
   k_loop_main: do k = kbot,ktop,kdir

      ! if relatively dry and no hydrometeors at this level, skip to end of k-loop (i.e. skip this level)
      log_exitlevel = .true.
      if (qc(k).ge.qsmall .or. qr(k).ge.qsmall) log_exitlevel = .false.

      if (qitot(k).ge.qsmall) log_exitlevel = .false.
      !enddo
      if (log_exitlevel .and.                                                           &
         (t(k).lt.zerodegc .and. supi(k).lt.-0.05_rtype)) goto 555   !i.e. skip all process rates

      ! All microphysics tendencies will be computed as IN-CLOUD, they will be mapped back to cell-average later.

      ! initialize warm-phase process rates
      qcacc   = 0._rtype;     qrevp   = 0._rtype;     qcaut   = 0._rtype;
      ncacc   = 0._rtype;     ncslf   = 0._rtype;
      ncautc  = 0._rtype;     nrslf   = 0._rtype;
      nrevp   = 0._rtype;     ncautr  = 0._rtype

      ! initialize ice-phase  process rates
      qisub   = 0._rtype;     nrshdr  = 0._rtype
      qcheti  = 0._rtype;     qrcol   = 0._rtype;     qcshd   = 0._rtype
      qimlt   = 0._rtype;     qccol   = 0._rtype
      qrheti  = 0._rtype;     qinuc   = 0._rtype;     nimlt   = 0._rtype
      nccol   = 0._rtype;     ncshdc  = 0._rtype
      ncheti  = 0._rtype;     nrcol   = 0._rtype;     nislf   = 0._rtype
      ninuc   = 0._rtype;     qidep   = 0._rtype;     qiberg  = 0._rtype
      nrheti  = 0._rtype;     nisub   = 0._rtype;     qwgrth  = 0._rtype

      log_wetgrowth = .false.

      ! skip micro process calculations except nucleation/acvtivation if there no hydrometeors are present
      log_exitlevel = .true.
      if (qc_incld(k).ge.qsmall .or. qr_incld(k).ge.qsmall) log_exitlevel = .false.
      if (qitot_incld(k).ge.qsmall) log_exitlevel=.false.
      if (log_exitlevel) goto 444   !i.e. skip to nucleation

      !time/space varying physical variables
      call get_time_space_phys_variables( &
           t(k),pres(k),rho(k),xxlv(k),xxls(k),qvs(k),qvi(k), &
           mu,dv,sc,dqsdt,dqsidt,ab,abi,kap,eii)

      call get_cloud_dsd2(qc_incld(k),nc_incld(k),mu_c(k),rho(k),nu(k),dnu,lamc(k),     &
           cdist(k),cdist1(k),lcldm(k))
      nc(k) = nc_incld(k)*lcldm(k)

      call get_rain_dsd2(qr_incld(k),nr_incld(k),mu_r(k),lamr(k),   &
           cdistr(k),logn0r(k),rcldm(k))
      nr(k) = nr_incld(k)*rcldm(k)

      ! initialize inverse supersaturation relaxation timescale for combined ice categories
      epsi_tot = 0._rtype

      call impose_max_total_Ni(nitot_incld(k),max_total_Ni,inv_rho(k))

      if (qitot_incld(k).ge.qsmall) then

         !impose lower limits to prevent taking log of # < 0
         nitot_incld(k) = max(nitot_incld(k),nsmall)
         nr_incld(k)    = max(nr_incld(k),nsmall)

         call calc_bulkRhoRime(qitot_incld(k),qirim_incld(k),birim_incld(k),rhop)

         ! if (.not. tripleMoment_on) zitot(k) = diag_mom6(qitot_incld(k),nitot_incld(k),rho(k))
         call find_lookupTable_indices_1a(dumi,dumjj,dumii,dumzz,dum1,dum4,          &
              dum5,dum6,isize,rimsize,densize,                &
              qitot_incld(k),nitot_incld(k),qirim_incld(k),      &
              rhop)
         !qirim_incld(k),zitot(k),rhop)
         call find_lookupTable_indices_1b(dumj,dum3,rcollsize,qr_incld(k),nr_incld(k))

         ! call to lookup table interpolation subroutines to get process rates
         call access_lookup_table(dumjj,dumii,dumi, 2,dum1,dum4,dum5,f1pr02)
         call access_lookup_table(dumjj,dumii,dumi, 3,dum1,dum4,dum5,f1pr03)
         call access_lookup_table(dumjj,dumii,dumi, 4,dum1,dum4,dum5,f1pr04)
         call access_lookup_table(dumjj,dumii,dumi, 5,dum1,dum4,dum5,f1pr05)
         call access_lookup_table(dumjj,dumii,dumi, 7,dum1,dum4,dum5,f1pr09)
         call access_lookup_table(dumjj,dumii,dumi, 8,dum1,dum4,dum5,f1pr10)
         call access_lookup_table(dumjj,dumii,dumi,10,dum1,dum4,dum5,f1pr14)

         ! ice-rain collection processes
         if (qr_incld(k).ge.qsmall) then
            call access_lookup_table_coll(dumjj,dumii,dumj,dumi,1,dum1,dum3,dum4,dum5,f1pr07)
            call access_lookup_table_coll(dumjj,dumii,dumj,dumi,2,dum1,dum3,dum4,dum5,f1pr08)
         else
            f1pr07 = 0._rtype
            f1pr08 = 0._rtype
         endif

         ! adjust Ni if needed to make sure mean size is in bounds (i.e. apply lambda limiters)
         ! note that the Nmax and Nmin are normalized and thus need to be multiplied by existing N
         nitot_incld(k) = min(nitot_incld(k),f1pr09*nitot_incld(k))
         nitot_incld(k) = max(nitot_incld(k),f1pr10*nitot_incld(k))

      endif   ! qitot > qsmall

      !----------------------------------------------------------------------
      ! Begin calculations of microphysical processes

      !......................................................................
      ! ice processes
      !......................................................................

      !.......................
      ! collection of droplets
      call ice_cldliq_collection(rho(k),t(k),rhofaci(k),&
           f1pr04,qitot_incld(k),qc_incld(k),nitot_incld(k),nc_incld(k),&
           qccol,nccol,qcshd,ncshdc)

      !....................
      ! collection of rain
      call ice_rain_collection(rho(k),t(k),rhofaci(k),&
           logn0r(k),f1pr07,f1pr08,qitot_incld(k),nitot_incld(k),qr_incld(k),&
           qrcol,nrcol)
      !...................................
      ! collection between ice categories

      !PMC nCat deleted lots of stuff here.

      !.............................................
      ! self-collection of ice
      call ice_self_collection(rho(k),rhofaci(k),&
           f1pr03,eii,qirim_incld(k),qitot_incld(k),nitot_incld(k),&
           nislf)

      !............................................................
      ! melting
      call ice_melting(rho(k),t(k),pres(k),rhofaci(k),&
           f1pr05,f1pr14,xxlv(k),xlf(k),dv,sc,mu,kap,&
           qv(k),qitot_incld(k),nitot_incld(k),&
           qimlt,nimlt)

      !............................................................
      ! calculate wet growth
      call ice_cldliq_wet_growth(rho(k),t(k),pres(k),rhofaci(k),&
           f1pr05,f1pr14,xxlv(k),xlf(k),dv,kap,mu,sc,&
           qv(k),qc_incld(k),qitot_incld(k),nitot_incld(k),qr_incld(k),log_wetgrowth,&
           qrcol,qccol,qwgrth,nrshdr,qcshd)

      !-----------------------------
      ! calcualte total inverse ice relaxation timescale combined for all ice categories
      ! note 'f1pr' values are normalized, so we need to multiply by N
      call calc_ice_relaxation_timescale(rho(k),t(k),rhofaci(k),&
           f1pr05,f1pr14,dv,mu,sc,qitot_incld(k),nitot_incld(k),&
           epsi,epsi_tot)

      !.........................
      ! calculate rime density
      call calc_rime_density(t(k),rhofaci(k),&
           f1pr02,acn(k),lamc(k),mu_c(k),qc_incld(k),qccol,&
           vtrmi1,rhorime_c)
      !............................................................
      ! contact and immersion freezing droplets
      call cldliq_immersion_freezing(t(k),&
           lamc(k),mu_c(k),cdist1(k),qc_incld(k),qc_relvar(k),&
           qcheti,ncheti)

      !............................................................
      ! immersion freezing of rain
      ! for future: get rid of log statements below for rain freezing
      call rain_immersion_freezing(t(k),&
           lamr(k),mu_r(k),cdistr(k),qr_incld(k),&
           qrheti,nrheti)

      !......................................
      ! rime splintering (Hallet-Mossop 1974)
      !PMC comment: Morrison and Milbrandt 2015 part 1 and 2016 part 3 both say
      !that Hallet-Mossop should be neglected if 1 category to compensate for
      !artificial smearing out of ice DSD

      !................................................
      ! condensation/evaporation/deposition/sublimation
      !   (use semi-analytic formulation)

      ! calculate rain evaporation including ventilation
      call calc_liq_relaxation_timescale(rho(k),f1r,f2r,     &
           dv,mu,sc,mu_r(k),lamr(k),cdistr(k),cdist(k),qr_incld(k),qc_incld(k), &
           epsr,epsc)

      call evaporate_sublimate_precip(qr_incld(k),qc_incld(k),nr_incld(k),qitot_incld(k), &
           lcldm(k),rcldm(k),qvs(k),ab,epsr,qv(k), &
           qrevp,nrevp)

      call ice_deposition_sublimation(qitot_incld(k), nitot_incld(k), t(k), &
           qvs(k),qvi(k),epsi,abi,qv(k), &
           qidep,qisub,nisub,qiberg)

444   continue

      !................................................................
      ! deposition/condensation-freezing nucleation
      call ice_nucleation(t(k),inv_rho(k),&
           nitot(k),naai(k),supi(k),odt,log_predictNc,&
           qinuc, ninuc)

      !................
      ! cloud water autoconversion
      ! NOTE: cloud_water_autoconversion must be called before droplet_self_collection
      call cloud_water_autoconversion(rho(k),qc_incld(k),nc_incld(k),qc_relvar(k),&
           qcaut,ncautc,ncautr)

      !............................
      ! self-collection of droplets
      call droplet_self_collection(rho(k),inv_rho(k),qc_incld(k),&
           mu_c(k),nu(k),ncautc,ncslf)

      !............................
      ! accretion of cloud by rain
      call cloud_rain_accretion(rho(k),inv_rho(k),&
           qc_incld(k),nc_incld(k), qr_incld(k),qc_relvar(k),&
           qcacc, ncacc)

      !.....................................
      ! self-collection and breakup of rain
      ! (breakup following modified Verlinde and Cotton scheme)
      call rain_self_collection(rho(k),qr_incld(k),nr_incld(k),&
           nrslf)

      ! Here we map the microphysics tendency rates back to CELL-AVERAGE quantities for updating
      ! cell-average quantities.
      call back_to_cell_average(lcldm(k), rcldm(k), icldm(k), qcacc, qrevp, qcaut,&
           ncacc, ncslf, ncautc, nrslf, nrevp, ncautr, qisub, nrshdr, qcheti,&
           qrcol, qcshd, qimlt, qccol, qrheti, nimlt, nccol, ncshdc, ncheti, nrcol, nislf,&
           qidep, nrheti, nisub, qinuc, ninuc, qiberg)

      !.................................................................
      ! conservation of water
      !.................................................................

      ! The microphysical process rates are computed above, based on the environmental conditions.
      ! The rates are adjusted here (where necessary) such that the sum of the sinks of mass cannot
      ! be greater than the sum of the sources, thereby resulting in overdepletion.
      !-- Limit ice process rates to prevent overdepletion of sources such that
      !   the subsequent adjustments are done with maximum possible rates for the
      !   time step.  (note: most ice rates are adjusted here since they must be done
      !   simultaneously (outside of iice-loops) to distribute reduction proportionally
      !   amongst categories.
      !PMC - might need to rethink above statement since only one category now.
      ! AaronDonahue: Do we need the below checks for the new definition of
      ! how qidep and qisub are derived?
      ! AaronDonahue: UPDATE, if we are following the implementation of MG
      ! then the answer appears to be YES.  There is a similar check in MG
      ! microphysics which limits qidep and qinuc, but does not limit qisub.
      ! So similar but slightly different.  The overall answer would be that
      ! qidep does need some limit.  The next questions are,
      !   1) Should we be taking qinuc into consideration too?
      !   2) Is MG correct in NOT limiting qisub?

      call prevent_ice_overdepletion(pres(k), t(k), qv(k), xxls(k), odt, qidep, qisub)

      ! vapor -- not needed, since all sinks already have limits imposed and the sum, therefore,
      !          cannot possibly overdeplete qv

      ! cloud
      call cloud_water_conservation(qc(k), dt, qcaut, qcacc, qccol, qcheti, qcshd, qiberg, qisub, qidep)

      ! rain
      call rain_water_conservation(qr(k), qcaut, qcacc, qimlt, qcshd, dt, qrevp, qrcol, qrheti)

      ! ice
      call ice_water_conservation(qitot(k), qidep, qinuc, qiberg, qrcol, qccol, qrheti, qcheti, dt, qisub, qimlt)

      !---------------------------------------------------------------------------------
      ! update prognostic microphysics and thermodynamics variables
      !---------------------------------------------------------------------------------

      !-- ice-phase dependent processes:
      call update_prognostic_ice(qcheti, qccol, qcshd, &
           nccol, ncheti, ncshdc, &
           qrcol, nrcol,  qrheti, nrheti, nrshdr, &
           qimlt, nimlt, qisub, qidep, qinuc, ninuc, nislf, nisub, qiberg, &
           exner(k), xxls(k), xlf(k), &
           log_predictNc, log_wetgrowth, dt, nmltratio, rhorime_c, &
           th(k), qv(k), qitot(k), nitot(k), qirim(k), birim(k), qc(k), nc(k), qr(k), nr(k) )

      !-- warm-phase only processes:
      call update_prognostic_liquid(qcacc, ncacc, qcaut, ncautc, ncautr, ncslf,  &
           qrevp, nrevp, nrslf,                                                  &
           log_predictNc, inv_rho(k), exner(k), xxlv(k), dt,                     &
           th(k), qv(k), qc(k), nc(k), qr(k), nr(k))

      !==
      ! AaronDonahue - Add extra variables needed from microphysics by E3SM:
      cmeiout(k) = qidep - qisub + qinuc
      prain(k)   = ( qcacc + qcaut + qcshd + qccol )
      nevapr(k)  = qisub + qrevp
      prer_evap(k) = qrevp
      vap_ice_exchange(k) = qidep - qisub + qinuc
      vap_liq_exchange(k) = - qrevp
      liq_ice_exchange(k) = qcheti + qrheti - qimlt + qiberg + qccol + qrcol

      ! clipping for small hydrometeor values
      if (qc(k).lt.qsmall) then
         qv(k) = qv(k) + qc(k)
         th(k) = th(k) - exner(k)*qc(k)*xxlv(k)*inv_cp
         qc(k) = 0._rtype
         nc(k) = 0._rtype
      else
         log_hydrometeorsPresent = .true.
      endif

      if (qr(k).lt.qsmall) then
         qv(k) = qv(k) + qr(k)
         th(k) = th(k) - exner(k)*qr(k)*xxlv(k)*inv_cp
         qr(k) = 0._rtype
         nr(k) = 0._rtype
      else
         log_hydrometeorsPresent = .true.
      endif

      if (qitot(k).lt.qsmall) then
         qv(k) = qv(k) + qitot(k)
         th(k) = th(k) - exner(k)*qitot(k)*xxls(k)*inv_cp
         qitot(k) = 0._rtype
         nitot(k) = 0._rtype
         qirim(k) = 0._rtype
         birim(k) = 0._rtype
      else
         log_hydrometeorsPresent = .true.
      endif

      call impose_max_total_Ni(nitot(k),max_total_Ni,inv_rho(k))

      ! Record microphysics tendencies for output:
      ! warm-phase process rates
      p3_tend_out(k, 2) = qcacc     ! cloud droplet accretion by rain
      p3_tend_out(k, 3) = qcaut     ! cloud droplet autoconversion to rain
      p3_tend_out(k, 4) = ncacc     ! change in cloud droplet number from accretion by rain
      p3_tend_out(k, 5) = ncautc    ! change in cloud droplet number from autoconversion
      p3_tend_out(k, 6) = ncslf     ! change in cloud droplet number from self-collection  (Not in paper?)
      p3_tend_out(k, 7) = nrslf     ! change in rain number from self-collection  (Not in paper?)
      p3_tend_out(k,11) = qrevp     ! rain evaporation
      p3_tend_out(k,13) = nrevp     ! change in rain number from evaporation
      p3_tend_out(k,14) = ncautr    ! change in rain number from autoconversion of cloud water
      ! ice-phase  process rates
      p3_tend_out(k,15) = qccol     ! collection of cloud water by ice
      p3_tend_out(k,16) = qwgrth    ! wet growth rate
      p3_tend_out(k,17) = qidep     ! vapor deposition
      p3_tend_out(k,18) = qrcol     ! collection rain mass by ice
      p3_tend_out(k,19) = qinuc     ! deposition/condensation freezing nuc
      p3_tend_out(k,20) = nccol     ! change in cloud droplet number from collection by ice
      p3_tend_out(k,21) = nrcol     ! change in rain number from collection by ice
      p3_tend_out(k,22) = ninuc     ! change in ice number from deposition/cond-freezing nucleation
      p3_tend_out(k,23) = qisub     ! sublimation of ice
      p3_tend_out(k,24) = qimlt     ! melting of ice
      p3_tend_out(k,25) = nimlt     ! melting of ice
      p3_tend_out(k,26) = nisub     ! change in ice number from sublimation
      p3_tend_out(k,27) = nislf     ! change in ice number from collection within a category (Not in paper?)
      p3_tend_out(k,28) = qcheti    ! immersion freezing droplets
      p3_tend_out(k,29) = qrheti    ! immersion freezing rain
      p3_tend_out(k,30) = ncheti    ! immersion freezing droplets
      p3_tend_out(k,31) = nrheti    ! immersion freezing rain
      p3_tend_out(k,32) = nrshdr    ! source for rain number from collision of rain/ice above freezing and shedding
      p3_tend_out(k,33) = qcshd     ! source for rain mass due to cloud water/ice collision above freezing and shedding or wet growth and shedding
      p3_tend_out(k,34) = 0._rtype  ! used to be qcmul, but that has been removed.  Kept at 0.0 as placeholder.
      p3_tend_out(k,35) = ncshdc    ! source for rain number due to cloud water/ice collision above freezing  and shedding (combined with NRSHD in the paper)
      ! Outputs associated with aerocom comparison:
      pratot(k) = qcacc ! cloud drop accretion by rain
      prctot(k) = qcaut ! cloud drop autoconversion to rain
      !---------------------------------------------------------------------------------

      ! Recalculate in-cloud values for sedimentation
      call calculate_incloud_mixingratios(qc(k),qr(k),qitot(k),qirim(k),nc(k),nr(k),nitot(k),birim(k), &
           inv_lcldm(k),inv_icldm(k),inv_rcldm(k), &
           qc_incld(k),qr_incld(k),qitot_incld(k),qirim_incld(k),nc_incld(k),nr_incld(k),nitot_incld(k),birim_incld(k))

555   continue

   enddo k_loop_main

 END SUBROUTINE p3_main_main_loop

 subroutine p3_main_post_main_loop(kts, kte, kbot, ktop, kdir, &
      exner, lcldm, rcldm, &
      rho, inv_rho, rhofaci, qv, th, qc, nc, qr, nr, qitot, nitot, qirim, birim, xxlv, xxls, &
      mu_c, nu, lamc, mu_r, lamr, vap_liq_exchange, &
      ze_rain, ze_ice, diag_vmi, diag_effi, diag_di, diag_rhoi, diag_ze, diag_effc)

   implicit none

   ! args

   integer, intent(in) :: kts, kte, kbot, ktop, kdir

   real(rtype), intent(in), dimension(kts:kte) :: exner, lcldm, rcldm

   real(rtype), intent(inout), dimension(kts:kte) :: rho, inv_rho, rhofaci, &
        qv, th, qc, nc, qr, nr, qitot, nitot, qirim, birim, xxlv, xxls, &
        mu_c, nu, lamc, mu_r, &
        lamr, vap_liq_exchange, &
        ze_rain, ze_ice, diag_vmi, diag_effi, diag_di, diag_rhoi, diag_ze, diag_effc

   ! locals
   integer :: k, dumi, dumii, dumjj, dumzz
   real(rtype) :: tmp1, tmp2, dum1, dum4, dum5, dum6, rhop
   real(rtype)    :: f1pr02   ! mass-weighted fallspeed              See lines  731 -  808  ums
   real(rtype)    :: f1pr06   ! effective radius                     See lines 1281 - 1356  eff
   real(rtype)    :: f1pr09   ! minimum ice number (lambda limiter)  See lines  704 -  705  nlarge
   real(rtype)    :: f1pr10   ! maximum ice number (lambda limiter)  See lines  704 -  705  nsmall
   real(rtype)    :: f1pr13   ! reflectivity                         See lines  731 -  808  refl
   real(rtype)    :: f1pr15   ! mass-weighted mean diameter          See lines 1212 - 1279  dmm
   real(rtype)    :: f1pr16   ! mass-weighted mean particle density  See lines 1212 - 1279  rhomm

   k_loop_final_diagnostics:  do k = kbot,ktop,kdir

      ! cloud:
      if (qc(k).ge.qsmall) then
         call get_cloud_dsd2(qc(k),nc(k),mu_c(k),rho(k),nu(k),dnu,lamc(k),  &
              tmp1,tmp2,lcldm(k))
         diag_effc(k) = 0.5_rtype*(mu_c(k)+3._rtype)/lamc(k)
      else
         qv(k) = qv(k)+qc(k)
         th(k) = th(k)-exner(k)*qc(k)*xxlv(k)*inv_cp
         vap_liq_exchange(k) = vap_liq_exchange(k) - qc(k)
         qc(k) = 0._rtype
         nc(k) = 0._rtype
      endif

      ! rain:
      if (qr(k).ge.qsmall) then

         call get_rain_dsd2(qr(k),nr(k),mu_r(k),lamr(k),tmp1,tmp2,rcldm(k))

         ze_rain(k) = nr(k)*(mu_r(k)+6._rtype)*(mu_r(k)+5._rtype)*(mu_r(k)+4._rtype)*           &
              (mu_r(k)+3._rtype)*(mu_r(k)+2._rtype)*(mu_r(k)+1._rtype)/bfb_pow(lamr(k), 6._rtype)
         ze_rain(k) = max(ze_rain(k),1.e-22_rtype)
      else
         qv(k) = qv(k)+qr(k)
         th(k) = th(k)-exner(k)*qr(k)*xxlv(k)*inv_cp
         vap_liq_exchange(k) = vap_liq_exchange(k) - qr(k)
         qr(k) = 0._rtype
         nr(k) = 0._rtype
      endif

      ! ice:

      call impose_max_total_Ni(nitot(k),max_total_Ni,inv_rho(k))

      qi_not_small:  if (qitot(k).ge.qsmall) then

         !impose lower limits to prevent taking log of # < 0
         nitot(k) = max(nitot(k),nsmall)
         nr(k)    = max(nr(k),nsmall)

         call calc_bulkRhoRime(qitot(k),qirim(k),birim(k),rhop)

         ! if (.not. tripleMoment_on) zitot(k) = diag_mom6(qitot(k),nitot(k),rho(k))
         call find_lookupTable_indices_1a(dumi,dumjj,dumii,dumzz,dum1,dum4,          &
              dum5,dum6,isize,rimsize,densize,     &
              qitot(k),nitot(k),           &
              qirim(k),rhop)
         !qirim(k),zitot(k),rhop)

         call access_lookup_table(dumjj,dumii,dumi, 2,dum1,dum4,dum5,f1pr02)
         call access_lookup_table(dumjj,dumii,dumi, 6,dum1,dum4,dum5,f1pr06)
         call access_lookup_table(dumjj,dumii,dumi, 7,dum1,dum4,dum5,f1pr09)
         call access_lookup_table(dumjj,dumii,dumi, 8,dum1,dum4,dum5,f1pr10)
         call access_lookup_table(dumjj,dumii,dumi, 9,dum1,dum4,dum5,f1pr13)
         call access_lookup_table(dumjj,dumii,dumi,11,dum1,dum4,dum5,f1pr15)
         call access_lookup_table(dumjj,dumii,dumi,12,dum1,dum4,dum5,f1pr16)

         ! impose mean ice size bounds (i.e. apply lambda limiters)
         ! note that the Nmax and Nmin are normalized and thus need to be multiplied by existing N
         nitot(k) = min(nitot(k),f1pr09*nitot(k))
         nitot(k) = max(nitot(k),f1pr10*nitot(k))

         !--this should already be done in s/r 'calc_bulkRhoRime'
         if (qirim(k).lt.qsmall) then
            qirim(k) = 0._rtype
            birim(k) = 0._rtype
         endif
         !==

         ! note that reflectivity from lookup table is normalized, so we need to multiply by N
         diag_vmi(k)   = f1pr02*rhofaci(k)
         diag_effi(k)  = f1pr06 ! units are in m
         diag_di(k)    = f1pr15
         diag_rhoi(k)  = f1pr16
         ! note factor of air density below is to convert from m^6/kg to m^6/m^3
         ze_ice(k) = ze_ice(k) + 0.1892_rtype*f1pr13*nitot(k)*rho(k)   ! sum contribution from each ice category (note: 0.1892 = 0.176/0.93)
         ze_ice(k) = max(ze_ice(k),1.e-22_rtype)

      else

         qv(k) = qv(k) + qitot(k)
         th(k) = th(k) - exner(k)*qitot(k)*xxls(k)*inv_cp
         qitot(k) = 0._rtype
         nitot(k) = 0._rtype
         qirim(k) = 0._rtype
         birim(k) = 0._rtype
         diag_di(k) = 0._rtype

      endif qi_not_small

      ! sum ze components and convert to dBZ
      diag_ze(k) = 10._rtype*bfb_log10((ze_rain(k) + ze_ice(k))*1.e18_rtype)

      ! if qr is very small then set Nr to 0 (needs to be done here after call
      ! to ice lookup table because a minimum Nr of nsmall will be set otherwise even if qr=0)
      if (qr(k).lt.qsmall) then
         nr(k) = 0._rtype
      endif

   enddo k_loop_final_diagnostics

 end subroutine p3_main_post_main_loop

  !==========================================================================================!

  SUBROUTINE p3_main(qc,nc,qr,nr,th,qv,dt,qitot,qirim,nitot,birim,   &
       pres,dzq,ncnuc,naai,qc_relvar,it,prt_liq,prt_sol,its,ite,kts,kte,diag_ze,diag_effc,     &
       diag_effi,diag_vmi,diag_di,diag_rhoi,log_predictNc, &
       pdel,exner,cmeiout,prain,nevapr,prer_evap,rflx,sflx,rcldm,lcldm,icldm,  &
       pratot,prctot,p3_tend_out,mu_c,lamc,liq_ice_exchange,vap_liq_exchange, &
       vap_ice_exchange,col_location)

    !----------------------------------------------------------------------------------------!
    !                                                                                        !
    ! This is the main subroutine for the P3 microphysics scheme.  It is called from the     !
    ! wrapper subroutine ('MP_P3_WRAPPER') and is passed i,k slabs of all prognostic         !
    ! variables -- hydrometeor fields, potential temperature, and water vapor mixing ratio.  !
    ! Microphysical process rates are computed first.  These tendencies are then used to     !
    ! computed updated values of the prognostic variables.  The hydrometeor variables are    !
    ! then updated further due to sedimentation.                                             !
    !                                                                                        !
    ! Several diagnostic values are also computed and returned to the wrapper subroutine,    !
    ! including precipitation rates.                                                         !
    !                                                                                        !
    !----------------------------------------------------------------------------------------!

    use debug_info, only: get_debug_column_id
    implicit none

    !----- Input/ouput arguments:  ----------------------------------------------------------!

    real(rtype), intent(inout), dimension(its:ite,kts:kte)      :: qc         ! cloud, mass mixing ratio         kg kg-1
    ! note: Nc may be specified or predicted (set by log_predictNc)
    real(rtype), intent(inout), dimension(its:ite,kts:kte)      :: nc         ! cloud, number mixing ratio       #  kg-1
    real(rtype), intent(inout), dimension(its:ite,kts:kte)      :: qr         ! rain, mass mixing ratio          kg kg-1
    real(rtype), intent(inout), dimension(its:ite,kts:kte)      :: nr         ! rain, number mixing ratio        #  kg-1
    real(rtype), intent(inout), dimension(its:ite,kts:kte)      :: qitot      ! ice, total mass mixing ratio     kg kg-1
    real(rtype), intent(inout), dimension(its:ite,kts:kte)      :: qirim      ! ice, rime mass mixing ratio      kg kg-1
    real(rtype), intent(inout), dimension(its:ite,kts:kte)      :: nitot      ! ice, total number mixing ratio   #  kg-1
    real(rtype), intent(inout), dimension(its:ite,kts:kte)      :: birim      ! ice, rime volume mixing ratio    m3 kg-1

    real(rtype), intent(inout), dimension(its:ite,kts:kte)      :: qv         ! water vapor mixing ratio         kg kg-1
    real(rtype), intent(inout), dimension(its:ite,kts:kte)      :: th         ! potential temperature            K
    real(rtype), intent(in),    dimension(its:ite,kts:kte)      :: pres       ! pressure                         Pa
    real(rtype), intent(in),    dimension(its:ite,kts:kte)      :: dzq        ! vertical grid spacing            m
    real(rtype), intent(in),    dimension(its:ite,kts:kte)      :: ncnuc      ! IN ccn activated number tendency kg-1 s-1
    real(rtype), intent(in),    dimension(its:ite,kts:kte)      :: naai       ! IN actived ice nuclei concentration  1/kg
    real(rtype), intent(in)                                     :: dt         ! model time step                  s

    real(rtype), intent(out),   dimension(its:ite)              :: prt_liq    ! precipitation rate, liquid       m s-1
    real(rtype), intent(out),   dimension(its:ite)              :: prt_sol    ! precipitation rate, solid        m s-1
    real(rtype), intent(out),   dimension(its:ite,kts:kte)      :: diag_ze    ! equivalent reflectivity          dBZ
    real(rtype), intent(out),   dimension(its:ite,kts:kte)      :: diag_effc  ! effective radius, cloud          m
    real(rtype), intent(out),   dimension(its:ite,kts:kte)      :: diag_effi  ! effective radius, ice            m
    real(rtype), intent(out),   dimension(its:ite,kts:kte)      :: diag_vmi   ! mass-weighted fall speed of ice  m s-1
    real(rtype), intent(out),   dimension(its:ite,kts:kte)      :: diag_di    ! mean diameter of ice             m
    real(rtype), intent(out),   dimension(its:ite,kts:kte)      :: diag_rhoi  ! bulk density of ice              kg m-3
    real(rtype), intent(out),   dimension(its:ite,kts:kte)      :: mu_c       ! Size distribution shape parameter for radiation
    real(rtype), intent(out),   dimension(its:ite,kts:kte)      :: lamc       ! Size distribution slope parameter for radiation

    integer, intent(in)                                  :: its,ite    ! array bounds (horizontal)
    integer, intent(in)                                  :: kts,kte    ! array bounds (vertical)
    integer, intent(in)                                  :: it         ! time step counter NOTE: starts at 1 for first time step

    logical(btype), intent(in)                           :: log_predictNc ! .T. (.F.) for prediction (specification) of Nc

    real(rtype), intent(in),    dimension(its:ite,kts:kte)      :: pdel       ! pressure thickness               Pa
    real(rtype), intent(in),    dimension(its:ite,kts:kte)      :: exner      ! Exner expression

    ! OUTPUT for PBUF variables used by other parameterizations
    real(rtype), intent(out),   dimension(its:ite,kts:kte)      :: cmeiout    ! qitend due to deposition/sublimation
    real(rtype), intent(out),   dimension(its:ite,kts:kte)      :: prain      ! Total precipitation (rain + snow)
    real(rtype), intent(out),   dimension(its:ite,kts:kte)      :: nevapr     ! evaporation of total precipitation (rain + snow)
    real(rtype), intent(out),   dimension(its:ite,kts:kte)      :: prer_evap  ! evaporation of rain
    real(rtype), intent(out),   dimension(its:ite,kts:kte+1)    :: rflx       ! grid-box average rain flux (kg m^-2 s^-1) pverp
    real(rtype), intent(out),   dimension(its:ite,kts:kte+1)    :: sflx       ! grid-box average ice/snow flux (kg m^-2 s^-1) pverp
    real(rtype), intent(out),   dimension(its:ite,kts:kte)      :: pratot     ! accretion of cloud by rain
    real(rtype), intent(out),   dimension(its:ite,kts:kte)      :: prctot     ! autoconversion of cloud to rain
    real(rtype), intent(out),   dimension(its:ite,kts:kte)      :: liq_ice_exchange ! sum of liq-ice phase change tendenices
    real(rtype), intent(out),   dimension(its:ite,kts:kte)      :: vap_liq_exchange ! sum of vap-liq phase change tendenices
    real(rtype), intent(out),   dimension(its:ite,kts:kte)      :: vap_ice_exchange ! sum of vap-ice phase change tendenices
    ! INPUT needed for PBUF variables used by other parameterizations

    real(rtype), intent(in),    dimension(its:ite,kts:kte)      :: icldm, lcldm, rcldm ! Ice, Liquid and Rain cloud fraction
    ! AaronDonahue, the following variable (p3_tend_out) is a catch-all for passing P3-specific variables outside of p3_main
    ! so that they can be written as ouput.  NOTE TO C++ PORT: This variable is entirely optional and doesn't need to be
    ! included in the port to C++, or can be changed if desired.
    real(rtype), intent(out),   dimension(its:ite,kts:kte,49)   :: p3_tend_out ! micro physics tendencies
    real(rtype), intent(in),    dimension(its:ite,3)            :: col_location
    real(rtype), intent(in),    dimension(its:ite,kts:kte)      :: qc_relvar

    !
    !----- Local variables and parameters:  -------------------------------------------------!
    !

    real(rtype), dimension(its:ite,kts:kte) :: mu_r  ! shape parameter of rain
    real(rtype), dimension(its:ite,kts:kte) :: t     ! temperature at the beginning of the microhpysics step [K]

    ! 2D size distribution and fallspeed parameters:

    real(rtype), dimension(its:ite,kts:kte) :: lamr
    real(rtype), dimension(its:ite,kts:kte) :: logn0r

    real(rtype), dimension(its:ite,kts:kte) :: nu
    real(rtype), dimension(its:ite,kts:kte) :: cdist
    real(rtype), dimension(its:ite,kts:kte) :: cdist1
    real(rtype), dimension(its:ite,kts:kte) :: cdistr

    ! Variables needed for in-cloud calculations
    real(rtype), dimension(its:ite,kts:kte) :: inv_icldm, inv_lcldm, inv_rcldm ! Inverse cloud fractions (1/cld)
    real(rtype), dimension(its:ite,kts:kte) :: qc_incld, qr_incld, qitot_incld, qirim_incld ! In cloud mass-mixing ratios
    real(rtype), dimension(its:ite,kts:kte) :: nc_incld, nr_incld, nitot_incld, birim_incld ! In cloud number concentrations

    real(rtype), dimension(its:ite,kts:kte)      :: inv_dzq,inv_rho,ze_ice,ze_rain,prec,rho,       &
         rhofacr,rhofaci,acn,xxls,xxlv,xlf,qvs,qvi,supi,       &
         tmparr1,inv_exner

    ! -- scalar locals -- !

    real(rtype) :: odt, timeScaleFactor

    integer :: ktop,kbot,kdir,i

    logical(btype) :: log_nucleationPossible, log_hydrometeorsPresent

    !--These will be added as namelist parameters in the future
    logical(btype), parameter :: debug_ON     = .true.  !.true. to switch on debugging checks/traps throughout code  TODO: Turn this back off as default once the tlay error is found.
    logical(btype), parameter :: debug_ABORT  = .false.  !.true. will result in forced abort in s/r 'check_values'

    real(rtype),dimension(its:ite,kts:kte) :: qc_old, nc_old, qr_old, nr_old, qitot_old, nitot_old, qv_old, th_old

    !-----------------------------------------------------------------------------------!
    !  End of variables/parameters declarations
    !-----------------------------------------------------------------------------------!

    ! direction of vertical leveling:
    !PMC got rid of 'model' option so we could just replace ktop with kts everywhere...
    ktop = kts        !k of top level
    kbot = kte        !k of bottom level
    kdir = -1         !(k: 1=top, nk=bottom)

    !PMC deleted 'threshold size difference' calculation for multicategory here

    inv_dzq    = 1._rtype/dzq  ! inverse of thickness of layers
    odt        = 1._rtype/dt   ! inverse model time step

    ! Compute time scale factor over which to apply soft rain lambda limiter
    ! note: '1./max(30.,dt)' = '1.*min(1./30., 1./dt)'
    timeScaleFactor = min(1._rtype/120._rtype, odt)

    prt_liq   = 0._rtype
    prt_sol   = 0._rtype
    pratot    = 0._rtype
    prctot    = 0._rtype
    prec      = 0._rtype
    mu_r      = 0._rtype
    diag_ze   = -99._rtype

    ze_ice    = 1.e-22_rtype
    ze_rain   = 1.e-22_rtype
    diag_effc = 10.e-6_rtype ! default value
    diag_effi = 25.e-6_rtype ! default value
    diag_vmi  = 0._rtype
    diag_di   = 0._rtype
    diag_rhoi = 0._rtype

    cmeiout = 0._rtype
    prain   = 0._rtype
    nevapr  = 0._rtype
    rflx    = 0._rtype
    sflx    = 0._rtype
    p3_tend_out = 0._rtype

    inv_icldm = 1.0_rtype/icldm
    inv_lcldm = 1.0_rtype/lcldm
    inv_rcldm = 1.0_rtype/rcldm

    prer_evap = 0._rtype
    liq_ice_exchange = 0._rtype
    vap_liq_exchange = 0._rtype
    vap_ice_exchange = 0._rtype

    mu_c = 0.0_rtype
    lamc = 0.0_rtype
    ! AaronDonahue added exner term to replace all instances of th(i,k)/t(i,k), since th(i,k) is updated but t(i,k) is not, and this was
    ! causing energy conservation errors.
    inv_exner = 1._rtype/exner        !inverse of Exner expression, used when converting potential temp to temp
    t       = th    *inv_exner    !compute temperature from theta (value at beginning of microphysics step)
    qv      = max(qv,0._rtype)        !clip water vapor to prevent negative values passed in (beginning of microphysics)
    ! AaronDonahue added this load of latent heat to be consistent with E3SM, since the inconsistentcy was causing water conservation errors.
    call get_latent_heat(its,ite,kts,kte,xxlv,xxls,xlf)

   ! initialize microphysics processes tendency output
    qc_old = qc         ! Liq. microphysics tendency, initialize
    nc_old = nc         ! Liq. # microphysics tendency, initialize
    qr_old = qr         ! Rain microphysics tendency, initialize
    nr_old = nr         ! Rain # microphysics tendency, initialize
    qitot_old = qitot   ! Ice  microphysics tendency, initialize
    nitot_old = nitot   ! Ice  # microphysics tendency, initialize
    qv_old = qv         ! Vapor  microphysics tendency, initialize
    th_old = th         ! Pot. Temp. microphysics tendency, initialize

    !==
    !-----------------------------------------------------------------------------------!
    i_loop_main: do i = its,ite  ! main i-loop (around the entire scheme)

       !update column in the debug_info module
       call get_debug_column_id(i)

!      if (debug_ON) call check_values(qv,T,i,it,debug_ABORT,100,col_location)

       call p3_main_pre_main_loop(kts, kte, kbot, ktop, kdir, log_predictNc, dt, &
            pres(i,:), pdel(i,:), dzq(i,:), ncnuc(i,:), exner(i,:), inv_exner(i,:), inv_lcldm(i,:), inv_icldm(i,:), inv_rcldm(i,:), xxlv(i,:), xxls(i,:), xlf(i,:), &
            t(i,:), rho(i,:), inv_rho(i,:), qvs(i,:), qvi(i,:), supi(i,:), rhofacr(i,:), rhofaci(i,:), acn(i,:), qv(i,:), th(i,:), qc(i,:), nc(i,:), qr(i,:), nr(i,:), &
            qitot(i,:), nitot(i,:), qirim(i,:), birim(i,:), qc_incld(i,:), qr_incld(i,:), qitot_incld(i,:), qirim_incld(i,:), &
            nc_incld(i,:), nr_incld(i,:), nitot_incld(i,:), birim_incld(i,:), log_nucleationPossible, log_hydrometeorsPresent)

!      if (debug_ON) then
!         tmparr1(i,:) = th(i,:)*inv_exner(i,:)!(pres(i,:)*1.e-5)**(rd*inv_cp)
!         call check_values(qv,tmparr1,i,it,debug_ABORT,200,col_location)
!      endif

       !jump to end of i-loop if log_nucleationPossible=.false.  (i.e. skip everything)
       if (.not. (log_nucleationPossible .or. log_hydrometeorsPresent)) goto 333

       call p3_main_main_loop(kts, kte, kbot, ktop, kdir, log_predictNc, dt, odt, &
            pres(i,:), pdel(i,:), dzq(i,:), ncnuc(i,:), exner(i,:), inv_exner(i,:), inv_lcldm(i,:), inv_icldm(i,:), inv_rcldm(i,:), naai(i,:), qc_relvar(i,:), icldm(i,:), lcldm(i,:), rcldm(i,:),&
            t(i,:), rho(i,:), inv_rho(i,:), qvs(i,:), qvi(i,:), supi(i,:), rhofacr(i,:), rhofaci(i,:), acn(i,:), qv(i,:), th(i,:), qc(i,:), nc(i,:), qr(i,:), nr(i,:), qitot(i,:), nitot(i,:), &
            qirim(i,:), birim(i,:), xxlv(i,:), xxls(i,:), xlf(i,:), qc_incld(i,:), qr_incld(i,:), qitot_incld(i,:), qirim_incld(i,:), nc_incld(i,:), nr_incld(i,:), &
            nitot_incld(i,:), birim_incld(i,:), mu_c(i,:), nu(i,:), lamc(i,:), cdist(i,:), cdist1(i,:), cdistr(i,:), mu_r(i,:), lamr(i,:), logn0r(i,:), cmeiout(i,:), prain(i,:), &
            nevapr(i,:), prer_evap(i,:), vap_liq_exchange(i,:), vap_ice_exchange(i,:), liq_ice_exchange(i,:), pratot(i,:), &
            prctot(i,:), p3_tend_out(i,:,:), log_hydrometeorsPresent)

       ! measure microphysics processes tendency output
       p3_tend_out(i,:,42) = ( qc(i,:)    - qc_old(i,:) ) * odt    ! Liq. microphysics tendency, measure
       p3_tend_out(i,:,43) = ( nc(i,:)    - nc_old(i,:) ) * odt    ! Liq. # microphysics tendency, measure
       p3_tend_out(i,:,44) = ( qr(i,:)    - qr_old(i,:) ) * odt    ! Rain microphysics tendency, measure
       p3_tend_out(i,:,45) = ( nr(i,:)    - nr_old(i,:) ) * odt    ! Rain # microphysics tendency, measure
       p3_tend_out(i,:,46) = ( qitot(i,:) - qitot_old(i,:) ) * odt ! Ice  microphysics tendency, measure
       p3_tend_out(i,:,47) = ( nitot(i,:) - nitot_old(i,:) ) * odt ! Ice  # microphysics tendency, measure
       p3_tend_out(i,:,48) = ( qv(i,:)    - qv_old(i,:) ) * odt    ! Vapor  microphysics tendency, measure
       p3_tend_out(i,:,49) = ( th(i,:)    - th_old(i,:) ) * odt    ! Pot. Temp. microphysics tendency, measure
       !NOTE: At this point, it is possible to have negative (but small) nc, nr, nitot.  This is not
       !      a problem; those values get clipped to zero in the sedimentation section (if necessary).
       !      (This is not done above simply for efficiency purposes.)

       !      if (debug_ON) then
       !         tmparr1(i,:) = th(i,:)*inv_exner(i,:)!(pres(i,:)*1.e-5)**(rd*inv_cp)
       !         call check_values(qv,tmparr1,i,it,debug_ABORT,300,col_location)
       !      endif

       if (.not. log_hydrometeorsPresent) goto 333

       !------------------------------------------------------------------------------------------!
       ! End of main microphysical processes section
       !==========================================================================================!

       !==========================================================================================!
       ! Sedimentation:

       !------------------------------------------------------------------------------------------!
       ! Cloud sedimentation:  (adaptive substepping)
       p3_tend_out(i,:,36) = qc(i,:) ! Liq. sedimentation tendency, initialize
       p3_tend_out(i,:,37) = nc(i,:) ! Liq. # sedimentation tendency, initialize

       call cloud_sedimentation(kts,kte,ktop,kbot,kdir, &
         qc_incld(i,:),rho(i,:),inv_rho(i,:),lcldm(i,:),acn(i,:),inv_dzq(i,:), &
         dt,odt,dnu,log_predictNc, &
         qc(i,:),nc(i,:),nc_incld(i,:),mu_c(i,:),lamc(i,:),prt_liq(i),p3_tend_out(i,:,36),p3_tend_out(i,:,37))

       !------------------------------------------------------------------------------------------!
       ! Rain sedimentation:  (adaptive substepping)
       p3_tend_out(i,:,38) = qr(i,:) ! Rain sedimentation tendency, initialize
       p3_tend_out(i,:,39) = nr(i,:) ! Rain # sedimentation tendency, initialize

       call rain_sedimentation(kts,kte,ktop,kbot,kdir, &
         qr_incld(i,:),rho(i,:),inv_rho(i,:),rhofacr(i,:),rcldm(i,:),inv_dzq(i,:),dt,odt, &
         qr(i,:),nr(i,:),nr_incld(i,:),mu_r(i,:),lamr(i,:),prt_liq(i),rflx(i,:),p3_tend_out(i,:,38),p3_tend_out(i,:,39))

       !------------------------------------------------------------------------------------------!
       ! Ice sedimentation:  (adaptive substepping)
       p3_tend_out(i,:,40) = qitot(i,:) ! Ice sedimentation tendency, initialize
       p3_tend_out(i,:,41) = nitot(i,:) ! Ice # sedimentation tendency, initialize

       call ice_sedimentation(kts,kte,ktop,kbot,kdir,    &
         rho(i,:),inv_rho(i,:),rhofaci(i,:),icldm(i,:),inv_dzq(i,:),dt,odt, &
         qitot(i,:),qitot_incld(i,:),nitot(i,:),qirim(i,:),qirim_incld(i,:),birim(i,:),birim_incld(i,:),nitot_incld(i,:), &
         prt_sol(i),p3_tend_out(i,:,40),p3_tend_out(i,:,41))

       !.......................................
       ! homogeneous freezing of cloud and rain

       call homogeneous_freezing(kts,kte,ktop,kbot,kdir,t(i,:),exner(i,:),xlf(i,:),  &
         qc(i,:),nc(i,:),qr(i,:),nr(i,:),qitot(i,:),nitot(i,:),qirim(i,:),birim(i,:),th(i,:))

       !...................................................
       ! final checks to ensure consistency of mass/number
       ! and compute diagnostic fields for output
       call p3_main_post_main_loop(kts, kte, kbot, ktop, kdir, &
            exner(i,:), lcldm(i,:), rcldm(i,:), &
            rho(i,:), inv_rho(i,:), rhofaci(i,:), qv(i,:), th(i,:), qc(i,:), nc(i,:), qr(i,:), nr(i,:), qitot(i,:), nitot(i,:), &
            qirim(i,:), birim(i,:), xxlv(i,:), xxls(i,:), &
            mu_c(i,:), nu(i,:), lamc(i,:), mu_r(i,:), lamr(i,:), vap_liq_exchange(i,:), &
            ze_rain(i,:), ze_ice(i,:), diag_vmi(i,:), diag_effi(i,:), diag_di(i,:), diag_rhoi(i,:), diag_ze(i,:), diag_effc(i,:))
       !   if (debug_ON) call check_values(qv,Ti,it,debug_ABORT,800,col_location)

       !..............................................
       ! merge ice categories with similar properties

       !   note:  this should be relocated to above, such that the diagnostic
       !          ice properties are computed after merging

       !PMC nCat deleted nCat>1 stuff

       !.....................................................

333    continue

       if (debug_ON) then
          tmparr1(i,:) = th(i,:)*inv_exner(i,:)!(pres(i,:)*1.e-5)**(rd*inv_cp)
          call check_values(qv(i,:),tmparr1(i,:),kts,kte,it,debug_ABORT,900,col_location(i,:))
       endif

       !.....................................................

    enddo i_loop_main

    !PMC deleted "if WRF" stuff
    !PMC deleted typeDiags optional output stuff

    !=== (end of section for diagnostic hydrometeor/precip types)

    ! end of main microphysics routine

    return

  END SUBROUTINE p3_main

  !==========================================================================================!

  SUBROUTINE access_lookup_table(dumjj,dumii,dumi,index,dum1,dum4,dum5,proc)

    implicit none

    real(rtype)    :: dum1,dum4,dum5,proc,iproc1,gproc1,tmp1,tmp2
    integer :: dumjj,dumii,dumi,index

    ! get value at current density index

    ! first interpolate for current rimed fraction index
    iproc1 = itab(dumjj,dumii,dumi,index)+(dum1-real(dumi))*(itab(dumjj,dumii,       &
         dumi+1,index)-itab(dumjj,dumii,dumi,index))

    ! linearly interpolate to get process rates for rimed fraction index + 1

    gproc1 = itab(dumjj,dumii+1,dumi,index)+(dum1-real(dumi))*(itab(dumjj,dumii+1,   &
         dumi+1,index)-itab(dumjj,dumii+1,dumi,index))

    tmp1   = iproc1+(dum4-real(dumii))*(gproc1-iproc1)

    ! get value at density index + 1

    ! first interpolate for current rimed fraction index

    iproc1 = itab(dumjj+1,dumii,dumi,index)+(dum1-real(dumi))*(itab(dumjj+1,dumii,   &
         dumi+1,index)-itab(dumjj+1,dumii,dumi,index))

    ! linearly interpolate to get process rates for rimed fraction index + 1

    gproc1 = itab(dumjj+1,dumii+1,dumi,index)+(dum1-real(dumi))*(itab(dumjj+1,       &
         dumii+1,dumi+1,index)-itab(dumjj+1,dumii+1,dumi,index))

    tmp2   = iproc1+(dum4-real(dumii))*(gproc1-iproc1)

    ! get final process rate
    proc   = tmp1+(dum5-real(dumjj))*(tmp2-tmp1)
    return
  END SUBROUTINE access_lookup_table

  !------------------------------------------------------------------------------------------!
  SUBROUTINE access_lookup_table_coll(dumjj,dumii,dumj,dumi,index,dum1,dum3,          &
       dum4,dum5,proc)

    implicit none

    real(rtype)    :: dum1,dum3,dum4,dum5,proc,dproc1,dproc2,iproc1,gproc1,tmp1,tmp2
    integer :: dumjj,dumii,dumj,dumi,index

    ! This subroutine interpolates lookup table values for rain/ice collection processes

    ! current density index

    ! current rime fraction index
    dproc1  = itabcoll(dumjj,dumii,dumi,dumj,index)+(dum1-real(dumi))*                &
         (itabcoll(dumjj,dumii,dumi+1,dumj,index)-itabcoll(dumjj,dumii,dumi,    &
         dumj,index))

    dproc2  = itabcoll(dumjj,dumii,dumi,dumj+1,index)+(dum1-real(dumi))*             &
         (itabcoll(dumjj,dumii,dumi+1,dumj+1,index)-itabcoll(dumjj,dumii,dumi,  &
         dumj+1,index))

    iproc1  = dproc1+(dum3-real(dumj))*(dproc2-dproc1)

    ! rime fraction index + 1

    dproc1  = itabcoll(dumjj,dumii+1,dumi,dumj,index)+(dum1-real(dumi))*             &
         (itabcoll(dumjj,dumii+1,dumi+1,dumj,index)-itabcoll(dumjj,dumii+1,     &
         dumi,dumj,index))

    dproc2  = itabcoll(dumjj,dumii+1,dumi,dumj+1,index)+(dum1-real(dumi))*           &
         (itabcoll(dumjj,dumii+1,dumi+1,dumj+1,index)-itabcoll(dumjj,dumii+1,   &
         dumi,dumj+1,index))

    gproc1  = dproc1+(dum3-real(dumj))*(dproc2-dproc1)
    tmp1    = iproc1+(dum4-real(dumii))*(gproc1-iproc1)

    ! density index + 1

    ! current rime fraction index

    dproc1  = itabcoll(dumjj+1,dumii,dumi,dumj,index)+(dum1-real(dumi))*             &
         (itabcoll(dumjj+1,dumii,dumi+1,dumj,index)-itabcoll(dumjj+1,dumii,     &
         dumi,dumj,index))

    dproc2  = itabcoll(dumjj+1,dumii,dumi,dumj+1,index)+(dum1-real(dumi))*           &
         (itabcoll(dumjj+1,dumii,dumi+1,dumj+1,index)-itabcoll(dumjj+1,dumii,   &
         dumi,dumj+1,index))

    iproc1  = dproc1+(dum3-real(dumj))*(dproc2-dproc1)

    ! rime fraction index + 1

    dproc1  = itabcoll(dumjj+1,dumii+1,dumi,dumj,index)+(dum1-real(dumi))*           &
         (itabcoll(dumjj+1,dumii+1,dumi+1,dumj,index)-itabcoll(dumjj+1,dumii+1, &
         dumi,dumj,index))

    dproc2  = itabcoll(dumjj+1,dumii+1,dumi,dumj+1,index)+(dum1-real(dumi))*         &
         (itabcoll(dumjj+1,dumii+1,dumi+1,dumj+1,index)-itabcoll(dumjj+1,       &
         dumii+1,dumi,dumj+1,index))

    gproc1  = dproc1+(dum3-real(dumj))*(dproc2-dproc1)
    tmp2    = iproc1+(dum4-real(dumii))*(gproc1-iproc1)

    ! interpolate over density to get final values
    proc    = tmp1+(dum5-real(dumjj))*(tmp2-tmp1)

    return
  END SUBROUTINE access_lookup_table_coll

  !==========================================================================================!

  real(rtype) function MurphyKoop_svp(t, i_type)

    use scream_abortutils, only : endscreamrun

    implicit none

    !-------------------------------------------------------------------
    ! Compute saturation vapor pressure (returned in units of pa)
    ! Inputs:
    ! "t", units [K]
    !  i_type refers to saturation with respect to liquid (0) or ice (1)
    !--------------------------------------------------------------------

    !Murphy & Koop (2005)
    real(rtype), intent(in) :: t
    integer, intent(in)     :: i_type

    !local vars
    character(len=1000) :: err_msg
    real(rtype)         :: logt, tmp

    !parameters for ice saturation eqn
    real(rtype), parameter :: ic(4)  =(/9.550426_rtype, 5723.265_rtype, 3.53068_rtype, &
         0.00728332_rtype/)

    !parameters for liq saturation eqn
    real(rtype), parameter :: lq(10) = (/54.842763_rtype, 6763.22_rtype, 4.210_rtype, &
         0.000367_rtype, 0.0415_rtype, 218.8_rtype, 53.878_rtype, 1331.22_rtype,       &
         9.44523_rtype, 0.014025_rtype /)

    logt = bfb_log(t)

    if (i_type .eq. 1 .and. t .lt. zerodegc) then

       !(good down to 110 K)
       MurphyKoop_svp = bfb_exp(ic(1) - (ic(2) / t) + (ic(3) * logt) - (ic(4) * t))

    elseif (i_type .eq. 0 .or. t .ge. zerodegc) then

       ! (good for 123 < T < 332 K)
       !For some reason, we cannot add line breaks if we use "bfb_exp", storing experssion in "tmp"
       tmp = lq(1) - (lq(2) / t) - (lq(3) * logt) + (lq(4) * t) + &
            (bfb_tanh(lq(5) * (t - lq(6))) * (lq(7) - (lq(8) / t) - &
            (lq(9) * logt) + lq(10) * t))
       MurphyKoop_svp = bfb_exp(tmp)
    else

       write(err_msg,*)'Error: Either MurphyKoop_svp i_type is not 0 or 1 or t=NaN. itype= ', &
            i_type,' and temperature t=',t,' in file: ',__FILE__,' at line:',__LINE__
       call endscreamrun(err_msg)
    endif

    return
  end function MurphyKoop_svp

  !_rtype
  real(rtype) function polysvp1(t,i_type)

    !-------------------------------------------
    !  COMPUTE SATURATION VAPOR PRESSURE
    !  POLYSVP1 RETURNED IN UNITS OF PA.
    !  T IS INPUT IN UNITS OF K.
    !  i_type REFERS TO SATURATION WITH RESPECT TO LIQUID (0) OR ICE (1)
    !-------------------------------------------

    use scream_abortutils, only : endscreamrun

    use debug_info, only: report_error_info
    implicit none

    real(rtype), intent(in) :: t
    integer, intent(in)     :: i_type

    ! REPLACE GOFF-GRATCH WITH FASTER FORMULATION FROM FLATAU ET AL. 1992, TABLE 4 (RIGHT-HAND COLUMN)

    !local variables
    character(len=1000) :: err_msg

    ! ice
    real(rtype) a0i,a1i,a2i,a3i,a4i,a5i,a6i,a7i,a8i
    data a0i,a1i,a2i,a3i,a4i,a5i,a6i,a7i,a8i /&
         6.11147274_rtype,     0.503160820_rtype,     0.188439774e-1_rtype, &
         0.420895665e-3_rtype, 0.615021634e-5_rtype,  0.602588177e-7_rtype, &
         0.385852041e-9_rtype, 0.146898966e-11_rtype, 0.252751365e-14_rtype/

    ! liquid
    real(rtype) a0,a1,a2,a3,a4,a5,a6,a7,a8

    ! V1.7
    data a0,a1,a2,a3,a4,a5,a6,a7,a8 /&
         6.11239921_rtype,      0.443987641_rtype,     0.142986287e-1_rtype, &
         0.264847430e-3_rtype,  0.302950461e-5_rtype,  0.206739458e-7_rtype, &
         0.640689451e-10_rtype,-0.952447341e-13_rtype,-0.976195544e-15_rtype/
    real(rtype) dt

    !-------------------------------------------

    if (i_type.eq.1 .and. t.lt.zerodegc) then
       ! ICE

       !       Flatau formulation:
       dt       = max(-80._rtype,t-273.15_rtype)
       polysvp1 = a0i + dt*(a1i+dt*(a2i+dt*(a3i+dt*(a4i+dt*(a5i+dt*(a6i+dt*(a7i+       &
            a8i*dt)))))))
       polysvp1 = polysvp1*100._rtype

       !       Goff-Gratch formulation:
       !        POLYSVP1 = 10.**(-9.09718*(273.16/T-1.)-3.56654*                 &
       !          log10(273.16/T)+0.876793*(1.-T/273.16)+                        &
       !          log10(6.1071))*100.


    elseif (i_type.eq.0 .or. t.ge.zerodegc) then
       ! LIQUID

       !       Flatau formulation:
       dt       = max(-80._rtype,t-273.15_rtype)
       polysvp1 = a0 + dt*(a1+dt*(a2+dt*(a3+dt*(a4+dt*(a5+dt*(a6+dt*(a7+a8*dt)))))))
       polysvp1 = polysvp1*100._rtype

       !       Goff-Gratch formulation:
       !        POLYSVP1 = 10.**(-7.90298*(373.16/T-1.)+                         &
       !             5.02808*log10(373.16/T)-                                    &
       !             1.3816E-7*(10**(11.344*(1.-T/373.16))-1.)+                  &
       !             8.1328E-3*(10**(-3.49149*(373.16/T-1.))-1.)+                &
       !             log10(1013.246))*100.

    !PMC added error checking
    else

       call report_error_info('Something went wrong', 'polysvp1')
       write(err_msg,*)'** polysvp1 i_type must be 0 or 1 but is: ', &
            i_type,' temperature is:',t,' in file: ',__FILE__,' at line:',__LINE__

       call endscreamrun(err_msg)
    endif

   return

  end function polysvp1

  subroutine check_temp(t, subname)
    !Check if temprature values are in legit range
    use scream_abortutils, only : endscreamrun
    use ieee_arithmetic,   only : ieee_is_finite, ieee_is_nan

    implicit none

    real(rtype),      intent(in) :: t
    character(len=*), intent(in) :: subname

    character(len=1000) :: err_msg

    if(t <= 0.0_rtype) then
       write(err_msg,*)'Error: Called from:',trim(adjustl(subname)),'; Temperature is:',t,' which is <= 0._r8 in file:',__FILE__, &
            ' at line:',__LINE__
       call endscreamrun(err_msg)
    elseif(.not. ieee_is_finite(t)) then
       write(err_msg,*)'Error: Called from:',trim(adjustl(subname)),'; Temperature is:',t,' which is not finite in file:', &
            __FILE__,' at line:',__LINE__
       call endscreamrun(err_msg)
    elseif(ieee_is_nan(t)) then
       write(err_msg,*)'Error: Called from:',trim(adjustl(subname)),'; Temperature is:',t,' which is NaN in file:',__FILE__, &
             'at line:',__LINE__
       call endscreamrun(err_msg)
    endif

    return
  end subroutine check_temp

  !------------------------------------------------------------------------------------------!

  !======================================================================================!

  subroutine find_lookupTable_indices_1a(dumi,dumjj,dumii,dumzz,dum1,dum4,dum5,dum6,      &
       isize,rimsize,densize,qitot,nitot,qirim,   &
       rhop)

    !------------------------------------------------------------------------------------------!
    ! Finds indices in 3D ice (only) lookup table
    !------------------------------------------------------------------------------------------!

    implicit none

    ! arguments:
    integer, intent(out) :: dumi,dumjj,dumii,dumzz
    real(rtype),    intent(out) :: dum1,dum4,dum5,dum6
    integer, intent(in)  :: isize,rimsize,densize
    real(rtype),    intent(in)  :: qitot,nitot,qirim,rhop

    !------------------------------------------------------------------------------------------!
    ! find index for qi (normalized ice mass mixing ratio = qitot/nitot)
    !             dum1 = (log10(qitot)+16.)/0.70757  !orig
    !             dum1 = (log10(qitot)+16.)*1.41328
    ! we are inverting this equation from the lookup table to solve for i:
    ! qitot/nitot=261.7**((i+10)*0.1)*1.e-18
    dum1 = (bfb_log10(qitot/nitot)+18._rtype)*lookup_table_1a_dum1_c-10._rtype ! For computational efficiency
    dumi = int(dum1)
    ! set limits (to make sure the calculated index doesn't exceed range of lookup table)
    dum1 = min(dum1,real(isize,rtype))
    dum1 = max(dum1,1._rtype)
    dumi = max(1,dumi)
    dumi = min(isize-1,dumi)

    ! find index for rime mass fraction
    dum4  = (qirim/qitot)*3._rtype + 1._rtype
    dumii = int(dum4)
    ! set limits
    dum4  = min(dum4,real(rimsize,rtype))
    dum4  = max(dum4,1._rtype)
    dumii = max(1,dumii)
    dumii = min(rimsize-1,dumii)

    ! find index for bulk rime density
    ! (account for uneven spacing in lookup table for density)
    if (rhop.le.650._rtype) then
       dum5 = (rhop-50._rtype)*0.005_rtype + 1._rtype
    else
       dum5 =(rhop-650._rtype)*0.004_rtype + 4._rtype
    endif
    dumjj = int(dum5)
    ! set limits
    dum5  = min(dum5,real(densize,rtype))
    dum5  = max(dum5,1._rtype)
    dumjj = max(1,dumjj)
    dumjj = min(densize-1,dumjj)

    dum6  = -99
    dumzz = -99

    return
  end subroutine find_lookupTable_indices_1a

  !======================================================================================!

  subroutine find_lookupTable_indices_1b(dumj,dum3,rcollsize,qr,nr)

    !------------------------------------------------------------------------------------------!
    ! Finds indices in 3D rain lookup table
    !------------------------------------------------------------------------------------------!

    implicit none

    ! arguments:
    integer, intent(out) :: dumj
    real(rtype),    intent(out) :: dum3
    integer, intent(in)  :: rcollsize
    real(rtype),    intent(in)  :: qr,nr

    ! local variables:
    real(rtype)                 :: dumlr
    real(rtype)                 :: real_rcollsize

    !------------------------------------------------------------------------------------------!
    real_rcollsize = real(rcollsize)
    ! find index for scaled mean rain size
    ! if no rain, then just choose dumj = 1 and do not calculate rain-ice collection processes
    if (qr.ge.qsmall .and. nr.gt.0._rtype) then
       ! calculate scaled mean size for consistency with ice lookup table
       dumlr = bfb_cbrt(qr/(pi*rhow*nr))
       dum3  = (bfb_log10(1._rtype*dumlr)+5._rtype)*10.70415_rtype
       dumj  = int(dum3)
       ! set limits
       dum3  = min(dum3,real_rcollsize)
       dum3  = max(dum3,1._rtype)
       dumj  = max(1,dumj)
       dumj  = min(rcollsize-1,dumj)
    else
       dumj  = 1
       dum3  = 1._rtype
    endif

    return

  end subroutine find_lookupTable_indices_1b

  !PMC removed find_lookupTable_indices_2 because it was used for multi-category

  !======================================================================================!
  subroutine find_lookupTable_indices_3(dumii,dumjj,dum1,rdumii,rdumjj,inv_dum3,mu_r,lamr)

    !------------------------------------------------------------------------------------------!
    ! Finds indices in rain lookup table (3)
    !------------------------------------------------------------------------------------------!

    implicit none

    ! arguments:
    integer, intent(out) :: dumii,dumjj
    real(rtype),    intent(out) :: dum1,rdumii,rdumjj,inv_dum3
    real(rtype),    intent(in)  :: mu_r,lamr

    !------------------------------------------------------------------------------------------!

    ! find location in scaled mean size space
    dum1 = (mu_r+1._rtype)/lamr
    if (dum1.le.195.e-6_rtype) then
       inv_dum3  = 0.1_rtype
       rdumii = (dum1*1.e6_rtype+5._rtype)*inv_dum3
       rdumii = max(rdumii, 1._rtype)
       rdumii = min(rdumii,20._rtype)
       dumii  = int(rdumii)
       dumii  = max(dumii, 1)
       dumii  = min(dumii,20)
    elseif (dum1.gt.195.e-6_rtype) then
       inv_dum3  = thrd*0.1_rtype            !i.e. 1/30
       rdumii = (dum1*1.e+6_rtype-195._rtype)*inv_dum3 + 20._rtype
       rdumii = max(rdumii, 20._rtype)
       rdumii = min(rdumii,300._rtype)
       dumii  = int(rdumii)
       dumii  = max(dumii, 20)
       dumii  = min(dumii,299)
    endif

    ! find location in mu_r space
    rdumjj = mu_r+1._rtype
    rdumjj = max(rdumjj,1._rtype)
    rdumjj = min(rdumjj,10._rtype)
    dumjj  = int(rdumjj)
    dumjj  = max(dumjj,1)
    dumjj  = min(dumjj,9)

   return

  end subroutine find_lookupTable_indices_3


  !===========================================================================================
  subroutine get_cloud_dsd2(qc,nc,mu_c,rho,nu,dnu,lamc,cdist,cdist1,lcldm)

    implicit none

    !arguments:
    real(rtype), dimension(:), intent(in)  :: dnu
    real(rtype),     intent(in)            :: qc,rho,lcldm
    real(rtype),     intent(inout)         :: nc
    real(rtype),     intent(out)           :: mu_c,nu,lamc,cdist,cdist1

    !local variables
    real(rtype)                            :: lammin,lammax
    integer                         :: dumi

    !--------------------------------------------------------------------------

    nu = 0.0_rtype

    if (qc.ge.qsmall) then

       ! set minimum nc to prevent floating point error
       nc   = max(nc,nsmall)
       mu_c = 0.0005714_rtype*(nc*1.e-6_rtype*rho)+0.2714_rtype
       mu_c = 1._rtype/(mu_c*mu_c)-1._rtype
       mu_c = max(mu_c,2._rtype)
       mu_c = min(mu_c,15._rtype)

       ! interpolate for mass distribution spectral shape parameter (for SB warm processes)
       if (iparam.eq.1) then
          dumi = int(mu_c)
          nu   = dnu(dumi)+(dnu(dumi+1)-dnu(dumi))*(mu_c-dumi)
       endif

       ! calculate lamc
       lamc = bfb_cbrt(cons1*nc*(mu_c+3._rtype)*(mu_c+2._rtype)*(mu_c+1._rtype)/qc)

       ! apply lambda limiters
       lammin = (mu_c+1._rtype)*2.5e+4_rtype   ! min: 40 micron mean diameter
       lammax = (mu_c+1._rtype)*1.e+6_rtype    ! max:  1 micron mean diameter

       if (lamc.lt.lammin) then
          lamc = lammin
          nc   = 6._rtype*(lamc*lamc*lamc)*qc/(pi*rhow*(mu_c+3._rtype)*(mu_c+2._rtype)*(mu_c+1._rtype))
       elseif (lamc.gt.lammax) then
          lamc = lammax
          nc   = 6._rtype*(lamc*lamc*lamc)*qc/(pi*rhow*(mu_c+3._rtype)*(mu_c+2._rtype)*(mu_c+1._rtype))
       endif

       cdist  = nc*(mu_c+1._rtype)/lamc
       cdist1 = nc*lcldm/bfb_gamma(mu_c+1._rtype)

    else

       lamc   = 0._rtype
       cdist  = 0._rtype
       cdist1 = 0._rtype

    endif

   return

  end subroutine get_cloud_dsd2


  !===========================================================================================
  subroutine get_rain_dsd2(qr,nr,mu_r,lamr,cdistr,logn0r,rcldm)

    ! Computes and returns rain size distribution parameters

    implicit none

    !arguments:
    real(rtype),     intent(in)            :: qr,rcldm
    real(rtype),     intent(inout)         :: nr
    real(rtype),     intent(out)           :: lamr,mu_r,cdistr,logn0r

    !local variables:
    real(rtype)                            :: inv_dum,lammax,lammin

    !--------------------------------------------------------------------------

    if (qr.ge.qsmall) then

       ! use lookup table to get mu
       ! mu-lambda relationship is from Cao et al. (2008), eq. (7)

       ! find spot in lookup table
       ! (scaled N/q for lookup table parameter space_
       nr      = max(nr,nsmall)
       inv_dum = bfb_cbrt(qr/(cons1*nr*6._rtype))

       ! Apply constant mu_r:  Recall the switch to v4 tables means constant mu_r
       mu_r = mu_r_constant
       lamr   = bfb_cbrt(cons1*nr*(mu_r+3._rtype)*(mu_r+2._rtype)*(mu_r+1._rtype)/(qr))  ! recalculate slope based on mu_r
       lammax = (mu_r+1._rtype)*1.e+5_rtype   ! check for slope
       lammin = (mu_r+1._rtype)*1250._rtype   ! set to small value since breakup is explicitly included (mean size 0.8 mm)

       ! apply lambda limiters for rain
       if (lamr.lt.lammin) then
          lamr = lammin
          nr   = bfb_exp(3._rtype*bfb_log(lamr)+bfb_log(qr)+bfb_log(bfb_gamma(mu_r+1._rtype))-bfb_log(bfb_gamma(mu_r+4._rtype)))/(cons1)
       elseif (lamr.gt.lammax) then
          lamr = lammax
          nr   = bfb_exp(3._rtype*bfb_log(lamr)+bfb_log(qr)+bfb_log(bfb_gamma(mu_r+1._rtype))-bfb_log(bfb_gamma(mu_r+4._rtype)))/(cons1)
       endif

       cdistr  = nr*rcldm/bfb_gamma(mu_r+1._rtype)
       logn0r  = bfb_log10(nr)+(mu_r+1._rtype)*bfb_log10(lamr)-bfb_log10(bfb_gamma(mu_r+1._rtype)) !note: logn0r is calculated as log10(n0r)

    else

       lamr   = 0._rtype
       cdistr = 0._rtype
       logn0r = 0._rtype

    endif

   return

  end subroutine get_rain_dsd2


  !===========================================================================================
  subroutine calc_bulkRhoRime(qi_tot,qi_rim,bi_rim,rho_rime)

    !--------------------------------------------------------------------------------
    !  Calculates and returns the bulk rime density from the prognostic ice variables
    !  and adjusts qirim and birim appropriately.
    !--------------------------------------------------------------------------------

    implicit none

    !arguments:
    real(rtype), intent(in)    :: qi_tot
    real(rtype), intent(inout) :: qi_rim,bi_rim
    real(rtype), intent(out)   :: rho_rime

    !--------------------------------------------------------------------------

    if (bi_rim.ge.1.e-15_rtype) then
       rho_rime = qi_rim/bi_rim
       !impose limits on rho_rime;  adjust bi_rim if needed
       if (rho_rime.lt.rho_rimeMin) then
          rho_rime = rho_rimeMin
          bi_rim   = qi_rim/rho_rime
       elseif (rho_rime.gt.rho_rimeMax) then
          rho_rime = rho_rimeMax
          bi_rim   = qi_rim/rho_rime
       endif
    else
       qi_rim   = 0._rtype
       bi_rim   = 0._rtype
       rho_rime = 0._rtype
    endif

    !set upper constraint qi_rim <= qi_tot
    if (qi_rim.gt.qi_tot .and. rho_rime.gt.0._rtype) then
       qi_rim = qi_tot
       bi_rim = qi_rim/rho_rime
    endif

    !impose consistency
    if (qi_rim.lt.qsmall) then
       qi_rim = 0._rtype
       bi_rim = 0._rtype
    endif

   return

  end subroutine calc_bulkRhoRime


  !===========================================================================================
  subroutine impose_max_total_Ni(nitot_local,max_total_Ni,inv_rho_local)

    !--------------------------------------------------------------------------------
    ! Impose maximum total ice number concentration (total of all ice categories).
    ! If the sum of all nitot(:) exceeds maximum allowable, each category to preserve
    ! ratio of number between categories.
    !--------------------------------------------------------------------------------

    implicit none

    !arguments:
    real(rtype), intent(inout)               :: nitot_local      !PMC - scalar now that nCat deleted.
    real(rtype), intent(in)                  :: max_total_Ni,inv_rho_local

    !local variables:
    real(rtype)                              :: dum

    if (nitot_local.ge.1.e-20_rtype) then
       dum = max_total_Ni*inv_rho_local/nitot_local
       nitot_local = nitot_local*min(dum,1._rtype)
    endif

  end subroutine impose_max_total_Ni


  !===========================================================================================

  real(rtype) function qv_sat(t_atm,p_atm,i_wrt)

    !------------------------------------------------------------------------------------
    ! Calls polysvp1 to obtain the saturation vapor pressure, and then computes
    ! and returns the saturation mixing ratio, with respect to either liquid or ice,
    ! depending on value of 'i_wrt'
    !------------------------------------------------------------------------------------

    implicit none

    !Calling parameters:
    real(rtype)    :: t_atm  !temperature [K]
    real(rtype)    :: p_atm  !pressure    [Pa]
    integer :: i_wrt  !index, 0 = w.r.t. liquid, 1 = w.r.t. ice

    !Local variables:
    real(rtype)            :: e_pres         !saturation vapor pressure [Pa]

    !------------------
    !Check if temprature is within legitimate range
    call check_temp(t_atm, "qv_sat")

    !e_pres = polysvp1(t_atm,i_wrt)
    e_pres = MurphyKoop_svp(t_atm,i_wrt)
    qv_sat = ep_2*e_pres/max(1.e-3_rtype,(p_atm-e_pres))

    return

  end function qv_sat

  !===========================================================================================

  subroutine check_values(Qv,T,kts,kte,timestepcount,force_abort,source_ind,col_loc)

    !------------------------------------------------------------------------------------
    ! Checks current values of prognotic variables for reasonable values and
    ! stops and prints values if they are out of specified allowable ranges.
    !
    ! 'check_consistency' means include trap for inconsistency in moments;
    ! otherwise, only trap for Q, T, and negative Qx, etc.  This option is here
    ! to allow for Q<qsmall.and.N>nsmall or Q>qsmall.and.N<small which can be produced
    ! at the leading edges due to sedimentation and whose values are accpetable
    ! since lambda limiters are later imposed after SEDI (so one does not necessarily
    ! want to trap for inconsistency after sedimentation has been called).
    !
    ! The value 'source_ind' indicates the approximate location in 'p3_main'
    ! from where 'check_values' was called before it resulted in a trap.
    !
    !------------------------------------------------------------------------------------

    use scream_abortutils, only : endscreamrun

    implicit none

    !Calling parameters:
    real(rtype), dimension(kts:kte), intent(in) :: Qv, T
    real(rtype), dimension(3), intent(in) :: col_loc
    integer,                intent(in) :: source_ind,timestepcount,kts,kte
    logical(btype),                intent(in) :: force_abort         !.TRUE. = forces abort if value violation is detected

    !Local variables:
    real(rtype), parameter :: T_low  = 160._rtype !173._rtype
    real(rtype), parameter :: T_high = 355._rtype !323._rtype
    real(rtype), parameter :: Q_high = 40.e-3_rtype
    real(rtype), parameter :: N_high = 1.e+20_rtype
    real(rtype), parameter :: B_high = Q_high*1.e-3_rtype
    real(rtype), parameter :: x_high = 1.e+30_rtype
    real(rtype), parameter :: x_low  = 0._rtype
    integer         :: k
    logical(btype)         :: trap,badvalue_found
    character(len=1000)    :: err_msg

    trap = .false.

    k_loop: do k = kts, kte

       ! check unrealistic values or NANs for T and Qv
       if (.not.(T(k)>T_low .and. T(k)<T_high)) then
          write(iulog,'(a60,i5,a2,i8,a2,f8.4,a2,f8.4,a2,i4,a2,i8,a2,e16.8)') &
             '** WARNING IN P3_MAIN -- src, gcol, lon, lat, lvl, tstep, T:',source_ind,', ',int(col_loc(1)),', ',col_loc(2),', ',col_loc(3),', ',k,', ',timestepcount,', ',T(k)
          trap = .true.
       endif
       if (.not.(Qv(k)>=0. .and. Qv(k)<Q_high)) then
          write(iulog,'(a60,i5,a2,i8,a2,f8.4,a2,f8.4,a2,i4,a2,i8,a2,e16.8)') &
             '** WARNING IN P3_MAIN -- src, gcol, lon, lat, lvl, tstep, Qv:',source_ind,', ',int(col_loc(1)),', ',col_loc(2),', ',col_loc(3),', ',k,', ',timestepcount,', ',Qv(k)
          !trap = .true.  !note, tentatively no trap, since Qv could be negative passed in to mp
       endif

       ! check NANs for mp variables:
       badvalue_found = .false.

    enddo k_loop

    if (trap .and. force_abort) then
       print*
       print*,'** DEBUG TRAP IN P3_MAIN, s/r CHECK_VALUES -- source: ',source_ind
       print*
       if (source_ind/=100) then
          write(err_msg,*)'Source_ind should be 100, source_ind is:', &
               source_ind,' in file:',__FILE__,' at line:',__LINE__
          call endscreamrun(err_msg)
       endif
    endif

   return

  end subroutine check_values

  subroutine ice_cldliq_collection(rho,t,rhofaci,    &
  f1pr04,qitot_incld,qc_incld,nitot_incld,nc_incld,    &
             qccol,nccol,qcshd,ncshdc)

   !.......................
   ! collection of droplets

   ! here we multiply rates by air density, air density fallspeed correction
   ! factor, and collection efficiency since these parameters are not
   ! included in lookup table calculations
   ! for T < 273.15, assume collected cloud water is instantly frozen
   ! note 'f1pr' values are normalized, so we need to multiply by N

   implicit none

   real(rtype), intent(in) :: rho
   real(rtype), intent(in) :: t
   real(rtype), intent(in) :: rhofaci
   real(rtype), intent(in) :: f1pr04  ! collection of cloud water by ice
   real(rtype), intent(in) :: qitot_incld
   real(rtype), intent(in) :: qc_incld
   real(rtype), intent(in) :: nitot_incld
   real(rtype), intent(in) :: nc_incld


   real(rtype), intent(out) :: qccol
   real(rtype), intent(out) :: nccol
   real(rtype), intent(out) :: qcshd
   real(rtype), intent(out) :: ncshdc

   if (qitot_incld .ge.qsmall .and. qc_incld .ge.qsmall) then
      if  (t .le.zerodegc) then
         qccol = rhofaci*f1pr04*qc_incld*eci*rho*nitot_incld
         nccol = rhofaci*f1pr04*nc_incld*eci*rho*nitot_incld
      else if (t .gt. zerodegc) then
         ! for T > 273.15, assume cloud water is collected and shed as rain drops
         ! sink for cloud water mass and number, note qcshed is source for rain mass
         qcshd = rhofaci*f1pr04*qc_incld*eci*rho*nitot_incld
         nccol = rhofaci*f1pr04*nc_incld*eci*rho*nitot_incld
         ! source for rain number, assume 1 mm drops are shed
         ncshdc = qcshd*inv_dropmass
      end if
   end if

   return

  end subroutine ice_cldliq_collection


  subroutine ice_rain_collection(rho,t,rhofaci,    &
  logn0r,f1pr07,f1pr08,qitot_incld,nitot_incld,qr_incld,    &
  qrcol, nrcol)

   !....................
   ! collection of rain

   ! here we multiply rates by air density, air density fallspeed correction
   ! factor, collection efficiency, and n0r since these parameters are not
   ! included in lookup table calculations

   ! for T < 273.15, assume all collected rain mass freezes
   ! note this is a sink for rain mass and number and a source
   ! for ice mass

   ! note 'f1pr' values are normalized, so we need to multiply by N

   implicit none

   real(rtype), intent(in) :: rho
   real(rtype), intent(in) :: t
   real(rtype), intent(in) :: rhofaci
   real(rtype), intent(in) :: logn0r
   real(rtype), intent(in) :: f1pr07 !collection of rain number by ice
   real(rtype), intent(in) :: f1pr08 !collection of rain mass by ice
   real(rtype), intent(in) :: qitot_incld
   real(rtype), intent(in) :: nitot_incld
   real(rtype), intent(in) :: qr_incld

   real(rtype), intent(out) :: qrcol
   real(rtype), intent(out) :: nrcol

   if (qitot_incld.ge.qsmall .and. qr_incld.ge.qsmall) then
      if (t.le.zerodegc) then
         ! note: f1pr08 and logn0r are already calculated as log_10
         qrcol = bfb_pow(10._rtype,(f1pr08+logn0r))*rho*rhofaci*eri*nitot_incld
         nrcol = bfb_pow(10._rtype,(f1pr07+logn0r))*rho*rhofaci*eri*nitot_incld
      else if (t .gt. zerodegc) then
         ! rain number sink due to collection
         ! for T > 273.15, assume collected rain number is shed as
         ! 1 mm drops
         ! note that melting of ice number is scaled to the loss
         ! rate of ice mass due to melting
         ! collection of rain above freezing does not impact total rain mass
         nrcol  = bfb_pow(10._rtype,(f1pr07 + logn0r))*rho*rhofaci*eri*nitot_incld
         ! for now neglect shedding of ice collecting rain above freezing, since snow is
         ! not expected to shed in these conditions (though more hevaily rimed ice would be
         ! expected to lead to shedding)
      endif
   endif

   return

  end subroutine ice_rain_collection

  subroutine ice_self_collection(rho,rhofaci,    &
  f1pr03,eii,qirim_incld,qitot_incld,nitot_incld,    &
             nislf)

   ! self-collection of ice

   ! here we multiply rates by collection efficiency, air density,
   ! and air density correction factor since these are not included
   ! in the lookup table calculations
   ! note 'f1pr' values are normalized, so we need to multiply by N

   implicit none

   real(rtype), intent(in) :: rho
   real(rtype), intent(in) :: rhofaci
   real(rtype), intent(in) :: f1pr03 ! ice collection within a category
   real(rtype), intent(in) :: eii
   real(rtype), intent(in) :: qirim_incld
   real(rtype), intent(in) :: qitot_incld
   real(rtype), intent(in) :: nitot_incld

   real(rtype), intent(out) :: nislf

   real(rtype) :: tmp1, Eii_fact

   if (qitot_incld.ge.qsmall) then
      ! Determine additional collection efficiency factor to be applied to ice-ice collection.
      ! The computed values of qicol and nicol are multipiled by Eii_fact to gradually shut off collection
      ! if ice is highly rimed.
      if (qirim_incld>0._rtype) then
         tmp1 = qirim_incld/qitot_incld   !rime mass fraction
         if (tmp1.lt.0.6_rtype) then
            Eii_fact=1._rtype
         else if (tmp1.ge.0.6_rtype.and.tmp1.lt.0.9_rtype) then
            ! linear ramp from 1 to 0 for Fr between 0.6 and 0.9
            Eii_fact = 1._rtype-(tmp1-0.6_rtype)/0.3_rtype
         else
            Eii_fact = 0._rtype
         endif
      else
         Eii_fact = 1._rtype
      endif

      nislf = f1pr03*rho*eii*Eii_fact*rhofaci*nitot_incld
   endif

   return

end subroutine ice_self_collection

!PMC note - indentation pattern changes here.

subroutine ice_melting(rho,t,pres,rhofaci,    &
f1pr05,f1pr14,xxlv,xlf,dv,sc,mu,kap,qv,qitot_incld,nitot_incld,    &
           qimlt,nimlt)
   ! melting
   ! need to add back accelerated melting due to collection of ice mass by rain (pracsw1)
   ! note 'f1pr' values are normalized, so we need to multiply by N
   ! currently enhanced melting from collision is neglected
   ! include RH dependence

   implicit none

   real(rtype), intent(in) :: rho
   real(rtype), intent(in) :: t
   real(rtype), intent(in) :: pres
   real(rtype), intent(in) :: rhofaci
   real(rtype), intent(in) :: f1pr05 ! melting
   real(rtype), intent(in) :: f1pr14 ! melting (ventilation term)
   real(rtype), intent(in) :: xxlv
   real(rtype), intent(in) :: xlf
   real(rtype), intent(in) :: dv
   real(rtype), intent(in) :: sc
   real(rtype), intent(in) :: mu
   real(rtype), intent(in) :: kap
   real(rtype), intent(in) :: qv
   real(rtype), intent(in) :: qitot_incld
   real(rtype), intent(in) :: nitot_incld

   real(rtype), intent(out) :: qimlt
   real(rtype), intent(out) :: nimlt

   real(rtype) :: qsat0

   if (qitot_incld .ge.qsmall .and. t.gt.zerodegc) then
      qsat0 = qv_sat( zerodegc,pres,0 )

      qimlt = ((f1pr05+f1pr14*bfb_cbrt(sc)*bfb_sqrt(rhofaci*rho/mu))*((t-   &
      zerodegc)*kap-rho*xxlv*dv*(qsat0-qv))*2._rtype*pi/xlf)*nitot_incld

      qimlt = max(qimlt,0._rtype)
      nimlt = qimlt*(nitot_incld/qitot_incld)

   endif

   return

end subroutine ice_melting


subroutine ice_cldliq_wet_growth(rho,t,pres,rhofaci,    &
f1pr05,f1pr14,xxlv,xlf,dv,kap,mu,sc,    &
qv,qc_incld,qitot_incld,nitot_incld,qr_incld,    &
           log_wetgrowth,qrcol,qccol,qwgrth,nrshdr,qcshd)

   implicit none

   real(rtype), intent(in) :: rho
   real(rtype), intent(in) :: t
   real(rtype), intent(in) :: pres
   real(rtype), intent(in) :: rhofaci
   real(rtype), intent(in) :: f1pr05 ! melting
   real(rtype), intent(in) :: f1pr14 ! melting (ventilation term)
   real(rtype), intent(in) :: xxlv
   real(rtype), intent(in) :: xlf
   real(rtype), intent(in) :: dv
   real(rtype), intent(in) :: kap
   real(rtype), intent(in) :: mu
   real(rtype), intent(in) :: sc
   real(rtype), intent(in) :: qv
   real(rtype), intent(in) :: qc_incld
   real(rtype), intent(in) :: qitot_incld
   real(rtype), intent(in) :: nitot_incld
   real(rtype), intent(in) :: qr_incld

   logical(btype), intent(inout) :: log_wetgrowth
   real(rtype), intent(inout) :: qrcol
   real(rtype), intent(inout) :: qccol
   real(rtype), intent(inout) :: qwgrth
   real(rtype), intent(inout) :: nrshdr
   real(rtype), intent(inout) :: qcshd

   real(rtype) :: qsat0, dum, dum1

   if (qitot_incld.ge.qsmall .and. qc_incld+qr_incld.ge.1.e-6_rtype .and. t.lt.zerodegc) then
      qsat0=qv_sat( zerodegc,pres,0 )

      qwgrth = ((f1pr05 + f1pr14*bfb_cbrt(sc)*bfb_sqrt(rhofaci*rho/mu))*       &
      2._rtype*pi*(rho*xxlv*dv*(qsat0-qv)-(t-zerodegc)*           &
      kap)/(xlf+cpw*(t-zerodegc)))*nitot_incld

      qwgrth = max(qwgrth,0._rtype)
      dum    = max(0._rtype,(qccol+qrcol)-qwgrth)
      if (dum.ge.1.e-10_rtype) then
         nrshdr = nrshdr + dum*1.923e+6_rtype   ! 1/5.2e-7, 5.2e-7 is the mass of a 1 mm raindrop
         if ((qccol+qrcol).ge.1.e-10_rtype) then
            dum1  = 1._rtype/(qccol+qrcol)
            qcshd = qcshd + dum*qccol*dum1
            qccol = qccol - dum*qccol*dum1
            qrcol = qrcol - dum*qrcol*dum1
         endif
         ! densify due to wet growth
         log_wetgrowth = .true.
      endif


   end if

   return

end subroutine ice_cldliq_wet_growth


subroutine calc_ice_relaxation_timescale(rho,t,rhofaci,     &
f1pr05,f1pr14,dv,mu,sc,qitot_incld,nitot_incld,    &
epsi,epsi_tot)

   !-----------------------------
   ! calcualte total inverse ice relaxation timescale combined for all ice categories
   ! note 'f1pr' values are normalized, so we need to multiply by N
   implicit none

   real(rtype), intent(in) :: rho
   real(rtype), intent(in) :: t
   real(rtype), intent(in) :: rhofaci
   real(rtype), intent(in) :: f1pr05 ! melting
   real(rtype), intent(in) :: f1pr14 ! melting (ventilation term)
   real(rtype), intent(in) :: dv
   real(rtype), intent(in) :: mu
   real(rtype), intent(in) :: sc
   real(rtype), intent(in) :: qitot_incld
   real(rtype), intent(in) :: nitot_incld

   real(rtype), intent(out) :: epsi
   real(rtype), intent(inout) :: epsi_tot

   if (qitot_incld.ge.qsmall .and. t.lt.zerodegc) then
      epsi = ((f1pr05+f1pr14*bfb_cbrt(sc)*bfb_sqrt(rhofaci*rho/mu))*2._rtype*pi* &
      rho*dv)*nitot_incld
      epsi_tot   = epsi_tot + epsi
   else
      epsi = 0._rtype
   endif

   return

end subroutine calc_ice_relaxation_timescale


subroutine calc_liq_relaxation_timescale(rho,f1r,f2r,     &
dv,mu,sc,mu_r,lamr,cdistr,cdist,qr_incld,qc_incld, &
epsr,epsc)

   implicit none

   real(rtype), intent(in)  :: rho
   real(rtype), intent(in)  :: f1r
   real(rtype), intent(in)  :: f2r
   real(rtype), intent(in)  :: dv
   real(rtype), intent(in)  :: mu
   real(rtype), intent(in)  :: sc
   real(rtype), intent(in)  :: mu_r
   real(rtype), intent(in)  :: lamr
   real(rtype), intent(in)  :: cdistr
   real(rtype), intent(in)  :: cdist
   real(rtype), intent(in)  :: qr_incld
   real(rtype), intent(in)  :: qc_incld
   real(rtype), intent(out) :: epsr
   real(rtype), intent(out) :: epsc

   integer     :: dumii, dumjj
   real(rtype) :: rdumii, rdumjj
   real(rtype) :: dum, dum1, dum2, inv_dum3

   if (qr_incld.ge.qsmall) then
      call find_lookupTable_indices_3(dumii,dumjj,dum1,rdumii,rdumjj,inv_dum3,mu_r,lamr)
      !interpolate value at mu_r
      dum1 = revap_table(dumii,dumjj)+(rdumii-real(dumii))*                            &
             (revap_table(dumii+1,dumjj)-revap_table(dumii,dumjj))

      !interoplate value at mu_r+1
      dum2 = revap_table(dumii,dumjj+1)+(rdumii-real(dumii))*                          &
             (revap_table(dumii+1,dumjj+1)-revap_table(dumii,dumjj+1))
      !final interpolation
      dum  = dum1+(rdumjj-real(dumjj))*(dum2-dum1)

      epsr = 2._rtype*pi*cdistr*rho*dv*                                                &
             (f1r*bfb_gamma(mu_r+2._rtype)/lamr +                                    &
              f2r*bfb_sqrt(rho/mu)*bfb_cbrt(sc)*dum)
   else
      epsr = 0._rtype
   endif

   if (qc_incld.ge.qsmall) then
      epsc = 2._rtype*pi*rho*dv*cdist
   else
      epsc = 0._rtype
   endif

   return

end subroutine calc_liq_relaxation_timescale


subroutine calc_rime_density(t,rhofaci,    &
f1pr02,acn,lamc, mu_c,qc_incld,qccol,    &
           vtrmi1,rhorime_c)

   !.........................
   ! calculate rime density

   !     FUTURE:  Add source term for birim (=qccol/rhorime_c) so that all process rates calculations
   !              are done together, before conservation.

   ! NOTE: Tc (ambient) is assumed for the surface temperature.  Technically,
   ! we should diagose graupel surface temperature from heat balance equation.
   ! (but the ambient temperature is a reasonable approximation; tests show
   ! very little sensitivity to different assumed values, Milbrandt and Morrison 2012).

   ! Compute rime density: (based on parameterization of Cober and List, 1993 [JAS])
   ! for simplicty use mass-weighted ice and droplet/rain fallspeeds

   implicit none

   real(rtype), intent(in) :: t
   real(rtype), intent(in) :: rhofaci
   real(rtype), intent(in) :: f1pr02 !mass-weighted fallspeed
   real(rtype), intent(in) :: acn
   real(rtype), intent(in) :: lamc
   real(rtype), intent(in) :: mu_c
   real(rtype), intent(in) :: qc_incld
   real(rtype), intent(in) :: qccol

   real(rtype), intent(out) :: vtrmi1
   real(rtype), intent(out) :: rhorime_c

   real(rtype) :: iTc = 0.0_rtype
   real(rtype) :: Vt_qc = 0.0_rtype
   real(rtype) :: D_c  = 0.0_rtype
   real(rtype) :: V_impact = 0.0_rtype
   real(rtype) :: Ri = 0.0_rtype

   ! if (qitot_incld(i,k).ge.qsmall .and. t(i,k).lt.zerodegc) then
   !  NOTE:  condition applicable for cloud only; modify when rain is added back
   if (qccol.ge.qsmall .and. t.lt.zerodegc) then
      ! get mass-weighted mean ice fallspeed
      vtrmi1 = f1pr02*rhofaci
      iTc   = 1._rtype/min(-0.001_rtype,t-zerodegc)

             ! cloud:
      if (qc_incld.ge.qsmall) then
         ! droplet fall speed
         ! (use Stokes' formulation (thus use analytic solution)
         Vt_qc = acn*bfb_gamma(4._rtype+bcn+mu_c)/(bfb_pow(lamc,bcn)*bfb_gamma(mu_c+4._rtype))
         ! use mass-weighted mean size
         D_c = (mu_c+4._rtype)/lamc
         V_impact  = abs(vtrmi1-Vt_qc)
         Ri        = -0.5e+6_rtype * D_c * V_impact * iTc
         !               Ri        = max(1.,min(Ri,8.))
         Ri        = max(1._rtype,min(Ri,12._rtype))
         if (Ri.le.8.) then
            rhorime_c  = (0.051_rtype + 0.114_rtype*Ri - 0.0055_rtype*bfb_square(Ri))*1000._rtype
         else
            ! for Ri > 8 assume a linear fit between 8 and 12,
            ! rhorime = 900 kg m-3 at Ri = 12
            ! this is somewhat ad-hoc but allows a smoother transition
            ! in rime density up to wet growth
            rhorime_c  = 611._rtype+72.25_rtype*(Ri-8._rtype)
         endif
      else
         rhorime_c = 400._rtype
      endif    !if qc>qsmall
   else
      vtrmi1 = 0._rtype ! no velocity if no ice
      rhorime_c = 400._rtype
   endif ! qi > qsmall and T < 273.15

   return

end subroutine calc_rime_density

function subgrid_variance_scaling(relvar, expon) result(res)
  ! Finds a coefficient for process rates based on the inverse relative variance
  ! of cloud water.

  real(rtype), intent(in) :: relvar
  real(rtype), intent(in) :: expon
  real(rtype) :: res

  res = bfb_gamma(relvar+expon)/(bfb_gamma(relvar)*bfb_pow(relvar,expon))

end function subgrid_variance_scaling

subroutine cldliq_immersion_freezing(t,lamc,mu_c,cdist1,qc_incld,qc_relvar,    &
           qcheti,ncheti)

   !............................................................
   ! contact and immersion freezing droplets

   implicit none

   real(rtype), intent(in) :: t
   real(rtype), intent(in) :: lamc
   real(rtype), intent(in) :: mu_c
   real(rtype), intent(in) :: cdist1
   real(rtype), intent(in) :: qc_incld
   real(rtype), intent(in) :: qc_relvar

   real(rtype), intent(out) :: qcheti
   real(rtype), intent(out) :: ncheti

   real(rtype) :: dum1, dum2, Q_nuc, N_nuc, sbgrd_var_coef

   if (qc_incld.ge.qsmall .and. t.le.rainfrze) then
      ! for future: calculate gamma(mu_c+4) in one place since its used multiple times  !AaronDonahue, TODO
      dum1 = bfb_exp(aimm*(zerodegc-t))
      dum2 = bfb_cube(1._rtype/lamc)
      sbgrd_var_coef = subgrid_variance_scaling(qc_relvar, 2._rtype)
      Q_nuc = sbgrd_var_coef*cons6*cdist1*bfb_gamma(7._rtype+mu_c)*dum1*bfb_square(dum2)
      N_nuc = cons5*cdist1*bfb_gamma(mu_c+4._rtype)*dum1*dum2
      qcheti = Q_nuc
      ncheti = N_nuc
   endif

   return

end subroutine cldliq_immersion_freezing

subroutine rain_immersion_freezing(t,    &
lamr, mu_r, cdistr, qr_incld,    &
qrheti, nrheti)

   !............................................................
   ! immersion freezing of rain
   ! for future: get rid of log statements below for rain freezing

   implicit none

   real(rtype), intent(in) :: t
   real(rtype), intent(in) :: mu_r
   real(rtype), intent(in) :: lamr
   real(rtype), intent(in) :: cdistr
   real(rtype), intent(in) :: qr_incld

   real(rtype), intent(out) :: qrheti
   real(rtype), intent(out) :: nrheti

   real(rtype) :: Q_nuc, N_nuc

   if (qr_incld.ge.qsmall .and. t.le.rainfrze) then

      Q_nuc = cons6*bfb_exp(bfb_log(cdistr) + bfb_log(bfb_gamma(7._rtype+mu_r)) - 6._rtype*bfb_log(lamr))*bfb_exp(aimm*(zerodegc-t))
      N_nuc = cons5*bfb_exp(bfb_log(cdistr) + bfb_log(bfb_gamma(mu_r+4._rtype)) - 3._rtype*bfb_log(lamr))*bfb_exp(aimm*(zerodegc-t))

      qrheti = Q_nuc
      nrheti = N_nuc

   endif

   return

end subroutine rain_immersion_freezing


subroutine ice_nucleation(t,inv_rho,nitot,naai,supi,odt,log_predictNc,    &
   qinuc,ninuc)

   !................................................................
   ! deposition/condensation-freezing nucleation
   ! allow ice nucleation if < -15 C and > 5% ice supersaturation
   ! use CELL-AVERAGE values, freezing of vapor

   implicit none

   real(rtype), intent(in) :: t
   real(rtype), intent(in) :: inv_rho
   real(rtype), intent(in) :: nitot
   real(rtype), intent(in) :: naai
   real(rtype), intent(in) :: supi
   real(rtype), intent(in) :: odt
   logical(btype), intent(in) :: log_predictNc

   real(rtype), intent(inout) :: qinuc
   real(rtype), intent(inout) :: ninuc


   real(rtype) :: dum, N_nuc, Q_nuc

   if ( t .lt.icenuct .and. supi.ge.0.05_rtype) then
      if(.not. log_predictNc) then
!         ! dum = exp(-0.639+0.1296*100.*supi(i,k))*1000.*inv_rho(i,k)  !Meyers et al. (1992)
         dum = 0.005_rtype*bfb_exp(0.304_rtype*(zerodegc-t))*1000._rtype*inv_rho   !Cooper (1986)
         dum = min(dum,100.e3_rtype*inv_rho)
         N_nuc = max(0._rtype,(dum-nitot)*odt)
         if (N_nuc.ge.1.e-20_rtype) then
            Q_nuc = max(0._rtype,(dum-nitot)*mi0*odt)
            qinuc = Q_nuc
            ninuc = N_nuc
         endif
      else
      ! Ice nucleation predicted by aerosol scheme
         ninuc = max(0._rtype, (naai - nitot)*odt)
         qinuc = ninuc * mi0
      endif
   endif

end subroutine

subroutine droplet_self_collection(rho,inv_rho,qc_incld,mu_c,nu,ncautc,    &
   ncslf)

   !............................
   ! self-collection of droplets

   implicit none

   real(rtype), intent(in) :: rho
   real(rtype), intent(in) :: inv_rho
   real(rtype), intent(in) :: qc_incld
   real(rtype), intent(in) :: mu_c
   real(rtype), intent(in) :: nu
   real(rtype), intent(in) :: ncautc

   real(rtype), intent(out) :: ncslf

   if (qc_incld.ge.qsmall) then

      if (iparam.eq.1) then
         !Seifert and Beheng (2001)
         ncslf = -kc*(1.e-3_rtype*rho*qc_incld)**2*(nu+2._rtype)/(nu+1._rtype)*         &
              1.e+6_rtype*inv_rho+ncautc
      elseif (iparam.eq.2) then
         !Beheng (994)
         ncslf = -5.5e+16_rtype*inv_rho*mu_c**(-0.63_rtype)*(1.e-3_rtype*rho*qc_incld)**2
      elseif (iparam.eq.3) then
         !Khroutdinov and Kogan (2000)
         ncslf = 0._rtype
      endif

   endif

end subroutine droplet_self_collection

subroutine cloud_rain_accretion(rho,inv_rho,qc_incld,nc_incld,qr_incld,qc_relvar,    &
   qcacc,ncacc)

  !............................
  ! accretion of cloud by rain

  implicit none

  real(rtype), intent(in) :: rho
  real(rtype), intent(in) :: inv_rho
  real(rtype), intent(in) :: qc_incld
  real(rtype), intent(in) :: nc_incld
  real(rtype), intent(in) :: qr_incld
  real(rtype), intent(in) :: qc_relvar

  real(rtype), intent(out) :: qcacc
  real(rtype), intent(out) :: ncacc

  real(rtype) :: dum, dum1, sbgrd_var_coef

  if (qr_incld.ge.qsmall .and. qc_incld.ge.qsmall) then

     if (iparam.eq.1) then
        !Seifert and Beheng (2001)
        dum   = 1._rtype-qc_incld/(qc_incld+qr_incld)
        dum1  = (dum/(dum+5.e-4_rtype))**4
        qcacc = kr*rho*0.001_rtype*qc_incld*qr_incld*dum1
        ncacc = qcacc*rho*0.001_rtype*(nc_incld*rho*1.e-6_rtype)/(qc_incld*rho*   &
             0.001_rtype)*1.e+6_rtype*inv_rho
     elseif (iparam.eq.2) then
        !Beheng (994)
        qcacc = 6._rtype*rho*(qc_incld*qr_incld)
        ncacc = qcacc*rho*1.e-3_rtype*(nc_incld*rho*1.e-6_rtype)/(qc_incld*rho*1.e-3_rtype)* &
             1.e+6_rtype*inv_rho
     elseif (iparam.eq.3) then
        !Khroutdinov and Kogan (2000)
        !print*,'p3_QcAccret_Expon = ',p3_QcAccret_Expon
        sbgrd_var_coef = subgrid_variance_scaling(qc_relvar, 1.15_rtype ) !p3_QcAccret_Expon
        qcacc = sbgrd_var_coef*67._rtype*bfb_pow(qc_incld*qr_incld, 1.15_rtype) !p3_QcAccret_Expon
        ncacc = qcacc*nc_incld/qc_incld
     endif

     if (qcacc.eq.0._rtype) ncacc = 0._rtype
     if (ncacc.eq.0._rtype) qcacc = 0._rtype

  endif

end subroutine cloud_rain_accretion

subroutine rain_self_collection(rho,qr_incld,nr_incld,    &
   nrslf)

   !.....................................
   ! self-collection and breakup of rain
   ! (breakup following modified Verlinde and Cotton scheme)

   implicit none

   real(rtype), intent(in) :: rho
   real(rtype), intent(in) :: qr_incld
   real(rtype), intent(in) :: nr_incld
   real(rtype), intent(out) :: nrslf

   real(rtype) :: dum, dum1, dum2

   if (qr_incld.ge.qsmall) then

      ! include breakup
      dum1 = 280.e-6_rtype

      ! use mass-mean diameter (do this by using
      ! the old version of lambda w/o mu dependence)
      ! note there should be a factor of 6^(1/3), but we
      ! want to keep breakup threshold consistent so 'dum'
      ! is expressed in terms of lambda rather than mass-mean D

      dum2 = bfb_cbrt(qr_incld/(pi*rhow*nr_incld))
      if (dum2.lt.dum1) then
         dum = 1._rtype
      else if (dum2.ge.dum1) then
         dum = 2._rtype-bfb_exp(2300._rtype*(dum2-dum1))
      endif

      if (iparam.eq.1) then
         nrslf = dum*kr*1.e-3_rtype*qr_incld*nr_incld*rho
      elseif (iparam.eq.2 .or. iparam.eq.3) then
         nrslf = dum*5.78_rtype*nr_incld*qr_incld*rho
      endif

   endif

end subroutine rain_self_collection


subroutine cloud_water_autoconversion(rho,qc_incld,nc_incld,qc_relvar,    &
   qcaut,ncautc,ncautr)

   implicit none

   real(rtype), intent(in) :: rho
   real(rtype), intent(in) :: qc_incld
   real(rtype), intent(in) :: nc_incld
   real(rtype), intent(in) :: qc_relvar

   real(rtype), intent(out) :: qcaut
   real(rtype), intent(out) :: ncautc
   real(rtype), intent(out) :: ncautr

   real(rtype) :: sbgrd_var_coef

   qc_not_small: if (qc_incld.ge.1.e-8_rtype) then

      !Khroutdinov and Kogan (2000)
      !print*,'p3_QcAutoCon_Expon = ',p3_QcAutoCon_Expon
      sbgrd_var_coef = subgrid_variance_scaling(qc_relvar, 2.47_rtype)
      qcaut = sbgrd_var_coef*1350._rtype*bfb_pow(qc_incld,2.47_rtype)*bfb_pow(nc_incld*1.e-6_rtype*rho,-1.79_rtype)
      ! note: ncautr is change in Nr; ncautc is change in Nc
      ncautr = qcaut*cons3
      ncautc = qcaut*nc_incld/qc_incld

      if (qcaut .eq.0._rtype) ncautc = 0._rtype
      if (ncautc.eq.0._rtype) qcaut  = 0._rtype

   endif qc_not_small

end subroutine cloud_water_autoconversion

subroutine back_to_cell_average(lcldm,rcldm,icldm,                         &
   qcacc,qrevp,qcaut,                                                      &
   ncacc,ncslf,ncautc,nrslf,nrevp,ncautr,qisub,nrshdr,qcheti,              &
   qrcol,qcshd,qimlt,qccol,qrheti,nimlt,nccol,ncshdc,ncheti,nrcol,nislf,   &
   qidep,nrheti,nisub,qinuc,ninuc,qiberg)

   ! Here we map the microphysics tendency rates back to CELL-AVERAGE quantities for updating
   ! cell-average quantities.

   implicit none

   ! Intersection of cloud fractions for combination of ice (i), rain (r) and liquid (l)
   real(rtype), intent(in) :: lcldm
   real(rtype), intent(in) :: rcldm
   real(rtype), intent(in) :: icldm

   real(rtype), intent(inout) :: qcacc, qrevp, qcaut, ncacc, ncslf, ncautc, nrslf, nrevp, ncautr
   real(rtype), intent(inout) :: qisub, nrshdr, qcheti, qrcol, qcshd, qimlt, qccol, qrheti, nimlt, nccol, ncshdc, ncheti, nrcol, nislf, qidep
   real(rtype), intent(inout) :: nrheti, nisub, qinuc, ninuc, qiberg

   real(rtype) :: ir_cldm, il_cldm, lr_cldm

   ir_cldm = min(icldm,rcldm)  ! Intersection of ICE and RAIN cloud
   il_cldm = min(icldm,lcldm)  ! Intersection of ICE and LIQUID cloud
   lr_cldm = min(lcldm,rcldm)  ! Intersection of LIQUID and RAIN cloud

   ! Some process rates take place within the intersection of liquid, rain and ice cloud fractions.
   ! We calculate the intersection as the minimum between combinations of cloud fractions and use
   ! these values to map back to cell-average quantities where applicable.

          ! map warm-phase process rates to cell-avg
   qcacc   = qcacc*lr_cldm     ! Accretion of liquid to rain
   qrevp   = qrevp*rcldm       ! Evaporation of rain
   qcaut   = qcaut*lcldm       ! Autoconversion of liquid
   ncacc   = ncacc*lr_cldm     ! Number change due to accretion
   ncslf   = ncslf*lcldm       ! Self collection occurs locally in liq. cloud
   ncautc  = ncautc*lcldm      ! Impact of autoconversion on number
   nrslf   = nrslf*rcldm       ! Self collection occurs locally in rain cloud
   nrevp   = nrevp*rcldm       ! Change in rain number due to evaporation
   ncautr  = ncautr*lr_cldm    ! Autoconversion of rain drops within rain/liq cloud

   ! map ice-phase  process rates to cell-avg
   qisub   = qisub*icldm       ! Sublimation of ice in ice cloud
   nrshdr  = nrshdr*il_cldm    ! Rain # increase due to shedding from rain-ice collisions, occurs when ice and liquid interact
   qcheti  = qcheti*il_cldm    ! Immersion freezing of cloud drops
   qrcol   = qrcol*ir_cldm     ! Collection of rain mass by ice
   qcshd   = qcshd*il_cldm     ! Rain mass growth due to shedding of fain drops after collisions with ice, occurs when ice and liquid interact
   qimlt   = qimlt*icldm       ! Melting of ice
   qccol   = qccol*il_cldm     ! Collection of water by ice
   qrheti  = qrheti*rcldm      ! Immersion freezing of rain
   nimlt   = nimlt*icldm       ! Change in number due to melting
   nccol   = nccol*il_cldm     ! Cloud # change due to collection of cld water by ice
   ncshdc  = ncshdc*il_cldm    ! Number change due to shedding, occurs when ice and liquid interact
   ncheti  = ncheti*lcldm      ! Number change associated with freexzing of cld drops
   nrcol   = nrcol*ir_cldm     ! Rain number change due to collection from ice
   nislf   = nislf*icldm       ! Ice self collection
   qidep   = qidep*icldm       ! Vapor deposition to ice phase
   nrheti  = nrheti*rcldm      ! Change in number due to immersion freezing of rain
   nisub   = nisub*icldm       ! Number change due to sublimation of ice
   qiberg  = qiberg*il_cldm    ! Bergeron process
     ! AaronDonahue: These variables are related to aerosol activation and their usage will be changed in a later PR.
   qinuc   = qinuc             ! Deposition and condensation-freezing nucleation, already cell-averaged
   ninuc   = ninuc             ! Number change due to deposition and condensation-freezing, already cell-averaged

end subroutine back_to_cell_average

subroutine prevent_ice_overdepletion(pres,t,qv,xxls,odt,    &
   qidep,qisub)

   !-- Limit ice process rates to prevent overdepletion of sources such that
   !   the subsequent adjustments are done with maximum possible rates for the
   !   time step.  (note: most ice rates are adjusted here since they must be done
   !   simultaneously (outside of iice-loops) to distribute reduction proportionally
   !   amongst categories.
   !PMC - might need to rethink above statement since only one category now.

   implicit none

   real(rtype), intent(in) :: pres
   real(rtype), intent(in) :: t
   real(rtype), intent(in) :: qv
   real(rtype), intent(in) :: xxls
   real(rtype), intent(in) :: odt

   real(rtype), intent(inout) :: qidep
   real(rtype), intent(inout) :: qisub

   real(rtype) :: dumqvi, qdep_satadj

   dumqvi = qv_sat(t,pres,1)
   qdep_satadj = (qv-dumqvi)/(1._rtype+bfb_square(xxls)*dumqvi/(cp*rv*bfb_square(t)))*odt
   qidep  = qidep*min(1._rtype,max(0._rtype, qdep_satadj)/max(qidep, 1.e-20_rtype))
   qisub  = qisub*min(1._rtype,max(0._rtype,-qdep_satadj)/max(qisub, 1.e-20_rtype))

end subroutine prevent_ice_overdepletion

subroutine cloud_water_conservation(qc,dt,    &
   qcaut,qcacc,qccol,qcheti,qcshd,qiberg,qisub,qidep)

   implicit none

   real(rtype), intent(in) :: qc, dt
   real(rtype), intent(inout) :: qcaut, qcacc, qccol, qcheti, qcshd, qiberg, qisub, qidep
   real(rtype) :: sinks, ratio

   sinks   = (qcaut+qcacc+qccol+qcheti+qcshd+qiberg)*dt
   if (sinks .gt. qc .and. sinks.ge.1.e-20_rtype) then
      ratio  = qc/sinks
      qcaut  = qcaut*ratio
      qcacc  = qcacc*ratio
      qccol  = qccol*ratio
      qcheti = qcheti*ratio
      qcshd  = qcshd*ratio
      qiberg = qiberg*ratio
   else
      ratio = 1.0 ! If not limiting sinks on qc then most likely did not run out of qc
   endif

   !PMC: ratio is also frac of step w/ liq. thus we apply qiberg for
   !"ratio" of timestep and vapor deposition and sublimation  for the
   !remaining frac of the timestep.  Only limit if there will be cloud
   !water to begin with.
   if (qc .gt. 1.e-20_rtype) then
      qidep  = qidep*(1._rtype-ratio)
      qisub  = qisub*(1._rtype-ratio)
   end if


end subroutine cloud_water_conservation

subroutine rain_water_conservation(qr,qcaut,qcacc,qimlt,qcshd,dt,    &
   qrevp,qrcol,qrheti)

   implicit none

   real(rtype), intent(in) :: qr, qcaut, qcacc, qimlt, qcshd, dt
   real(rtype), intent(inout) :: qrevp, qrcol, qrheti

   real(rtype) :: sinks, sources, ratio

   sinks   = (qrevp+qrcol+qrheti)*dt
   sources = qr + (qcaut+qcacc+qimlt+qcshd)*dt
   if (sinks.gt.sources .and. sinks.ge.1.e-20_rtype) then
      ratio  = sources/sinks
      qrevp  = qrevp*ratio
      qrcol  = qrcol*ratio
      qrheti = qrheti*ratio
   endif

end subroutine rain_water_conservation

subroutine ice_water_conservation(qitot,qidep,qinuc,qiberg,qrcol,qccol,qrheti,qcheti,dt,    &
   qisub,qimlt)

   implicit none

   real(rtype), intent(in) :: qitot, qidep, qinuc, qrcol, qccol, qrheti, qcheti, qiberg, dt
   real(rtype), intent(inout) :: qisub, qimlt
   real(rtype) :: sinks, sources, ratio

   sinks   = (qisub+qimlt)*dt
   sources = qitot + (qidep+qinuc+qrcol+qccol+  &
        qrheti+qcheti+qiberg)*dt
   if (sinks.gt.sources .and. sinks.ge.1.e-20_rtype) then
      ratio = sources/sinks
      qisub = qisub*ratio
      qimlt = qimlt*ratio
   endif

end subroutine ice_water_conservation


subroutine update_prognostic_ice(qcheti,qccol,qcshd,    &
   nccol,ncheti,ncshdc,    &
   qrcol,nrcol,qrheti,nrheti,nrshdr,    &
   qimlt,nimlt,qisub,qidep,qinuc,ninuc,nislf,nisub,qiberg,    &
   exner,xxls,xlf,    &
   log_predictNc,log_wetgrowth,dt,nmltratio,rhorime_c,    &
   th,qv,qitot,nitot,qirim,birim,qc,nc,qr,nr)

   !-- ice-phase dependent processes:
   implicit none

   real(rtype), intent(in) :: qcheti
   real(rtype), intent(in) :: qccol
   real(rtype), intent(in) :: qcshd
   real(rtype), intent(in) :: nccol
   real(rtype), intent(in) :: ncheti
   real(rtype), intent(in) :: ncshdc

   real(rtype), intent(in) :: qrcol
   real(rtype), intent(in) :: nrcol
   real(rtype), intent(in) :: qrheti
   real(rtype), intent(in) :: nrheti
   real(rtype), intent(in) :: nrshdr

   real(rtype), intent(in) :: qimlt
   real(rtype), intent(in) :: nimlt
   real(rtype), intent(in) :: qisub
   real(rtype), intent(in) :: qidep
   real(rtype), intent(in) :: qinuc
   real(rtype), intent(in) :: ninuc
   real(rtype), intent(in) :: nislf
   real(rtype), intent(in) :: nisub
   real(rtype), intent(in) :: qiberg
   real(rtype), intent(in) :: exner
   real(rtype), intent(in) :: xlf
   real(rtype), intent(in) :: xxls

   logical(btype), intent(in) :: log_predictNc
   logical(btype), intent(in) :: log_wetgrowth
   real(rtype), intent(in) :: dt
   real(rtype), intent(in) :: nmltratio
   real(rtype), intent(in) :: rhorime_c

   real(rtype), intent(inout) :: th
   real(rtype), intent(inout) :: qv
   real(rtype), intent(inout) :: qc
   real(rtype), intent(inout) :: nc
   real(rtype), intent(inout) :: qr
   real(rtype), intent(inout) :: nr
   real(rtype), intent(inout) :: qitot
   real(rtype), intent(inout) :: nitot
   real(rtype), intent(inout) :: qirim
   real(rtype), intent(inout) :: birim

   real(rtype) :: dum

   qc = qc + (-qcheti-qccol-qcshd-qiberg)*dt
   if (log_predictNc) then
      nc = nc + (-nccol-ncheti)*dt
   endif
   qr = qr + (-qrcol+qimlt-qrheti+qcshd)*dt

   ! apply factor to source for rain number from melting of ice, (ad-hoc
   ! but accounts for rapid evaporation of small melting ice particles)
   nr = nr + (-nrcol-nrheti+nmltratio*nimlt+nrshdr+ncshdc)*dt

   if (qitot.ge.qsmall) then
      ! add sink terms, assume density stays constant for sink terms
      birim = birim - ((qisub+qimlt)/qitot)*dt*birim
      qirim = qirim - ((qisub+qimlt)*qirim/qitot)*dt
      qitot = qitot - (qisub+qimlt)*dt
   endif

   dum = (qrcol+qccol+qrheti+qcheti)*dt
   qitot = qitot + (qidep+qinuc+qiberg)*dt + dum
   qirim = qirim + dum

   birim = birim + (qrcol*inv_rho_rimeMax+qccol/rhorime_c+(qrheti+ &
        qcheti)*inv_rho_rimeMax)*dt

   nitot = nitot + (ninuc-nimlt-nisub-nislf+nrheti+ncheti)*dt

   !PMC nCat deleted interactions_loop

   if (qirim.lt.0._rtype) then
      qirim = 0._rtype
      birim = 0._rtype
   endif

   ! densify under wet growth
   ! -- to be removed post-v2.1.  Densification automatically happens
   !    during wet growth due to parameterized rime density --
   if (log_wetgrowth) then
      qirim = qitot
      birim = qirim*inv_rho_rimeMax
   endif

   ! densify in above freezing conditions and melting
   ! -- future work --
   !   Ideally, this will be treated with the predicted liquid fraction in ice.
   !   Alternatively, it can be simplified by tending qirim -- qitot
   !   and birim such that rho_rim (qirim/birim) --> rho_liq during melting.
   ! ==

   qv = qv + (-qidep+qisub-qinuc)*dt

   th = th + exner*((qidep-qisub+qinuc)*xxls*inv_cp +(qrcol+qccol+   &
       qcheti+qrheti-qimlt+qiberg)* xlf*inv_cp)*dt
end subroutine update_prognostic_ice

subroutine update_prognostic_liquid(qcacc,ncacc,qcaut,ncautc,ncautr,ncslf,    &
    qrevp,nrevp,nrslf,                                                        &
    log_predictNc,inv_rho,exner,xxlv,dt,                                      &
    th,qv,qc,nc,qr,nr)

   !-- warm-phase only processes:
   implicit none

   real(rtype), intent(in) :: qcacc
   real(rtype), intent(in) :: ncacc
   real(rtype), intent(in) :: qcaut
   real(rtype), intent(in) :: ncautc
   real(rtype), intent(in) :: ncautr
   real(rtype), intent(in) :: ncslf
   real(rtype), intent(in) :: qrevp
   real(rtype), intent(in) :: nrevp
   real(rtype), intent(in) :: nrslf


   logical(btype), intent(in) :: log_predictNc
   real(rtype), intent(in) :: inv_rho
   real(rtype), intent(in) :: exner
   real(rtype), intent(in) :: xxlv
   real(rtype), intent(in) :: dt

   real(rtype), intent(inout) :: th
   real(rtype), intent(inout) :: qv
   real(rtype), intent(inout) :: qc
   real(rtype), intent(inout) :: nc
   real(rtype), intent(inout) :: qr
   real(rtype), intent(inout) :: nr

   qc = qc + (-qcacc-qcaut)*dt
   qr = qr + (qcacc+qcaut-qrevp)*dt

   if (log_predictNc) then
      nc = nc + (-ncacc-ncautc+ncslf)*dt
   else
      nc = nccnst*inv_rho
   endif
   if (iparam.eq.1 .or. iparam.eq.2) then
      nr = nr + (0.5_rtype*ncautc-nrslf-nrevp)*dt
   else
      nr = nr + (ncautr-nrslf-nrevp)*dt
   endif

   qv = qv + qrevp*dt
   th = th + exner*(-qrevp*xxlv*    &
        inv_cp)*dt

end subroutine update_prognostic_liquid



subroutine ice_deposition_sublimation(qitot_incld,nitot_incld,t,    &
qvs,qvi,epsi,abi,qv,    &
qidep,qisub,nisub,qiberg)

   implicit none

   real(rtype), intent(in)  :: qitot_incld
   real(rtype), intent(in)  :: nitot_incld
   real(rtype), intent(in)  :: t
   real(rtype), intent(in)  :: qvs
   real(rtype), intent(in)  :: qvi
   real(rtype), intent(in)  :: epsi
   real(rtype), intent(in)  :: abi
   real(rtype), intent(in)  :: qv
   real(rtype), intent(out) :: qidep
   real(rtype), intent(out) :: qisub
   real(rtype), intent(out) :: nisub
   real(rtype), intent(out) :: qiberg

   real(rtype) :: oabi

   oabi = 1._rtype/abi
   if (qitot_incld>=qsmall) then
      !Compute deposition/sublimation
      qidep = epsi * oabi * (qv - qvi)
      !Split into deposition or sublimation.
      if (t < zerodegc .and. qidep>0._rtype) then
         qisub=0._rtype
      else
      ! make qisub positive for consistency with other evap/sub processes
         qisub=-min(qidep,0._rtype)
         qidep=0._rtype
      end if
      !sublimation occurs @ any T. Not so for berg.
      if (t < zerodegc) then
         !Compute bergeron rate assuming cloud for whole step.
         qiberg = max(epsi*oabi*(qvs - qvi), 0._rtype)
      else !T>frz
         qiberg=0._rtype
      end if !T<frz
      nisub = qisub*(nitot_incld/qitot_incld)
   else
      qiberg = 0._rtype
      qidep  = 0._rtype
      qisub  = 0._rtype
      nisub  = 0._rtype
   end if

   return

end subroutine ice_deposition_sublimation


subroutine evaporate_sublimate_precip(qr_incld,qc_incld,nr_incld,qitot_incld,    &
lcldm,rcldm,qvs,ab,epsr,qv,    &
qrevp,nrevp)

   implicit none

   real(rtype), intent(in)  :: qr_incld
   real(rtype), intent(in)  :: qc_incld
   real(rtype), intent(in)  :: nr_incld
   real(rtype), intent(in)  :: qitot_incld
   real(rtype), intent(in)  :: lcldm
   real(rtype), intent(in)  :: rcldm
   real(rtype), intent(in)  :: qvs
   real(rtype), intent(in)  :: ab
   real(rtype), intent(in)  :: epsr
   real(rtype), intent(in)  :: qv
   real(rtype), intent(out) :: qrevp
   real(rtype), intent(out) :: nrevp

   real(rtype) :: qclr, cld

   ! It is assumed that macrophysics handles condensation/evaporation of qc and
   ! that there is no condensation of rain. Thus qccon, qrcon and qcevp have
   ! been removed from the original P3-WRF.

   ! Determine temporary cloud fraction, set to zero if cloud water + ice is
   ! very small.  This will ensure that evap/subl of precip occurs over entire
   ! grid cell, since min cloud fraction is specified otherwise.
   if (qc_incld + qitot_incld < 1.e-6_rtype) then
      cld = 0._rtype
   else
      cld = lcldm
   end if

   ! Only calculate if there is some rain fraction > cloud fraction
   qrevp = 0.0_rtype
   if (rcldm > cld) then
      ! calculate q for out-of-cloud region
      qclr = (qv-cld*qvs)/(1._rtype-cld)

      ! rain evaporation
      if (qr_incld.ge.qsmall) then
         qrevp = epsr * (qclr-qvs)/ab
      end if

      ! only evap in out-of-cloud region
      qrevp = -min(qrevp*(rcldm-cld),0._rtype)
      qrevp = qrevp/rcldm
   end if ! rcld>cld
   if (qr_incld.gt.qsmall)  nrevp = qrevp*(nr_incld/qr_incld)

   return

end subroutine evaporate_sublimate_precip

subroutine get_time_space_phys_variables( &
t,pres,rho,xxlv,xxls,qvs,qvi, &
mu,dv,sc,dqsdt,dqsidt,ab,abi,kap,eii)

   implicit none

   real(rtype), intent(in)  :: t
   real(rtype), intent(in)  :: pres
   real(rtype), intent(in)  :: rho
   real(rtype), intent(in)  :: xxlv
   real(rtype), intent(in)  :: xxls
   real(rtype), intent(in)  :: qvs
   real(rtype), intent(in)  :: qvi
   real(rtype), intent(out) :: mu
   real(rtype), intent(out) :: dv
   real(rtype), intent(out) :: sc
   real(rtype), intent(out) :: dqsdt
   real(rtype), intent(out) :: dqsidt
   real(rtype), intent(out) :: ab
   real(rtype), intent(out) :: abi
   real(rtype), intent(out) :: kap
   real(rtype), intent(out) :: eii

   real(rtype) :: dum

   !time/space varying physical variables
   mu     = 1.496e-6_rtype*bfb_pow(t,1.5_rtype)/(t+120._rtype)
   dv     = 8.794e-5_rtype*bfb_pow(t,1.81_rtype)/pres
   sc     = mu/(rho*dv)
   dum    = 1._rtype/(rv*bfb_square(t))
   dqsdt  = xxlv*qvs*dum
   dqsidt = xxls*qvi*dum
   ab     = 1._rtype+dqsdt*xxlv*inv_cp
   abi    = 1._rtype+dqsidt*xxls*inv_cp
   kap    = 1.414e+3_rtype*mu

   ! very simple temperature dependent aggregation efficiency
   if (t.lt.253.15_rtype) then
      eii=0.1_rtype
   else if (t.ge.253.15_rtype.and.t.lt.268.15_rtype) then
      eii=0.1_rtype+(t-253.15_rtype)/15._rtype*0.9_rtype  ! linear ramp from 0.1 to 1 between 253.15 and 268.15 K
   else
      eii=1._rtype
   end if

   return

end subroutine get_time_space_phys_variables

subroutine cloud_sedimentation(kts,kte,ktop,kbot,kdir,   &
   qc_incld,rho,inv_rho,lcldm,acn,inv_dzq,&
   dt,odt,dnu,log_predictNc, &
   qc, nc, nc_incld,mu_c,lamc,prt_liq,qc_tend,nc_tend)

   implicit none
   integer, intent(in) :: kts, kte
   integer, intent(in) :: ktop, kbot, kdir

   real(rtype), intent(in), dimension(kts:kte) :: rho
   real(rtype), intent(in), dimension(kts:kte) :: inv_rho
   real(rtype), intent(in), dimension(kts:kte) :: lcldm
   real(rtype), intent(in), dimension(kts:kte) :: acn
   real(rtype), intent(in), dimension(kts:kte) :: inv_dzq
   real(rtype), intent(in) :: dt
   real(rtype), intent(in) :: odt
   real(rtype), dimension(:), intent(in) :: dnu
   logical(btype), intent(in) :: log_predictNc

   real(rtype), intent(inout), dimension(kts:kte), target :: qc
   real(rtype), intent(inout), dimension(kts:kte), target :: nc
   real(rtype), intent(inout), dimension(kts:kte) :: qc_incld
   real(rtype), intent(inout), dimension(kts:kte) :: nc_incld
   real(rtype), intent(inout), dimension(kts:kte) :: mu_c
   real(rtype), intent(inout), dimension(kts:kte) :: lamc
   real(rtype), intent(inout) :: prt_liq
   real(rtype), intent(inout), dimension(kts:kte) :: qc_tend
   real(rtype), intent(inout), dimension(kts:kte) :: nc_tend

   logical(btype) :: log_qxpresent
   integer :: k
   integer :: k_qxtop, k_qxbot
   integer, parameter :: num_arrays = 2
   type(realptr), dimension(num_arrays) :: vs, fluxes, qnr

   real(rtype) :: dt_left
   real(rtype) :: prt_accum
   real(rtype) :: Co_max
   real(rtype) :: nu
   real(rtype), dimension(kts:kte), target :: V_qc
   real(rtype), dimension(kts:kte), target :: V_nc
   real(rtype), dimension(kts:kte), target :: flux_qx
   real(rtype), dimension(kts:kte), target :: flux_nx

   real(rtype) :: tmp1, tmp2, dum

   k_qxtop = kbot
   log_qxpresent = .false.

   vs(1)%p => V_qc
   vs(2)%p => V_nc
   fluxes(1)%p => flux_qx
   fluxes(2)%p => flux_nx
   qnr(1)%p => qc
   qnr(2)%p => nc

   !find top, determine qxpresent
   do k = ktop,kbot,-kdir
      if (qc(k).ge.qsmall) then
         log_qxpresent = .true.
         k_qxtop = k
         exit
      endif
   enddo

   qc_present: if (log_qxpresent) then

      dt_left   = dt  !time remaining for sedi over full model (mp) time step
      prt_accum = 0._rtype  !precip rate for individual category

      !find bottom
      do k = kbot,k_qxtop,kdir
         if (qc(k).ge.qsmall) then
            k_qxbot = k
            exit
         endif
      enddo

      two_moment: if (log_predictNc) then  !2-moment cloud:
         substep_sedi_c2: do while (dt_left.gt.1.e-4_rtype)

            Co_max = 0._rtype
            V_qc = 0._rtype
            V_nc = 0._rtype

            kloop_sedi_c2: do k = k_qxtop,k_qxbot,-kdir

               qc_notsmall_c2: if (qc_incld(k)>qsmall) then
                  !-- compute Vq, Vn
                  call get_cloud_dsd2(qc_incld(k),nc_incld(k),mu_c(k),rho(k),nu,dnu,   &
                       lamc(k),tmp1,tmp2,lcldm(k))

                  !nc(k) = nc_incld(k)*lcldm(k) !Again, nc is already updated by gen_sed and isn't used below, so why do this? and if so why not also qc?
                  dum = 1._rtype / bfb_pow(lamc(k), bcn)
                  V_qc(k) = acn(k)*bfb_gamma(4._rtype+bcn+mu_c(k))*dum/(bfb_gamma(mu_c(k)+4._rtype))
                  V_nc(k) = acn(k)*bfb_gamma(1._rtype+bcn+mu_c(k))*dum/(bfb_gamma(mu_c(k)+1._rtype))

               endif qc_notsmall_c2
               Co_max = max(Co_max, V_qc(k)*dt_left*inv_dzq(k))

            enddo kloop_sedi_c2

            call generalized_sedimentation(kts, kte, kdir, k_qxtop, k_qxbot, kbot, Co_max, dt_left, prt_accum, inv_dzq, inv_rho, rho, num_arrays, vs, fluxes, qnr)

            !Update _incld values with end-of-step cell-ave values
            !Note that lcldm is set in interface to have min of mincld=1e-4
            !so dividing by it is fine.
            qc_incld(:) = qc(:)/lcldm(:)
            nc_incld(:) = nc(:)/lcldm(:)

         enddo substep_sedi_c2
      else
         substep_sedi_c1: do while (dt_left.gt.1.e-4_rtype)

            Co_max  = 0._rtype
            V_qc = 0._rtype

            kloop_sedi_c1: do k = k_qxtop,k_qxbot,-kdir
               qc_notsmall_c1: if (qc_incld(k)>qsmall) then
                  call get_cloud_dsd2(qc_incld(k),nc_incld(k),mu_c(k),rho(k),nu,dnu,   &
                       lamc(k),tmp1,tmp2,lcldm(k))
                  !nc(k) = nc_incld(k)*lcldm(k) !Again, nc is already getting updated by gen_sed, so why do here? and if so why not also qc?
                  dum = 1._rtype / bfb_pow(lamc(k), bcn)
                  V_qc(k) = acn(k)*bfb_gamma(4._rtype+bcn+mu_c(k))*dum/(bfb_gamma(mu_c(k)+4._rtype))
               endif qc_notsmall_c1

               Co_max = max(Co_max, V_qc(k)*dt_left*inv_dzq(k))
            enddo kloop_sedi_c1

            call generalized_sedimentation(kts, kte, kdir, k_qxtop, k_qxbot, kbot, Co_max, dt_left, prt_accum, inv_dzq, inv_rho, rho, 1, vs, fluxes, qnr)

            !Update _incld values with end-of-step cell-ave values
            !Note that lcldm is set in interface to have min of mincld=1e-4
            !so dividing by it is fine.
            qc_incld(:) = qc(:)/lcldm(:)
            nc_incld(:) = nc(:)/lcldm(:)
            
         enddo substep_sedi_c1

      endif two_moment

      ! JGF: Is prt_liq intended to be inout or just out? Inconsistent with rain and ice sed.
      prt_liq = prt_accum*inv_rhow*odt  !note, contribution from rain is added below

   endif qc_present

   qc_tend(:) = ( qc(:) - qc_tend(:) ) * odt ! Liq. sedimentation tendency, measure
   nc_tend(:) = ( nc(:) - nc_tend(:) ) * odt ! Liq. # sedimentation tendency, measure

end subroutine cloud_sedimentation

subroutine rain_sedimentation(kts,kte,ktop,kbot,kdir,   &
   qr_incld,rho,inv_rho,rhofacr,rcldm,inv_dzq,dt,odt,  &
   qr,nr,nr_incld,mu_r,lamr,prt_liq,rflx,qr_tend,nr_tend)

   implicit none
   integer, intent(in) :: kts, kte
   integer, intent(in) :: ktop, kbot, kdir


   real(rtype), intent(in), dimension(kts:kte) :: rho
   real(rtype), intent(in), dimension(kts:kte) :: inv_rho
   real(rtype), intent(in), dimension(kts:kte) :: rhofacr
   real(rtype), intent(in), dimension(kts:kte) :: rcldm
   real(rtype), intent(in), dimension(kts:kte) :: inv_dzq
   real(rtype), intent(in) :: dt
   real(rtype), intent(in) :: odt

   real(rtype), intent(inout), target, dimension(kts:kte) :: qr
   real(rtype), intent(inout), target, dimension(kts:kte) :: nr
   real(rtype), intent(inout), dimension(kts:kte) :: qr_incld
   real(rtype), intent(inout), dimension(kts:kte) :: nr_incld
   real(rtype), intent(inout), dimension(kts:kte) :: mu_r
   real(rtype), intent(inout), dimension(kts:kte) :: lamr
   real(rtype), intent(inout) :: prt_liq
   real(rtype), intent(inout), dimension(kts:kte+1) :: rflx
   real(rtype), intent(inout), dimension(kts:kte) :: qr_tend
   real(rtype), intent(inout), dimension(kts:kte) :: nr_tend

   logical(btype) :: log_qxpresent
   integer :: k
   integer :: k_qxtop, k_qxbot
   integer, parameter :: num_arrays = 2
   type(realptr), dimension(num_arrays) :: vs, fluxes, qnr

   real(rtype) :: dt_left
   real(rtype) :: prt_accum
   real(rtype) :: Co_max
   real(rtype), dimension(kts:kte), target :: V_qr
   real(rtype), dimension(kts:kte), target :: V_nr
   real(rtype), dimension(kts:kte), target :: flux_qx
   real(rtype), dimension(kts:kte), target :: flux_nx

   vs(1)%p => V_qr
   vs(2)%p => V_nr
   fluxes(1)%p => flux_qx
   fluxes(2)%p => flux_nx
   qnr(1)%p => qr
   qnr(2)%p => nr

   k_qxtop = kbot
   log_qxpresent = .false.

   !find top, determine qxpresent
   do k = ktop,kbot,-kdir
      if (qr(k).ge.qsmall) then
         log_qxpresent = .true.
         k_qxtop = k
         exit
      endif !
   enddo

   qr_present: if (log_qxpresent) then

      dt_left   = dt  !time remaining for sedi over full model (mp) time step
      prt_accum = 0._rtype  !precip rate for individual category

      !find bottom
      do k = kbot,k_qxtop,kdir
         if (qr(k).ge.qsmall) then
            k_qxbot = k
            exit
         endif
      enddo

      substep_sedi_r: do while (dt_left.gt.1.e-4_rtype)

         Co_max = 0._rtype
         V_qr = 0._rtype
         V_nr = 0._rtype

         kloop_sedi_r1: do k = k_qxtop,k_qxbot,-kdir

            qr_notsmall_r1: if (qr_incld(k)>qsmall) then

               call compute_rain_fall_velocity(qr_incld(k), rcldm(k), rhofacr(k), nr(k), nr_incld(k), &
                    mu_r(k), lamr(k), V_qr(k), V_nr(k))

            endif qr_notsmall_r1

            Co_max = max(Co_max, V_qr(k)*dt_left*inv_dzq(k))
            !            Co_max = max(Co_max, max(V_nr(k),V_qr(k))*dt_left*inv_dzq(i,k))

         enddo kloop_sedi_r1

         call generalized_sedimentation(kts, kte, kdir, k_qxtop, k_qxbot, kbot, Co_max, dt_left, prt_accum, inv_dzq, inv_rho, rho, num_arrays, vs, fluxes, qnr)

         !-- AaronDonahue, rflx output
         do k = k_qxbot,k_qxtop,kdir
            rflx(k+1) = rflx(k+1) + flux_qx(k) ! AaronDonahue
         enddo

         !Update _incld values with end-of-step cell-ave values
         !Note that rcldm is set in interface to have min of mincld=1e-4
         !so dividing by it is fine.
         qr_incld(:) = qr(:)/rcldm(:)
         nr_incld(:) = nr(:)/rcldm(:)
         
      enddo substep_sedi_r

      prt_liq = prt_liq + prt_accum*inv_rhow*odt

   endif qr_present

   qr_tend(:) = ( qr(:) - qr_tend(:) ) * odt ! Rain sedimentation tendency, measure
   nr_tend(:) = ( nr(:) - nr_tend(:) ) * odt ! Rain # sedimentation tendency, measure

end subroutine rain_sedimentation

subroutine compute_rain_fall_velocity(qr_incld, rcldm, rhofacr, nr, nr_incld, mu_r, lamr, V_qr, V_nr)

   real(rtype), intent(in) :: qr_incld
   real(rtype), intent(in) :: rcldm
   real(rtype), intent(in) :: rhofacr
   real(rtype), intent(inout) :: nr
   real(rtype), intent(inout) :: nr_incld
   real(rtype), intent(out) :: mu_r
   real(rtype), intent(out) :: lamr
   real(rtype), intent(out) :: V_qr
   real(rtype), intent(out) :: V_nr

   real(rtype) :: tmp1, tmp2, dum1, dum2, inv_dum3, rdumii, rdumjj
   integer :: dumii, dumjj

   !Compute Vq, Vn:

   call get_rain_dsd2(qr_incld,nr_incld,mu_r,lamr,tmp1,tmp2,rcldm)

   call find_lookupTable_indices_3(dumii,dumjj,dum1,rdumii,rdumjj,inv_dum3,mu_r,lamr)

   !nr is not used elsewhere in this function. Here, the updated value from generalized_sed
   !is getting overwritten with the incld value which wasn't getting updated until this PR.
   !And why is nr getting updated but not qr? Should delete nr from this function entirely.
   !nr = nr_incld*rcldm 

   !mass-weighted fall speed:

   dum1 = vm_table(dumii,dumjj)+(rdumii-real(dumii))*                       &
      (vm_table(dumii+1,dumjj)-vm_table(dumii,dumjj))       !at mu_r
   dum2 = vm_table(dumii,dumjj+1)+(rdumii-real(dumii))*                     &
      (vm_table(dumii+1,dumjj+1)-vm_table(dumii,dumjj+1))   !at mu_r+1

   V_qr = dum1 + (rdumjj-real(dumjj))*(dum2-dum1)         !interpolated
   V_qr = V_qr*rhofacr                                    !corrected for air density

   ! number-weighted fall speed:
   dum1 = vn_table(dumii,dumjj)+(rdumii-real(dumii))*                       &
      (vn_table(dumii+1,dumjj)-vn_table(dumii,dumjj))       !at mu_r
   dum2 = vn_table(dumii,dumjj+1)+(rdumii-real(dumii))*                     &
      (vn_table(dumii+1,dumjj+1)-vn_table(dumii,dumjj+1))   !at mu_r+1

   V_nr = dum1+(rdumjj-real(dumjj))*(dum2-dum1)            !interpolated
   V_nr = V_nr*rhofacr               !corrected for air density
end subroutine compute_rain_fall_velocity

subroutine ice_sedimentation(kts,kte,ktop,kbot,kdir,    &
   rho,inv_rho,rhofaci,icldm,inv_dzq,dt,odt,  &
   qitot,qitot_incld,nitot,qirim,qirim_incld,birim,birim_incld,nitot_incld,prt_sol,qi_tend,ni_tend)

   implicit none
   integer, intent(in) :: kts, kte
   integer, intent(in) :: ktop, kbot, kdir

   real(rtype), intent(in), dimension(kts:kte) :: rho
   real(rtype), intent(in), dimension(kts:kte) :: inv_rho
   real(rtype), intent(in), dimension(kts:kte) :: rhofaci
   real(rtype), intent(in), dimension(kts:kte) :: icldm
   real(rtype), intent(in), dimension(kts:kte) :: inv_dzq
   real(rtype), intent(in) :: dt
   real(rtype), intent(in) :: odt

   real(rtype), intent(inout), dimension(kts:kte), target :: qitot
   real(rtype), intent(inout), dimension(kts:kte) :: qitot_incld
   real(rtype), intent(inout), dimension(kts:kte), target :: nitot
   real(rtype), intent(inout), dimension(kts:kte) :: nitot_incld
   real(rtype), intent(inout), dimension(kts:kte), target :: qirim
   real(rtype), intent(inout), dimension(kts:kte) :: qirim_incld
   real(rtype), intent(inout), dimension(kts:kte), target :: birim
   real(rtype), intent(inout), dimension(kts:kte) :: birim_incld

   real(rtype), intent(inout) :: prt_sol
   real(rtype), intent(inout), dimension(kts:kte) :: qi_tend
   real(rtype), intent(inout), dimension(kts:kte) :: ni_tend

   logical(btype) :: log_qxpresent
   integer :: k
   integer :: k_qxtop, k_qxbot
   integer, parameter :: num_arrays = 4
   type(realptr), dimension(num_arrays) :: vs, fluxes, qnr

   real(rtype) :: dt_left
   real(rtype) :: prt_accum
   real(rtype) :: Co_max
   real(rtype) :: rhop
   real(rtype), dimension(kts:kte), target :: V_qit
   real(rtype), dimension(kts:kte), target :: V_nit
   real(rtype), dimension(kts:kte), target :: flux_nit
   real(rtype), dimension(kts:kte), target :: flux_bir
   real(rtype), dimension(kts:kte), target :: flux_qir
   real(rtype), dimension(kts:kte), target :: flux_qit
   real(rtype) :: f1pr01 ! number-weighted fallspeed            See lines  731 -  808  uns
   real(rtype) :: f1pr02 ! mass-weighted fallspeed              See lines  731 -  808  ums
   real(rtype) :: f1pr09 ! minimum ice number (lambda limiter)  See lines  704 -  705  nlarge
   real(rtype) :: f1pr10 ! maximum ice number (lambda limiter)  See lines  704 -  705  nsmall

   real(rtype) :: dum1, dum4, dum5, dum6
   integer dumi, dumii, dumjj, dumzz

   log_qxpresent = .false.  !note: this applies to ice category 'iice' only
   k_qxtop       = kbot

   vs(1)%p => V_qit
   vs(2)%p => V_nit
   vs(3)%p => V_qit
   vs(4)%p => V_qit
   fluxes(1)%p => flux_qit
   fluxes(2)%p => flux_nit
   fluxes(3)%p => flux_qir
   fluxes(4)%p => flux_bir
   qnr(1)%p => qitot
   qnr(2)%p => nitot
   qnr(3)%p => qirim
   qnr(4)%p => birim

   !find top, determine qxpresent
   do k = ktop,kbot,-kdir
      if (qitot(k).ge.qsmall) then
         log_qxpresent = .true.
         k_qxtop = k
         exit
      endif !
   enddo  !k-loop

   qi_present: if (log_qxpresent) then

      dt_left   = dt  !time remaining for sedi over full model (mp) time step
      prt_accum = 0._rtype  !precip rate for individual category

      !find bottom
      do k = kbot,k_qxtop,kdir
         if (qitot(k).ge.qsmall) then
            k_qxbot = k
            exit
         endif
      enddo

      substep_sedi_i: do while (dt_left.gt.1.e-4_rtype)

         Co_max = 0._rtype
         V_qit = 0._rtype
         V_nit = 0._rtype

         kloop_sedi_i1: do k = k_qxtop,k_qxbot,-kdir

            !-- compute Vq, Vn (get values from lookup table)
            qi_notsmall_i1: if (qitot_incld(k)>qsmall) then

               !--Compute Vq, Vn:
               nitot_incld(k) = max(nitot_incld(k),nsmall) !impose lower limits to prevent log(<0)
               call calc_bulkRhoRime(qitot_incld(k),qirim_incld(k),birim_incld(k),rhop)
               !if (.not. tripleMoment_on) zitot(i,k) = diag_mom6(qitot(i,k),nitot(i,k),rho(i,k))
               call find_lookupTable_indices_1a(dumi,dumjj,dumii,dumzz,dum1,dum4,    &
                    dum5,dum6,isize,rimsize,densize,          &
                    qitot_incld(k),nitot_incld(k),qirim_incld(k),&
                    rhop)
               call access_lookup_table(dumjj,dumii,dumi, 1,dum1,dum4,dum5,f1pr01)
               call access_lookup_table(dumjj,dumii,dumi, 2,dum1,dum4,dum5,f1pr02)
               call access_lookup_table(dumjj,dumii,dumi, 7,dum1,dum4,dum5,f1pr09)
               call access_lookup_table(dumjj,dumii,dumi, 8,dum1,dum4,dum5,f1pr10)
               !-impose mean ice size bounds (i.e. apply lambda limiters)
               ! note that the Nmax and Nmin are normalized and thus need to be multiplied by existing N
               nitot_incld(k) = min(nitot_incld(k),f1pr09*nitot_incld(k))
               nitot_incld(k) = max(nitot_incld(k),f1pr10*nitot_incld(k))
               nitot(k) = nitot_incld(k)*icldm(k)
               !zitot(i,k) = min(zitot(i,k),f1pr020)  !adjust Zi if needed to make sure mu_i is in bounds
               !zitot(i,k) = max(zitot(i,k),f1pr021)
               V_qit(k) = f1pr02*rhofaci(k)     !mass-weighted  fall speed (with density factor)
               V_nit(k) = f1pr01*rhofaci(k)     !number-weighted    fall speed (with density factor)
               !==

            endif qi_notsmall_i1

            Co_max = max(Co_max, V_qit(k)*dt_left*inv_dzq(k))

         enddo kloop_sedi_i1

         call generalized_sedimentation(kts, kte, kdir, k_qxtop, k_qxbot, kbot, Co_max, dt_left, prt_accum, inv_dzq, inv_rho, rho, num_arrays, vs, fluxes, qnr)

         !update _incld variables
         !Note that icldm is set in interface to have min of mincld=1e-4
         !so dividing by it is fine.
         qitot_incld(:) = qitot(:)/icldm(:)
         nitot_incld(:) = nitot(:)/icldm(:)
         qirim_incld(:) = qirim(:)/icldm(:)
         birim_incld(:) = birim(:)/icldm(:)
         
      enddo substep_sedi_i

      prt_sol = prt_sol + prt_accum*inv_rhow*odt

   endif qi_present

   qi_tend(:) = ( qitot(:) - qi_tend(:) ) * odt ! Ice sedimentation tendency, measure
   ni_tend(:) = ( nitot(:) - ni_tend(:) ) * odt ! Ice # sedimentation tendency, measure

end subroutine ice_sedimentation

subroutine generalized_sedimentation(kts, kte, kdir, k_qxtop, k_qxbot, kbot, Co_max, dt_left, prt_accum, inv_dzq, inv_rho, rho, &
     num_arrays, vs, fluxes, qnx)

   implicit none

   integer, intent(in) :: kts, kte, kdir, k_qxtop, kbot, num_arrays
   integer, intent(inout) :: k_qxbot
   real(rtype), intent(in) :: Co_max
   real(rtype), intent(inout) :: dt_left, prt_accum
   real(rtype), dimension(kts:kte), intent(in) :: inv_dzq
   real(rtype), dimension(kts:kte), intent(in) :: inv_rho
   real(rtype), dimension(kts:kte), intent(in) :: rho

   type(realptr), intent(in), dimension(num_arrays), target :: vs, fluxes, qnx

   integer :: tmpint1, k_temp, i
   real(rtype) :: dt_sub

   !-- compute dt_sub
   tmpint1 = int(Co_max+1._rtype)    !number of substeps remaining if dt_sub were constant
   dt_sub  = min(dt_left, dt_left/float(tmpint1))

   ! -- Move bottom cell down by 1 if not at ground already
   if (k_qxbot.eq.kbot) then
      k_temp = k_qxbot
   else
      k_temp = k_qxbot-kdir
   endif

   call calc_first_order_upwind_step(kts, kte, kdir, k_temp, k_qxtop, dt_sub, rho, inv_rho, inv_dzq, num_arrays, fluxes, vs, qnx)

   !accumulated precip during time step
   if (k_qxbot.eq.kbot) prt_accum = prt_accum + fluxes(1)%p(kbot)*dt_sub

   dt_left = dt_left - dt_sub  !update time remaining for sedimentation
   if (k_qxbot.ne.kbot) k_qxbot = k_qxbot - kdir

end subroutine generalized_sedimentation

subroutine calc_first_order_upwind_step(kts, kte, kdir, kbot, k_qxtop, dt_sub, rho, inv_rho, inv_dzq, num_arrays, fluxes, vs, qnx)

  implicit none

  integer, intent(in) :: kts, kte, kdir, kbot, k_qxtop, num_arrays
  real(rtype), intent(in) :: dt_sub
  real(rtype), dimension(kts:kte), intent(in) :: rho, inv_rho, inv_dzq
  type(realptr), intent(in), dimension(num_arrays), target :: fluxes, vs, qnx

  integer :: i, k
  real(rtype) :: fluxdiv

  !-- calculate fluxes
  do k = kbot,k_qxtop,kdir
     do i = 1, num_arrays
        fluxes(i)%p(k) = vs(i)%p(k) * qnx(i)%p(k) * rho(k)
     end do
  enddo

  do i = 1, num_arrays
     k = k_qxtop

     !--- for top level only (since flux is 0 above)

     !- compute flux divergence
     fluxdiv = -fluxes(i)%p(k) * inv_dzq(k)
     !- update prognostic variables
     qnx(i)%p(k) = qnx(i)%p(k) + fluxdiv*dt_sub*inv_rho(k)

     do k = k_qxtop-kdir,kbot,-kdir
        !-- compute flux divergence
        fluxdiv = (fluxes(i)%p(k+kdir) - fluxes(i)%p(k))*inv_dzq(k)
        !-- update prognostic variables
        qnx(i)%p(k) = qnx(i)%p(k) + fluxdiv*dt_sub*inv_rho(k)
     end do
  end do

end subroutine calc_first_order_upwind_step

subroutine homogeneous_freezing(kts,kte,ktop,kbot,kdir,t,exner,xlf,    &
   qc,nc,qr,nr,qitot,nitot,qirim,birim,th)

   !.......................................
   ! homogeneous freezing of cloud and rain

   implicit none
   integer, intent(in) :: kts, kte
   integer, intent(in) :: ktop, kbot, kdir
   real(rtype), intent(in), dimension(kts:kte) :: t
   real(rtype), intent(in), dimension(kts:kte) :: exner
   real(rtype), intent(in), dimension(kts:kte) :: xlf

   real(rtype), intent(inout), dimension(kts:kte) :: qc
   real(rtype), intent(inout), dimension(kts:kte) :: nc
   real(rtype), intent(inout), dimension(kts:kte) :: qr
   real(rtype), intent(inout), dimension(kts:kte) :: nr

   real(rtype), intent(inout), dimension(kts:kte) :: qitot
   real(rtype), intent(inout), dimension(kts:kte) :: nitot
   real(rtype), intent(inout), dimension(kts:kte) :: qirim
   real(rtype), intent(inout), dimension(kts:kte) :: birim
   real(rtype), intent(inout), dimension(kts:kte) :: th

   real(rtype) :: Q_nuc
   real(rtype) :: N_nuc
   integer :: k

   k_loop_fz:  do k = kbot,ktop,kdir
      if (qc(k).ge.qsmall .and. t(k).lt.homogfrze) then
         Q_nuc = qc(k)
         N_nuc = max(nc(k),nsmall)

         qirim(k) = qirim(k) + Q_nuc
         qitot(k) = qitot(k) + Q_nuc
         birim(k) = birim(k) + Q_nuc*inv_rho_rimeMax
         nitot(k) = nitot(k) + N_nuc
         th(k) = th(k) + exner(k)*Q_nuc*xlf(k)*inv_cp
         qc(k) = 0._rtype
         nc(k) = 0._rtype

      endif

      if (qr(k).ge.qsmall .and. t(k).lt.homogfrze) then
         Q_nuc = qr(k)
         N_nuc = max(nr(k),nsmall)

         qirim(k) = qirim(k) + Q_nuc
         qitot(k) = qitot(k) + Q_nuc
         birim(k) = birim(k) + Q_nuc*inv_rho_rimeMax
         nitot(k) = nitot(k) + N_nuc
         th(k) = th(k) + exner(k)*Q_nuc*xlf(k)*inv_cp
         qr(k) = 0._rtype
         nr(k) = 0._rtype
      endif

   enddo k_loop_fz

end subroutine homogeneous_freezing

end module micro_p3<|MERGE_RESOLUTION|>--- conflicted
+++ resolved
@@ -58,13 +58,8 @@
 
   ! Bit-for-bit math functions.
 #ifdef SCREAM_CONFIG_IS_CMAKE
-<<<<<<< HEAD
-  use physics_common_iso_f, only: cxx_pow, cxx_sqrt, cxx_cbrt, cxx_gamma, cxx_log, &
-                                  cxx_log10, cxx_exp, cxx_tanh
-=======
   use physics_share_f2c, only: cxx_pow, cxx_sqrt, cxx_cbrt, cxx_gamma, cxx_log, &
-                                 cxx_log10, cxx_exp
->>>>>>> 14a304a1
+                                 cxx_log10, cxx_exp, cxx_tanh
 #endif
 
   implicit none
