--- conflicted
+++ resolved
@@ -2373,121 +2373,6 @@
   ! Interpolate virtual potential temperature onto interface grid
   call linear_interp(zt_grid,zi_grid,thv,thv_zi,nlev,nlevi,shcol,0._rtype)
 
-<<<<<<< HEAD
-  ! Define the brunt vaisalia frequency 
-  do k=1,nlev
-    do i=1,shcol
-      brunt(i,k) = (ggr/thv(i,k)) * (thv_zi(i,k+1) - thv_zi(i,k))/dz_zt(i,k) 
-    enddo
-  enddo 
- 
-  ! Find length scale outside of clouds
-  do k=1,nlev
-    do i=1,shcol
-    
-      if (cldin(i,k) .eq. 0 .or. .not. doclouddef) then
-        tkes=sqrt(tke(i,k))
-	numer(i)=numer(i)+tkes*zt_grid(i,k)*dz_zt(i,k)
-	denom(i)=denom(i)+tkes*dz_zt(i,k)
-      else
-        cldarr(i)=1
-      endif
-    
-    enddo
-  enddo
-  
-  do i=1,shcol
-    if (denom(i) .gt. 0._r8) then
-      l_inf(i)=0.1_r8*(numer(i)/denom(i))
-    else
-      l_inf(i)=100._r8
-    endif
-  enddo
- 
-  do k=1,nlev
-    do i=1,shcol
-    
-      tkes=sqrt(tke(i,k))
-      
-      if (brunt(i,k) .ge. 0) brunt2(i,k) = brunt(i,k)
-      
-      !change to shoc_mix made on Feb 3, 2020
-      !shoc_mix(i,k)=min(maxlen,(2.8284_r8*sqrt(1._r8/((1._r8/(tscale*tkes*vonk*zt_grid(i,k))) &
-      !  +(1._r8/(tscale*tkes*l_inf(i)))+0.01_r8*(brunt2(i,k)/tke(i,k)))))/0.3_r8)     
-      shoc_mix(i,k)=min(maxlen,(2.8284_r8*sqrt(1._r8/((1._r8/(tscale*tkes*vonk*zt_grid(i,k)))&
-        +(1._r8/(tscale*tkes*l_inf(i)))+0.01_r8*(brunt2(i,k)/tke(i,k)))))/1.0_r8)
-
-    enddo  ! end i loop (column loop)
-  enddo ! end k loop (vertical loop)
-  
-  ! Now find length scale in clouds
-  cldthresh=0._r8
-  
-  ! determine the convective velocity scale at
-  !   the top of the cloud
-  
-  conv_vel(:,1)=0._r8
-  do k=2,nlev
-    do i=1,shcol
-      conv_vel(i,k) = conv_vel(i,k-1)+2.5_r8*dz_zt(i,k)*(ggr/thv(i,k))*wthv_sec(i,k)
-    enddo ! end i loop (column loop)
-  enddo ! end k loop (vertical loop)
- 
-  if (doclouddef) then
- 
-  do i=1,shcol
-  
-    if (cldarr(i) .eq. 1) then
-      
-      kl=0
-      ku=0
-      
-      do k=2,nlev-2
-        
-	! Look for cloud top in this column
-	if (cldin(i,k) .gt. cldthresh .and. kl .eq. 0) then
-          kl=k
-        endif
-      
-        ! Look for cloud base in this column
-	if (cldin(i,k) .gt. cldthresh .and. cldin(i,k+1) .le. cldthresh) then 
-	  ku=k
-	  conv_var=conv_vel(i,k)**(1._r8/3._r8)
-	endif
-	
-	! Compute the mixing length for the layer just determined
-	if (kl .gt. 0 .and. ku .gt. 0 .and. ku-kl .gt. 1) then
-	
-	  if (conv_var .gt. 0) then
-	    
-	    depth=(zt_grid(i,ku) - zt_grid(i,kl)) + dz_zt(i,kl)
-	    mmax=maxlen
-	    if (zt_grid(i,ku) .gt. maxlen) mmax=maxlen
-	    
-            !Feb 3, 2020
-            !shoc_mix(i,kl:ku)=min(mmax,sqrt(1._r8/(((conv_var)/ &
-            !  (depth*sqrt(tke(i,kl:ku))))**2+0.01_r8* &
-            !  (brunt2(i,kl:ku)/tke(i,kl:ku))))/0.3_r8)	
-            shoc_mix(i,kl:ku)=min(mmax,sqrt(1._r8/(((conv_var)/ &
-              (depth*sqrt(tke(i,kl:ku))))**2+0.01_r8* &
-              (brunt2(i,kl:ku)/tke(i,kl:ku))))/1.0_r8)  
-
-	      
-	  endif
-	    
-	  kl=0
-	  ku=0
-	
-	endif 
-	
-      enddo ! end k loop
-	
-    endif ! end cldarr conditional  
-	
-  enddo ! end i loop
-
-  endif 
-=======
   ! Define the brunt vaisalia frequency
   call compute_brunt_shoc_length(nlev,nlevi,shcol,dz_zt,thv,thv_zi,brunt)
 
@@ -2498,7 +2383,6 @@
   ! determine the convective velocity scale of
   !   the planetary boundary layer
   call compute_conv_vel_shoc_length(nlev,shcol,pblh,zt_grid,dz_zt,thv,wthv_sec,conv_vel)
->>>>>>> d32313d1
   
   ! computed quantity above is wstar3
   ! clip, to avoid negative values and take the cubed
