!c_doubli--------------------------------------------------------------
! SHOC parameterization
!   SHOC = Simplified Higher Order Closure
!   reference, Bogenschutz and Krueger 2013
!
! PDF-based parameterization for low clouds and turbulence
! email: bogenschutz1@llnl.gov
!--------------------------------------------------------------

! Include bit-for-bit math macros.
#include "bfb_math.inc"

module shoc

  use physics_utils, only: rtype, rtype8, itype, btype

! Bit-for-bit math functions.
#ifdef SCREAM_CONFIG_IS_CMAKE
  use physics_common_iso_f, only: cxx_pow, cxx_sqrt, cxx_cbrt, cxx_gamma, cxx_log, &
                                  cxx_log10, cxx_exp
#endif

implicit none
save ! for module variables

public  :: shoc_init, shoc_main

logical :: use_cxx = .true.

real(rtype), parameter, public :: largeneg = -99999999.99_rtype

!=========================================================
! Physical constants used in SHOC
!=========================================================

! These are set in initialization and should be set to
!  to the values used in whatever host model SHOC is
!  implemented in
real(rtype) :: ggr   ! gravity [m/s^2]
real(rtype) :: rgas  ! dry air gas constant [J/kg.K]
real(rtype) :: rv    ! water vapor gas constant [J/kg.K]
real(rtype) :: cp    ! specific heat of dry air [J/kg.K]
real(rtype) :: lcond ! latent heat of vaporization [J/kg]
real(rtype) :: lice  ! latent heat of fusion [J/kg]
real(rtype) :: eps   ! rh2o/rair - 1 [-]
real(rtype) :: vk    ! von karmann constant [-]

!=========================================================
! Private module parameters
!=========================================================

! These are adjustable tunable parameters for SHOC
!  for certain variables and turbulent moments.
!  All are unitless

! temperature variance
real(rtype), parameter :: thl2tune=1.0_rtype
! moisture variance
real(rtype), parameter :: qw2tune=1.0_rtype
! temp moisture covariance
real(rtype), parameter :: qwthl2tune=1.0_rtype
! vertical velocity variance
real(rtype), parameter :: w2tune=1.0_rtype
! third moment of vertical velocity
real(rtype), parameter :: w3clip=1.2_rtype
! mixing length scaling parameter
real(rtype), parameter :: length_fac=0.5_rtype

! =========
! Below are options to activate certain features in SHOC

! Allow temperature skewness to be independent of moisture
!  variance
logical, parameter :: dothetal_skew = .false.

! Use an implicit diffusion solver for SHOC
!  If running with long timesteps (dt > 20 s), then
!  this should be set to true. If set to false then
!  an explicit solver will be used
logical, parameter :: do_implicit = .true.

! ========
! Below define some parameters for SHOC

! Reference temperature [K]
real(rtype), parameter :: basetemp = 300._rtype
! Reference pressure [Pa]
real(rtype), parameter :: basepres = 100000._rtype
! Lower troposphere pressure [Pa]
real(rtype), parameter :: troppres = 80000._rtype
! Minimum surface friction velocity
real(rtype), parameter :: ustar_min = 0.01_rtype
! PBL max depth in pressure units
real(rtype), parameter :: pblmaxp = 4.e4_rtype

! ========
! Set upper limits for certain SHOC quantities
! Note that these upper limits are quite high
! and they are rarely reached in a stable simulation

! Return to isotropic timescale [s]
real(rtype), parameter :: maxiso = 20000.0_rtype
! Mixing length [m]
real(rtype), parameter :: maxlen = 20000.0_rtype
! Minimum Mixing length [m]
real(rtype), parameter :: minlen = 20.0_rtype
! Maximum TKE [m2/s2]
real(rtype), parameter :: maxtke = 50.0_rtype
! Minimum TKE [m2/s2]
real(rtype), parameter :: mintke = 0.0004_rtype

! Maximum number of levels in pbl from surface
integer :: npbl

!==============================================================
! Begin SHOC parameterization code!
contains
!==============================================================

subroutine shoc_init( &
         nlev, gravit, rair, rh2o, cpair, &
         zvir, latvap, latice, karman, &
         pref_mid, nbot_shoc, ntop_shoc)

  implicit none

  ! Purpose:  Initialize constants for SHOC
  ! These should be set to the same values used in
  ! whatever host model SHOC is implemented in

  integer, intent(in)   :: nlev ! number of levels

  real(rtype), intent(in)  :: gravit ! gravity
  real(rtype), intent(in)  :: rair   ! dry air gas constant
  real(rtype), intent(in)  :: rh2o   ! water vapor gas constant
  real(rtype), intent(in)  :: cpair  ! specific heat of dry air
  real(rtype), intent(in)  :: zvir   ! rh2o/rair - 1
  real(rtype), intent(in)  :: latvap ! latent heat of vaporization
  real(rtype), intent(in)  :: latice ! latent heat of fusion
  real(rtype), intent(in)  :: karman ! Von Karman's constant

  real(rtype), intent(in) :: pref_mid(nlev) ! reference pressures at midpoints

  integer, intent(in)   :: nbot_shoc ! Bottom level to which SHOC is applied
  integer, intent(in)   :: ntop_shoc ! Top level to which SHOC is applied

  integer :: k

  ggr = gravit   ! [m/s2]
  rgas = rair    ! [J/kg.K]
  rv = rh2o      ! [J/kg.K]
  cp = cpair     ! [J/kg.K]
  eps = zvir     ! [-]
  lcond = latvap ! [J/kg]
  lice = latice  ! [J/kg]
  vk = karman    ! [-]

   ! Limit pbl height to regions below 400 mb
   ! npbl = max number of levels (from bottom) in pbl

   npbl = 0
   do k=nbot_shoc,ntop_shoc,-1
      if (pref_mid(k) >= pblmaxp) then
         npbl = npbl + 1
      end if
   end do
   npbl = max(npbl,1)

   return

end subroutine shoc_init

!==============================================================
! Main driver for the SHOC scheme
! Host models should call the following routine to call SHOC

subroutine shoc_main ( &
     shcol, nlev, nlevi, dtime, nadv, &   ! Input
     host_dx, host_dy,thv, &              ! Input
     zt_grid,zi_grid,pres,presi,pdel,&    ! Input
     wthl_sfc, wqw_sfc, uw_sfc, vw_sfc, & ! Input
     wtracer_sfc,num_qtracers,w_field, &  ! Input
     exner,phis, &                        ! Input
     host_dse, tke, thetal, qw, &         ! Input/Output
     u_wind, v_wind,qtracers,&            ! Input/Output
     wthv_sec,tkh,tk,&                    ! Input/Output
     shoc_ql,shoc_cldfrac,&               ! Input/Output
     pblh,&                               ! Output
     shoc_mix, isotropy,&                 ! Output (diagnostic)
     w_sec, thl_sec, qw_sec, qwthl_sec,&  ! Output (diagnostic)
     wthl_sec, wqw_sec, wtke_sec,&        ! Output (diagnostic)
     uw_sec, vw_sec, w3,&                 ! Output (diagnostic)
     wqls_sec, brunt)                     ! Output (diagnostic)

  implicit none

! INPUT VARIABLES
  ! number of SHOC columns in the array
  integer, intent(in) :: shcol
  ! number of levels [-]
  integer, intent(in) :: nlev
  ! number of levels on interface grid [-]
  integer, intent(in) :: nlevi
  ! number of tracers [-]
  integer, intent(in) :: num_qtracers
  ! number of times to loop SHOC
  integer, intent(in) :: nadv

  ! SHOC timestep [s]
  real(rtype), intent(in) :: dtime
  ! grid spacing of host model in x direction [m]
  real(rtype), intent(in) :: host_dx(shcol)
  ! grid spacing of host model in y direction [m]
  real(rtype), intent(in) :: host_dy(shcol)
  ! heights, for thermo grid [m]
  real(rtype), intent(in) :: zt_grid(shcol,nlev)
  ! heights, for interface grid [m]
  real(rtype), intent(in) :: zi_grid(shcol,nlevi)
  ! pressure levels on thermo grid [Pa]
  real(rtype), intent(in) :: pres(shcol,nlev)
  ! pressure levels on interface grid [Pa]
  real(rtype), intent(in) :: presi(shcol,nlevi)
  ! Differences in pressure levels [Pa]
  real(rtype), intent(in) :: pdel(shcol,nlev)
  ! virtual potential temperature [K]
  real(rtype), intent(in) :: thv(shcol,nlev)
  ! large scale vertical velocity [m/s]
  real(rtype), intent(in) :: w_field(shcol,nlev)
  ! Surface sensible heat flux [K m/s]
  real(rtype), intent(in) :: wthl_sfc(shcol)
  ! Surface latent heat flux [kg/kg m/s]
  real(rtype), intent(in) :: wqw_sfc(shcol)
  ! Surface momentum flux (u-direction) [m2/s2]
  real(rtype), intent(in) :: uw_sfc(shcol)
  ! Surface momentum flux (v-direction) [m2/s2]
  real(rtype), intent(in) :: vw_sfc(shcol)
  ! Surface flux for tracers [varies]
  real(rtype), intent(in) :: wtracer_sfc(shcol,num_qtracers)
  ! Exner function [-]
  real(rtype), intent(in) :: exner(shcol,nlev)
  ! Host model surface geopotential height
  real(rtype), intent(in) :: phis(shcol)

! INPUT/OUTPUT VARIABLES
  ! prognostic temp variable of host model
  ! dry static energy [J/kg]
  ! dse = Cp*T + g*z + phis
  real(rtype), intent(inout) :: host_dse(shcol,nlev)
  ! turbulent kinetic energy [m2/s2]
  real(rtype), intent(inout) :: tke(shcol,nlev)
  ! liquid water potential temperature [K]
  real(rtype), intent(inout) :: thetal(shcol,nlev)
  ! total water mixing ratio [kg/kg]
  real(rtype), intent(inout) :: qw(shcol,nlev)
  ! u wind component [m/s]
  real(rtype), intent(inout) :: u_wind(shcol,nlev)
  ! v wind component [m/s]
  real(rtype), intent(inout) :: v_wind(shcol,nlev)
  ! buoyancy flux [K m/s]
  real(rtype), intent(inout) :: wthv_sec(shcol,nlev)
  ! tracers [varies]
  real(rtype), intent(inout) :: qtracers(shcol,nlev,num_qtracers)
  ! eddy coefficient for momentum [m2/s]
  real(rtype), intent(inout) :: tk(shcol,nlev)
  ! eddy coefficent for heat [m2/s]
  real(rtype), intent(inout) :: tkh(shcol,nlev)
  ! Cloud fraction [-]
  real(rtype), intent(inout) :: shoc_cldfrac(shcol,nlev)  
  ! cloud liquid mixing ratio [kg/kg]
  real(rtype), intent(inout) :: shoc_ql(shcol,nlev)

  ! OUTPUT VARIABLES

  ! planetary boundary layer depth [m]
  real(rtype), intent(out) :: pblh(shcol)

  ! also output variables, but part of the SHOC diagnostics
  !  to be output to history file by host model (if desired)

  ! Turbulent length scale [m]
  real(rtype) :: shoc_mix(shcol,nlev)
  ! vertical velocity variance [m2/s2]
  real(rtype) :: w_sec(shcol,nlev)
  ! temperature variance [K^2]
  real(rtype) :: thl_sec(shcol,nlevi)
  ! moisture variance [kg2/kg2]
  real(rtype) :: qw_sec(shcol,nlevi)
  ! temp moisture covariance [K kg/kg]
  real(rtype) :: qwthl_sec(shcol,nlevi)
  ! vertical heat flux [K m/s]
  real(rtype) :: wthl_sec(shcol,nlevi)
  ! vertical moisture flux [K m/s]
  real(rtype) :: wqw_sec(shcol,nlevi)
  ! vertical tke flux [m3/s3]
  real(rtype) :: wtke_sec(shcol,nlevi)
  ! vertical zonal momentum flux [m2/s2]
  real(rtype) :: uw_sec(shcol,nlevi)
  ! vertical meridional momentum flux [m2/s2]
  real(rtype) :: vw_sec(shcol,nlevi)
  ! third moment vertical velocity [m3/s3]
  real(rtype) :: w3(shcol,nlevi)
  ! liquid water flux [kg/kg m/s]
  real(rtype) :: wqls_sec(shcol,nlev)
  ! brunt vaisala frequency [s-1]
  real(rtype) :: brunt(shcol,nlev)
  ! return to isotropic timescale [s]
  real(rtype) :: isotropy(shcol,nlev)

  !============================================================================
! LOCAL VARIABLES

  ! time counter
  integer :: t

  ! vertical flux of tracers [varies]
  real(rtype) :: wtracer_sec(shcol,nlevi,num_qtracers)
  ! air density on thermo grid [kg/m3]
  real(rtype) :: rho_zt(shcol,nlev)

  ! Grid difference centereted on thermo grid [m]
  real(rtype) :: dz_zt(shcol,nlev)
  ! Grid difference centereted on interface grid [m]
  real(rtype) :: dz_zi(shcol,nlevi)

  ! Surface friction velocity [m/s]
  real(rtype) :: ustar(shcol)
  ! Monin Obukhov length [m]
  real(rtype) :: obklen(shcol)
  ! Kinematic surface buoyancy flux [m^2/s^3]
  real(rtype) :: kbfs(shcol)

  ! Variables related to energy conservation
  real(rtype) :: se_b(shcol),ke_b(shcol),&
              wv_b(shcol),wl_b(shcol),&
              se_a(shcol),ke_a(shcol),&
              wv_a(shcol),wl_a(shcol)

  ! Compute integrals of static energy, kinetic energy, water vapor, and liquid water
  ! for the computation of total energy before SHOC is called.  This is for an
  ! effort to conserve energy since liquid water potential temperature (which SHOC
  ! conserves) and static energy (which E3SM conserves) are not exactly equal.
  call shoc_energy_integrals(&
     shcol,nlev,host_dse,pdel,&             ! Input
     qw,shoc_ql,u_wind,v_wind,&             ! Input
     se_b,ke_b,wv_b,wl_b)                   ! Input/Output

  do t=1,nadv

    ! Check TKE to make sure values lie within acceptable
    !  bounds after host model performs horizontal advection
    call check_tke(shcol,nlev,&                 ! Input
           tke)                                 ! Input/Output

    ! Define vertical grid arrays needed for
    !   vertical derivatives in SHOC, also
    !   define air density
    call shoc_grid( &
       shcol,nlev,nlevi,&                   ! Input
       zt_grid,zi_grid,pdel,&               ! Input
       dz_zt,dz_zi,rho_zt)          ! Output

    ! Compute the planetary boundary layer height, which is an
    !   input needed for the length scale calculation.

    call shoc_diag_obklen(&
       shcol,uw_sfc,vw_sfc,&                          ! Input
       wthl_sfc,wqw_sfc,thetal(:shcol,nlev),&         ! Input
       shoc_ql(:shcol,nlev),qtracers(:shcol,nlev,1),& ! Input
       ustar,kbfs,obklen)                             ! Output

    call pblintd(&
       shcol,nlev,nlevi,&                   ! Input
       zt_grid,zi_grid,thetal,shoc_ql,&     ! Input
       qtracers(:shcol,:,1),u_wind,v_wind,& ! Input
       ustar,obklen,kbfs,shoc_cldfrac,&     ! Input
       pblh)                                ! Output

    ! Update the turbulent length scale
    call shoc_length(&
       shcol,nlev,nlevi,tke,&               ! Input
       host_dx,host_dy,pblh,&               ! Input
       zt_grid,zi_grid,dz_zt,dz_zi,&        ! Input
       thetal,wthv_sec,thv,&                ! Input
       brunt,shoc_mix)                      ! Output

    ! Advance the SGS TKE equation
    call shoc_tke(&
       shcol,nlev,nlevi,dtime,&             ! Input
       wthv_sec,shoc_mix,&                  ! Input
       dz_zi,dz_zt,pres,&                   ! Input
<<<<<<< HEAD
       u_wind,v_wind,brunt,&                ! Input
       zt_grid,zi_grid,&                    ! Input
=======
       u_wind,v_wind,brunt,obklen,&         ! Input
       zt_grid,zi_grid,pblh,&               ! Input
>>>>>>> 6fe7605e
       tke,tk,tkh,&                         ! Input/Output
       isotropy)                            ! Output

    ! If implicit diffusion solver is used,
    !  update SHOC prognostic variables here
    if (do_implicit) then
      call update_prognostics_implicit(&        ! Input
         shcol,nlev,nlevi,num_qtracers,&    ! Input
         dtime,dz_zt,dz_zi,rho_zt,&         ! Input
         zt_grid,zi_grid,tk,tkh,&           ! Input
         uw_sfc,vw_sfc,wthl_sfc,wqw_sfc,&   ! Input
         thetal,qw,qtracers,tke,&           ! Input/Output
         u_wind,v_wind)                     ! Input/Output
    endif

    ! Diagnose the second order moments
    call diag_second_shoc_moments(&
       shcol,nlev,nlevi, &                    ! Input
       num_qtracers,thetal,qw, &              ! Input
       u_wind,v_wind,qtracers,tke, &          ! Input
       isotropy,tkh,tk,&                      ! Input
       dz_zi,zt_grid,zi_grid,shoc_mix, &      ! Input
       wthl_sfc, wqw_sfc, uw_sfc, vw_sfc, &   ! Input
       wtracer_sfc, &                         ! Input       
       thl_sec, qw_sec,wthl_sec,wqw_sec,&     ! Output
       qwthl_sec, uw_sec, vw_sec, wtke_sec, & ! Output
       wtracer_sec,&                          ! Output
       w_sec)                                 ! Output

    ! Diagnose the third moment of vertical velocity,
    !  needed for the PDF closure
    call diag_third_shoc_moments(&
       shcol,nlev,nlevi,&                   ! Input
       w_sec,thl_sec,qw_sec,qwthl_sec,&     ! Input
       wthl_sec,isotropy,brunt,&            ! Input
       thetal,tke,wthv_sec,shoc_mix,&       ! Input
       dz_zt,dz_zi,&                        ! Input
       zt_grid,zi_grid,&                    ! Input
       w3)                                  ! Output

    ! Update thetal, qw, tracers, and wind components
    !   based on SGS mixing, if explicit scheme is used
    if (.not. do_implicit) then
      call update_prognostics(&
         shcol,nlev,nlevi,    &             ! Input
         dtime,dz_zt,wthl_sec,&             ! Input
         wqw_sec,wtke_sec,uw_sec,&          ! Input
         vw_sec,                 &          ! Input
         rho_zt,zt_grid,zi_grid,&           ! Input
         thetal,qw,tke,         &           ! Input/Output
         u_wind,v_wind)                     ! Input/Output

      call update_tracers( &
         shcol,nlev,nlevi,num_qtracers,&    ! Input
         dtime,dz_zt,wtracer_sec,&          ! Input
         rho_zt,zt_grid,zi_grid,&           ! Input
         qtracers)                          ! Input/Output
    endif

    ! Call the PDF to close on SGS cloud and turbulence
    call shoc_assumed_pdf(&
       shcol,nlev,nlevi,&                   ! Input
       thetal,qw,w_field,thl_sec,qw_sec,&   ! Input
       wthl_sec,w_sec,&                     ! Input
       wqw_sec,qwthl_sec,w3,pres,&          ! Input
       zt_grid,zi_grid,&                    ! Input
       shoc_cldfrac,shoc_ql,&               ! Output
       wqls_sec,wthv_sec)                   ! Output

    ! Check TKE to make sure values lie within acceptable
    !  bounds after vertical advection, etc.
    call check_tke(shcol,nlev,tke)

  enddo ! end time loop

  ! End SHOC parameterization

  ! Use SHOC outputs to update the host model
  !  temperature
  call update_host_dse(&
     shcol,nlev,thetal,&                   ! Input
     shoc_ql,exner,zt_grid,phis,&          ! Input
     host_dse)                           ! Output

  call shoc_energy_integrals(&                 ! Input
     shcol,nlev,host_dse,pdel,&            ! Input
     qw,shoc_ql,u_wind,v_wind,&            ! Input
     se_a,ke_a,wv_a,wl_a)                  ! Output

  call shoc_energy_fixer(&
     shcol,nlev,nlevi,dtime,nadv,&         ! Input
     zt_grid,zi_grid,&                     ! Input
     se_b,ke_b,wv_b,wl_b,&                 ! Input
     se_a,ke_a,wv_a,wl_a,&                 ! Input
     wthl_sfc,wqw_sfc,pdel,&               ! Input
     rho_zt,tke,presi,&                    ! Input
     host_dse)                             ! Input/Output

  ! Remaining code is to diagnose certain quantities
  !  related to PBL.  No answer changing subroutines
  !  should be placed at this point onward.

  ! Update PBLH, as other routines outside of SHOC
  !  may require this variable.
  call shoc_diag_obklen(&
     shcol,uw_sfc,vw_sfc,&                          ! Input
     wthl_sfc,wqw_sfc,thetal(:shcol,nlev),&         ! Input
     shoc_ql(:shcol,nlev),qtracers(:shcol,nlev,1),& ! Input
     ustar,kbfs,obklen)                             ! Output

  call pblintd(&
     shcol,nlev,nlevi,&                   ! Input
     zt_grid,zi_grid,thetal,shoc_ql,&     ! Input
     qtracers(:shcol,:,1),u_wind,v_wind,& ! Input
     ustar,obklen,kbfs,shoc_cldfrac,&     ! Input
     pblh)                                ! Output

  return

end subroutine shoc_main

!==============================================================
! Define grid variables needed for the parameterization

subroutine shoc_grid( &
          shcol,nlev,nlevi,&           ! Input
          zt_grid,zi_grid,pdel,&       ! Input
          dz_zt,dz_zi,rho_zt)          ! Output

  ! Purpose of this subroutine is to define the thickness
  !  arrays of each column, to be used for finite differencing
  !  throughout the SHOC parameterization, also define air
  !  density in SHOC

  implicit none

! INPUT VARIABLES
  ! number of columns [-]
  integer, intent(in) :: shcol
  ! number of mid-point levels [-]
  integer, intent(in) :: nlev
  ! number of interface levels [-]
  integer, intent(in) :: nlevi
  ! mid-point grid heights [m]
  real(rtype), intent(in) :: zt_grid(shcol,nlev)
  ! interface grid heights [m]
  real(rtype), intent(in) :: zi_grid(shcol,nlevi)
  ! pressure differences centered on mid-point grid [Pa]
  real(rtype), intent(in) :: pdel(shcol,nlev)

! OUTPUT VARIABLES
  ! thickness (dz) on the thermo grid [m]
  real(rtype), intent(out) :: dz_zt(shcol,nlev)
  ! thickness (dz) on the interface grid [m]
  real(rtype), intent(out) :: dz_zi(shcol,nlevi)
  ! air density on the thermo grid [kg/m3]
  real(rtype), intent(out) :: rho_zt(shcol,nlev)

  ! local variables
  integer :: i, k

  do k=1,nlev
    do i=1,shcol
      ! define thickness of the thermodynamic gridpoints
      dz_zt(i,k) = zi_grid(i,k) - zi_grid(i,k+1)

      ! define thickness of the interface grid points
      if (k .eq. 1) then
        dz_zi(i,k) = 0._rtype ! never used
      else
        dz_zi(i,k) = zt_grid(i,k-1) - zt_grid(i,k)
      endif

      ! Define the air density on the thermo grid
      rho_zt(i,k) = (1._rtype/ggr)*(pdel(i,k)/dz_zt(i,k))

    enddo ! end i loop (column loop)
  enddo ! end k loop (vertical loop)

  ! Set lower condition for dz_zi
  dz_zi(:shcol,nlevi) = zt_grid(:shcol,nlev)

  return

end subroutine shoc_grid

!==============================================================
! Update T, q, tracers, tke, u, and v based on SGS mixing
! using explicit diffusion solver.  Note that this routine
! should only be called if using very small time steps
! (< 20 s), otherwise the implicit diffusion solver should be used

subroutine update_prognostics( &
         shcol,nlev,nlevi,     &          ! Input
         dtime,dz_zt,wthl_sec,&           ! Input
         wqw_sec,wtke_sec,uw_sec,&        ! Input
         vw_sec,                 &        ! Input
         rho_zt,zt_grid,zi_grid,&         ! Input
         thetal,qw,tke,       &           ! Input/Output
         u_wind,v_wind)                   ! Input/Output

! Purpose of this subroutine is to update T, q, u, v, tke, and
!  tracers based on SGS mixing due to SHOC, using
!  explicit diffusion solver

  implicit none

! INPUT VARIABLES
  ! number of SHOC columns
  integer, intent(in) :: shcol
  ! number of vertical levels
  integer, intent(in) :: nlev
  ! number of interface levels
  integer, intent(in) :: nlevi
  ! time step [s]
  real(rtype), intent(in) :: dtime
  ! thickness of grid centered on thermo points [m]
  real(rtype), intent(in) :: dz_zt(shcol,nlev)
  ! vertical flux of heat [K m/s]
  real(rtype), intent(in) :: wthl_sec(shcol,nlevi)
  ! vertical flux of moisture [kg/kg m/s]
  real(rtype), intent(in) :: wqw_sec(shcol,nlevi)
  ! vertical zonal momentum flux [m2/s2]
  real(rtype), intent(in) :: uw_sec(shcol,nlevi)
  ! vertical meridional momentum flux [m2/s2]
  real(rtype), intent(in) :: vw_sec(shcol,nlevi)
  ! vertical flux of TKE [m3/s3]
  real(rtype), intent(in) :: wtke_sec(shcol,nlevi)
  ! air density [kg/m3]
  real(rtype), intent(in) :: rho_zt(shcol,nlev)
  ! heights centered on thermo points [m]
  real(rtype), intent(in) :: zt_grid(shcol,nlev)
  ! heights centered on interface points [m]
  real(rtype), intent(in) :: zi_grid(shcol,nlevi)

! IN/OUT VARIABLES
  ! liquid water potential temperature [K]
  real(rtype), intent(inout) :: thetal(shcol,nlev)
  ! total water mixing ratio [kg/kg]
  real(rtype), intent(inout) :: qw(shcol,nlev)
  ! zonal wind [m/s]
  real(rtype), intent(inout) :: u_wind(shcol,nlev)
  ! meridional wind [m/s]
  real(rtype), intent(inout) :: v_wind(shcol,nlev)
  ! turbulent kinetic energy [m2/s2]
  real(rtype), intent(inout) :: tke(shcol,nlev)

! LOCAL VARIABLES
  integer :: kb, kt, k, i, p
  real(rtype) :: thedz, r1, r2, r3
  real(rtype) :: rho_zi(shcol,nlevi)

  ! linearly interpolate air density from thermo to interface grid
  call linear_interp(zt_grid,zi_grid,rho_zt,rho_zi,nlev,nlevi,shcol,0._rtype)

  do i=1,shcol
    do k=1,nlev
      kb=k+1

      ! define air densities on various levels for mass weighted
      !  diffusion for conservation of mass
      r1=rho_zi(i,k)
      r2=rho_zi(i,kb)
      r3=rho_zt(i,k)

      ! mass weighted 1/dz
      thedz=1._rtype/(dz_zt(i,k)*r3)

      ! Update temperature via vertical diffusion
      thetal(i,k)=thetal(i,k)-dtime*(r1*wthl_sec(i,k)-r2*wthl_sec(i,kb))*thedz

      ! Update total water mixing ratio via vertical diffusion
      qw(i,k)=qw(i,k)-dtime*(r1*wqw_sec(i,k)-r2*wqw_sec(i,kb))*thedz

      ! Update turbulent kinetic energy via vertical diffusion
      tke(i,k)=tke(i,k)-dtime*(r1*wtke_sec(i,k)-r2*wtke_sec(i,kb))*thedz

      ! Update the u and v wind components via vertical diffusion
      u_wind(i,k)=u_wind(i,k)-dtime*(r1*uw_sec(i,k)-r2*uw_sec(i,kb))*thedz
      v_wind(i,k)=v_wind(i,k)-dtime*(r1*vw_sec(i,k)-r2*vw_sec(i,kb))*thedz

    enddo ! end i loop (column loop)
  enddo ! end k loop (vertical loop)

  return

end subroutine update_prognostics

!==============================================================
! Update tracers based on SGS mixing
! using explicit diffusion solver.  Note that this routine
! should only be called if using very small time steps
! (< 20 s), otherwise the implicit diffusion solver should be used

subroutine update_tracers( &
         shcol,nlev,nlevi,num_tracer,&    ! Input
         dtime,dz_zt,wtracer_sec,&        ! Input
         rho_zt,zt_grid,zi_grid,&         ! Input
         tracer)                          ! Input/Output
! INPUT VARIABLES
  ! number of SHOC columns
  integer, intent(in) :: shcol
  ! number of vertical levels
  integer, intent(in) :: nlev
  ! number of interface levels
  integer, intent(in) :: nlevi
  ! number of tracers
  integer, intent(in) :: num_tracer
  ! time step [s]
  real(rtype), intent(in) :: dtime
  ! thickness of grid centered on thermo points [m]
  real(rtype), intent(in) :: dz_zt(shcol,nlev)
  ! vertical flux of tracers [varies]
  real(rtype), intent(in) :: wtracer_sec(shcol,nlevi,num_tracer)
  ! air density [kg/m3]
  real(rtype), intent(in) :: rho_zt(shcol,nlev)
  ! heights centered on thermo points [m]
  real(rtype), intent(in) :: zt_grid(shcol,nlev)
  ! heights centered on interface points [m]
  real(rtype), intent(in) :: zi_grid(shcol,nlevi)

! IN/OUT VARIABLES
  ! tracers [varies]
  real(rtype), intent(inout) :: tracer(shcol,nlev,num_tracer)

! LOCAL VARIABLES
  integer :: kb, kt, k, i, p
  real(rtype) :: thedz, r1, r2, r3
  real(rtype) :: rho_zi(shcol,nlevi)

  ! linearly interpolate air density from thermo to interface grid
  call linear_interp(zt_grid,zi_grid,rho_zt,rho_zi,nlev,nlevi,shcol,0._rtype)

  do k=1,nlev
    kb = k+1
    do i=1,shcol
      ! define air densities on various levels for mass weighted
      !  diffusion for conservation of mass
      r1=rho_zi(i,k)
      r2=rho_zi(i,kb)
      r3=rho_zt(i,k)
      ! mass weighted 1/dz
      thedz=1._rtype/(dz_zt(i,k)*r3)

      ! Update tracers via vertical diffusion
      do p=1,num_tracer
        tracer(i,k,p)=tracer(i,k,p)-dtime*(r1*wtracer_sec(i,k,p)-r2*wtracer_sec(i,kb,p))*thedz
      enddo
    enddo ! end i loop (column loop)
  enddo ! end k loop (vertical loop)

end subroutine update_tracers
!==============================================================
! Update T, q, tracers, tke, u, and v based on implicit diffusion
! If running with time steps longer than ~ 20 s then to preserve
! numerical stability, an implicit diffusion solver will need to be
! used.  Here we use a backward Euler scheme.  This is the default
! diffusion solver for SHOC.  Switching to an explicit scheme is possible
! by setting do_implicit = .false.

subroutine update_prognostics_implicit( &
         shcol,nlev,nlevi,num_tracer,&    ! Input
         dtime,dz_zt,dz_zi,rho_zt,&       ! Input
         zt_grid,zi_grid,tk,tkh,&         ! Input
         uw_sfc,vw_sfc,wthl_sfc,wqw_sfc,& ! Input
         thetal,qw,tracer,tke,&           ! Input/Output
         u_wind,v_wind)                   ! Input/Output

  implicit none

! INPUT VARIABLES
  ! number of SHOC columns
  integer, intent(in) :: shcol
  ! number of vertical levels
  integer, intent(in) :: nlev
  ! number of interface levels
  integer, intent(in) :: nlevi
  ! number of tracers
  integer, intent(in) :: num_tracer

  ! SHOC timestep [s]
  real(rtype), intent(in) :: dtime
  ! Eddy coefficient for momentum [m2/s]
  real(rtype), intent(in) :: tk(shcol,nlev)
  ! Eddy coefficient for heat [m2/s]
  real(rtype), intent(in) :: tkh(shcol,nlev)
  ! Air density on thermo grid [kg/m3]
  real(rtype), intent(in) :: rho_zt(shcol,nlev)
  ! height thickness centered on thermo grid [m]
  real(rtype), intent(in) :: dz_zt(shcol,nlev)
  ! height thickness centered on interface grid [m]
  real(rtype), intent(in) :: dz_zi(shcol,nlevi)
  ! vertical zonal momentum flux at surface [m3/s3]
  real(rtype), intent(in) :: uw_sfc(shcol)
  ! vertical meridional momentum flux at surface [m3/s3]
  real(rtype), intent(in) :: vw_sfc(shcol)
  ! vertical heat flux at surface [K m/s]
  real(rtype), intent(in) :: wthl_sfc(shcol)
  ! vertical moisture flux at surface [kg/kg m/s]
  real(rtype), intent(in) :: wqw_sfc(shcol)
  ! heights of mid-point [m]
  real(rtype), intent(in) :: zt_grid(shcol,nlev)
  ! heights at interfaces [m]
  real(rtype), intent(in) :: zi_grid(shcol,nlevi)

! IN/OUT VARIABLES
  ! liquid water potential temperature [K]
  real(rtype), intent(inout) :: thetal(shcol,nlev)
  ! total water mixing ratio [kg/kg]
  real(rtype), intent(inout) :: qw(shcol,nlev)
  ! tracers [varies]
  real(rtype), intent(inout) :: tracer(shcol,nlev,num_tracer)
  ! zonal wind [m/s]
  real(rtype), intent(inout) :: u_wind(shcol,nlev)
  ! meridional wind [m/s]
  real(rtype), intent(inout) :: v_wind(shcol,nlev)
  ! turbulent kinetic energy [m2/s2]
  real(rtype), intent(inout) :: tke(shcol,nlev)

! LOCAL VARIABLES
  integer :: i, k, p
  real(rtype) :: rdp_zt(shcol,nlev)
  real(rtype) :: tmpi(shcol,nlevi)
  real(rtype) :: tkh_zi(shcol,nlevi)
  real(rtype) :: tk_zi(shcol,nlevi)
  real(rtype) :: rho_zi(shcol,nlevi)

  real(rtype) :: flux_dummy(shcol)
  real(rtype) :: ws(shcol)
  real(rtype) :: tau(shcol), taux(shcol), tauy(shcol)
  real(rtype) :: ksrf(shcol), ustar, wtke_flux(shcol)

  real(rtype) :: ca(shcol,nlev) ! superdiagonal for solver
  real(rtype) :: cc(shcol,nlev) ! subdiagonal for solver
  real(rtype) :: denom(shcol,nlev) ! denominator in solver
  real(rtype) :: ze(shcol,nlev)

  real(rtype) :: wsmin, ksrfmin
  real(rtype) :: timeres

  wsmin = 1._rtype      ! Minimum wind speed for ksrfturb computation [ m/s ]
  ksrfmin = 1.e-4_rtype ! Minimum surface drag coefficient  [ kg/s/m^2 ]
  timeres = 7200._rtype ! Relaxation time scale of residual stress ( >= dt ) [s]

  ! linearly interpolate tkh, tk, and air density onto the interface grids
  call linear_interp(zt_grid,zi_grid,tkh,tkh_zi,nlev,nlevi,shcol,0._rtype)
  call linear_interp(zt_grid,zi_grid,tk,tk_zi,nlev,nlevi,shcol,0._rtype)
  call linear_interp(zt_grid,zi_grid,rho_zt,rho_zi,nlev,nlevi,shcol,0._rtype)

  tmpi(:,1) = 0._rtype
  ! Define the tmpi variable, which is really dt*(g*rho)**2/dp
  !  at interfaces. Sub dp = g*rho*dz
  do k=2,nlevi
    do i=1,shcol
       tmpi(i,k) = dtime * (ggr*rho_zi(i,k)) / dz_zi(i,k)
    enddo
  enddo

  ! compute 1/dp term, needed in diffusion solver
  do k=1,nlev
    do i=1,shcol
      rdp_zt(i,k) = 1._rtype/(ggr*rho_zt(i,k)*dz_zt(i,k))
    enddo
  enddo

  ! define terms needed for the implicit surface stress
  do i=1,shcol
    taux(i) = rho_zi(i,nlevi)*uw_sfc(i) ! stress in N/m2
    tauy(i) = rho_zi(i,nlevi)*vw_sfc(i) ! stress in N/m2
    ! compute the wind speed
    ws(i) = max(sqrt(u_wind(i,nlev)**2._rtype + v_wind(i,nlev)**2._rtype),wsmin)
    tau(i) = sqrt( taux(i)**2._rtype + tauy(i)**2._rtype )
    ksrf(i) = max(tau(i) / ws(i), ksrfmin)
    ustar=max(sqrt(sqrt(uw_sfc(i)**2 + vw_sfc(i)**2)),0.01_rtype)
    wtke_flux(i) = ustar**3
  enddo

  ! Apply the surface fluxes explicitly for temperature and moisture
  thetal(:,nlev) = thetal(:,nlev) + dtime * (ggr * rho_zi(:,nlevi) * rdp_zt(:,nlev)) * wthl_sfc(:)
  qw(:,nlev) = qw(:,nlev) + dtime * (ggr * rho_zi(:,nlevi) * rdp_zt(:,nlev)) * wqw_sfc(:)
  tke(:,nlev) = tke(:,nlev) + dtime * (ggr * rho_zi(:,nlevi) * rdp_zt(:,nlev)) * wtke_flux(:)

  ! Call decomp for momentum variables
  call vd_shoc_decomp(shcol,nlev,nlevi,tk_zi,tmpi,rdp_zt,dtime,&
     ksrf,ca,cc,denom,ze)

  ! march u_wind one step forward using implicit solver
  call vd_shoc_solve(shcol,nlev,nlevi,ca,cc,denom,ze,u_wind)

  ! march v_wind one step forward using implicit solver
  call vd_shoc_solve(shcol,nlev,nlevi,ca,cc,denom,ze,v_wind)

! Call decomp for thermo variables
  flux_dummy(:) = 0._rtype ! fluxes applied explicitly, so zero fluxes out
                        ! for implicit solver decomposition
  call vd_shoc_decomp(shcol,nlev,nlevi,tkh_zi,tmpi,rdp_zt,dtime,&
     flux_dummy,ca,cc,denom,ze)

  ! march temperature one step forward using implicit solver
  call vd_shoc_solve(shcol,nlev,nlevi,ca,cc,denom,ze,thetal)

  ! march total water one step forward using implicit solver
  call vd_shoc_solve(shcol,nlev,nlevi,ca,cc,denom,ze,qw)

  ! march tke one step forward using implicit solver
  call vd_shoc_solve(shcol,nlev,nlevi,ca,cc,denom,ze,tke)

  ! march tracers one step forward using implicit solver
  do p=1,num_tracer
    call vd_shoc_solve(shcol,nlev,nlevi,ca,cc,denom,ze,tracer(:shcol,:nlev,p))
  enddo

  return

end subroutine update_prognostics_implicit

!=======================================================
! SHOC Diagnose the second order moments, 
!  main routine

subroutine diag_second_shoc_moments(&
         shcol,nlev,nlevi, &                    ! Input
         num_tracer,thetal,qw, &                ! Input
         u_wind,v_wind,tracer,tke, &            ! Input
         isotropy,tkh,tk,&                      ! Input
         dz_zi,zt_grid,zi_grid,shoc_mix, &      ! Input
         wthl_sfc, wqw_sfc, uw_sfc, vw_sfc, &   ! Input
         wtracer_sfc, &                         ! Input
         thl_sec,qw_sec,wthl_sec,wqw_sec,&      ! Output
         qwthl_sec, uw_sec, vw_sec, wtke_sec, & ! Output
         wtracer_sec,&                          ! Output
         w_sec)                                 ! Output
	 
  ! This is the main routine to compute the second
  !   order moments in SHOC. 	 
	 
  implicit none

! INPUT VARIABLES
  ! number of SHOC columns
  integer, intent(in) :: shcol
  ! number of midpoint levels
  integer, intent(in) :: nlev
  ! number of interface levels
  integer, intent(in) :: nlevi
  ! number of tracers
  integer, intent(in) :: num_tracer

  ! liquid water potential temperature [K]
  real(rtype), intent(in) :: thetal(shcol,nlev)
  ! total water mixing ratio [kg/kg]
  real(rtype), intent(in) :: qw(shcol,nlev)
  ! zonal wind component [m/s]
  real(rtype), intent(in) :: u_wind(shcol,nlev)
  ! meridional wind component [m/s]
  real(rtype), intent(in) :: v_wind(shcol,nlev)
  ! turbulent kinetic energy [m2/s2]
  real(rtype), intent(in) :: tke(shcol,nlev)
  ! return to isotropy timescale [s]
  real(rtype), intent(in) :: isotropy(shcol,nlev)
  ! eddy coefficient for heat [m2/s]
  real(rtype), intent(in) :: tkh(shcol,nlev)
  ! eddy coefficient for momentum [m2/s]
  real(rtype), intent(in) :: tk(shcol,nlev)
  ! tracers [varies]
  real(rtype), intent(in) :: tracer(shcol,nlev,num_tracer) ! tracers
  ! heights of mid-point grid [m]
  real(rtype), intent(in) :: zt_grid(shcol,nlev)
  ! heights of interface grid [m]
  real(rtype), intent(in) :: zi_grid(shcol,nlevi)
  ! thickness centered on interface grid [m]
  real(rtype), intent(in) :: dz_zi(shcol,nlevi)
  ! Mixing length [m]
  real(rtype), intent(in) :: shoc_mix(shcol,nlev)
  ! Surface sensible heat flux [K m/s]
  real(rtype), intent(in) :: wthl_sfc(shcol)
  ! Surface latent heat flux [kg/kg m/s]
  real(rtype), intent(in) :: wqw_sfc(shcol)
  ! Surface momentum flux (u-direction) [m3/s3]
  real(rtype), intent(in) :: uw_sfc(shcol)
  ! Surface momentum flux (v-direction) [m3/s3]
  real(rtype), intent(in) :: vw_sfc(shcol)
  ! Tracer flux [varies m/s]
  real(rtype), intent(in) :: wtracer_sfc(shcol,num_tracer)  
  
! OUTPUT VARIABLES  
  ! second order liquid wat. potential temp. [K^2]
  real(rtype), intent(out) :: thl_sec(shcol,nlevi)
  ! second order total water mixing rat. [kg^2/kg^2]
  real(rtype), intent(out) :: qw_sec(shcol,nlevi)
  ! covariance of temp and moisture [K kg/kg]
  real(rtype), intent(out) :: qwthl_sec(shcol,nlevi)
  ! vertical flux of heat [K m/s]
  real(rtype), intent(out) :: wthl_sec(shcol,nlevi)
  ! vertical flux of total water [kg/kg m/s]
  real(rtype), intent(out) :: wqw_sec(shcol,nlevi)
  ! vertical flux of zonal wind [m2/s2]
  real(rtype), intent(out) :: uw_sec(shcol,nlevi)
  ! vertical flux of meridional wind [m2/s2]
  real(rtype), intent(out) :: vw_sec(shcol,nlevi)
  ! vertical flux of tke [m3/s3]
  real(rtype), intent(out) :: wtke_sec(shcol,nlevi)
  ! vertical flux of tracer [varies m/s]
  real(rtype), intent(out) :: wtracer_sec(shcol,nlevi,num_tracer)
  ! second order vertical velocity [m2/s2]
  real(rtype), intent(out) :: w_sec(shcol,nlev)

    ! Diagnose the second order moments, 
    !  calculate surface boundary conditions
    call diag_second_moments_lbycond(&
       shcol,nlev,nlevi,&                   ! Input
       num_tracer,thetal,qw,&               ! Input
       u_wind,v_wind,tracer,&               ! Input
       isotropy,tkh,tk,&                    ! Input
       dz_zi,zt_grid,zi_grid,&              ! Input
       wthl_sfc,wqw_sfc,uw_sfc,vw_sfc,&     ! Input
       wtracer_sfc,shoc_mix,&               ! Input
       thl_sec,qw_sec,wthl_sec,wqw_sec,&    ! Output
       qwthl_sec,uw_sec,vw_sec,wtke_sec,&   ! Output
       wtracer_sec)                         ! Output

    ! Diagnose the second order moments, 
    !  for points away from boundaries
    call diag_second_moments(&
       shcol,nlev,nlevi, &                    ! Input
       num_tracer,thetal,qw, &                ! Input
       u_wind,v_wind,tracer,tke, &            ! Input
       isotropy,tkh,tk,&                      ! Input
       dz_zi,zt_grid,zi_grid,shoc_mix, &      ! Input
       thl_sec, qw_sec,wthl_sec,wqw_sec,&     ! Input/Output
       qwthl_sec, uw_sec, vw_sec, wtke_sec, & ! Input/Output
       wtracer_sec,&                          ! Input/Output
       w_sec)                                 ! Output

    ! Diagnose the second order moments,
    !  calculate the upper boundary conditions
    call diag_second_moments_ubycond(&
       shcol,nlevi,num_tracer, &              ! Input
       thl_sec, qw_sec,&                      ! Input/Output
       wthl_sec,wqw_sec,&                     ! Input/Output
       qwthl_sec, uw_sec, vw_sec, wtke_sec, & ! Input/Output
       wtracer_sec)                           ! Input/Output
 
  return
end subroutine diag_second_shoc_moments

!==============================================================
! SHOC Diagnose the second order moments, 
!  lower boundary conditions

subroutine diag_second_moments_lbycond(&
         shcol,nlev,nlevi, &                    ! Input
         num_tracer,thetal,qw, &                ! Input
         u_wind,v_wind,tracer, &                ! Input
         isotropy,tkh,tk,&                      ! Input
         dz_zi,zt_grid,zi_grid,&                ! Input
         wthl_sfc, wqw_sfc, uw_sfc, vw_sfc, &   ! Input
         wtracer_sfc,shoc_mix, &                ! Input
         thl_sec,qw_sec,wthl_sec,wqw_sec,&      ! Output
         qwthl_sec, uw_sec, vw_sec, wtke_sec, & ! Output
         wtracer_sec)                           ! Output

  ! Purpose of this subroutine is to diagnose the lower
  !  boundary condition for the second order moments needed 
  !  for the SHOC parameterization.  
  ! The thermodymnamic, tracer, and momentum fluxes are set 
  !  to the surface fluxes for the host model, while the
  !  thermodynamic variances and covariances are computed
  !  according to that of Andre et al. 1978.  

  implicit none

! INPUT VARIABLES
  ! number of SHOC columns
  integer, intent(in) :: shcol
  ! number of midpoint levels
  integer, intent(in) :: nlev
  ! number of interface levels
  integer, intent(in) :: nlevi
  ! number of tracers
  integer, intent(in) :: num_tracer

  ! liquid water potential temperature [K]
  real(rtype), intent(in) :: thetal(shcol,nlev)
  ! total water mixing ratio [kg/kg]
  real(rtype), intent(in) :: qw(shcol,nlev)
  ! zonal wind component [m/s]
  real(rtype), intent(in) :: u_wind(shcol,nlev)
  ! meridional wind component [m/s]
  real(rtype), intent(in) :: v_wind(shcol,nlev)
  ! return to isotropy timescale [s]
  real(rtype), intent(in) :: isotropy(shcol,nlev)
  ! eddy coefficient for heat [m2/s]
  real(rtype), intent(in) :: tkh(shcol,nlev)
  ! eddy coefficient for momentum [m2/s]
  real(rtype), intent(in) :: tk(shcol,nlev)
  ! tracers [varies]
  real(rtype), intent(in) :: tracer(shcol,nlev,num_tracer) ! tracers
  ! heights of mid-point grid [m]
  real(rtype), intent(in) :: zt_grid(shcol,nlev)
  ! heights of interface grid [m]
  real(rtype), intent(in) :: zi_grid(shcol,nlevi)
  ! thickness centered on interface grid [m]
  real(rtype), intent(in) :: dz_zi(shcol,nlevi)
  ! Surface sensible heat flux [K m/s]
  real(rtype), intent(in) :: wthl_sfc(shcol)
  ! Surface latent heat flux [kg/kg m/s]
  real(rtype), intent(in) :: wqw_sfc(shcol)
  ! Surface momentum flux (u-direction) [m3/s3]
  real(rtype), intent(in) :: uw_sfc(shcol)
  ! Surface momentum flux (v-direction) [m3/s3]
  real(rtype), intent(in) :: vw_sfc(shcol)
  ! Tracer flux [varies m/s]
  real(rtype), intent(in) :: wtracer_sfc(shcol,num_tracer)
  ! Mixing length [m]
  real(rtype), intent(in) :: shoc_mix(shcol,nlev)

! OUTPUT VARIABLES
  ! second order liquid wat. potential temp. [K^2]
  real(rtype), intent(out) :: thl_sec(shcol,nlevi)
  ! second order total water mixing rat. [kg^2/kg^2]
  real(rtype), intent(out) :: qw_sec(shcol,nlevi)
  ! covariance of temp and moisture [K kg/kg]
  real(rtype), intent(out) :: qwthl_sec(shcol,nlevi)
  ! vertical flux of heat [K m/s]
  real(rtype), intent(out) :: wthl_sec(shcol,nlevi)
  ! vertical flux of total water [kg/kg m/s]
  real(rtype), intent(out) :: wqw_sec(shcol,nlevi)
  ! vertical flux of zonal wind [m2/s2]
  real(rtype), intent(out) :: uw_sec(shcol,nlevi)
  ! vertical flux of meridional wind [m2/s2]
  real(rtype), intent(out) :: vw_sec(shcol,nlevi)
  ! vertical flux of tke [m3/s3]
  real(rtype), intent(out) :: wtke_sec(shcol,nlevi)
  ! vertical flux of tracer [varies m/s]
  real(rtype), intent(out) :: wtracer_sec(shcol,nlevi,num_tracer)

! LOCAL VARIABLES
  integer :: kb, kt, k, i, p
  real(rtype) :: grid_dz2,grid_dz,grid_dzw
  real(rtype) :: gr1,gr2,grw1
  real(rtype) :: isotropy_zi(shcol,nlevi)
  real(rtype) :: tkh_zi(shcol,nlevi)
  real(rtype) :: tk_zi(shcol,nlevi)
  real(rtype) :: shoc_mix_zi(shcol,nlevi)
  real(rtype) :: sm ! Mixing coefficient
  real(rtype) :: ustar2, wstar, uf

  ! Constants to parameterize surface variances
  real(rtype), parameter :: a_const = 1.8_rtype
  real(rtype), parameter :: z_const = 1.0_rtype
  real(rtype), parameter :: ufmin = 0.01_rtype

  ! Interpolate some variables from the midpoint grid to the interface grid
  call linear_interp(zt_grid,zi_grid,isotropy,isotropy_zi,nlev,nlevi,shcol,0._rtype)
  call linear_interp(zt_grid,zi_grid,tkh,tkh_zi,nlev,nlevi,shcol,0._rtype)
  call linear_interp(zt_grid,zi_grid,tk,tk_zi,nlev,nlevi,shcol,0._rtype)
  call linear_interp(zt_grid,zi_grid,shoc_mix,shoc_mix_zi,nlev,nlevi,shcol,minlen)

  ! apply the surface conditions to diagnose turbulent
  !  moments at the surface
  do i=1,shcol

    ! Parameterize thermodyanmics variances via Andre et al. 1978
    ustar2 = sqrt(uw_sfc(i) * uw_sfc(i) + vw_sfc(i) * vw_sfc(i))
    if (wthl_sfc(i) > 0._rtype) then
      wstar = (1._rtype/basetemp * ggr * wthl_sfc(i) * z_const)**(1._rtype/3._rtype)
    else
      wstar = 0._rtype
    endif
    uf = sqrt(ustar2 + 0.3_rtype * wstar * wstar)
    uf = max(ufmin,uf)

    ! Diagnose thermodynamics variances and covariances
    thl_sec(i,nlevi) = 0.4_rtype * a_const * (wthl_sfc(i)/uf)**2
    qw_sec(i,nlevi) = 0.4_rtype * a_const * (wqw_sfc(i)/uf)**2
    qwthl_sec(i,nlevi) = 0.2_rtype * a_const * (wthl_sfc(i)/uf) * &
                         (wqw_sfc(i)/uf)

    ! Vertical fluxes of heat and moisture, simply
    !  use the surface fluxes given by host model
    wthl_sec(i,nlevi) = wthl_sfc(i)
    wqw_sec(i,nlevi) = wqw_sfc(i)
    uw_sec(i,nlevi) = uw_sfc(i)
    vw_sec(i,nlevi) = vw_sfc(i)
    wtke_sec(i,nlevi) = max(sqrt(ustar2),0.01_rtype)**3
    do p=1,num_tracer
      wtracer_sec(i,nlevi,p) = wtracer_sfc(i,p)
    enddo

  enddo ! end i loop (column loop)
  return
end subroutine diag_second_moments_lbycond

subroutine diag_second_moments(&
         shcol,nlev,nlevi, &                    ! Input
         num_tracer,thetal,qw, &                ! Input
         u_wind,v_wind,tracer,tke, &            ! Input
         isotropy,tkh,tk,&                      ! Input
         dz_zi,zt_grid,zi_grid,shoc_mix, &      ! Input
         thl_sec,qw_sec,wthl_sec,wqw_sec,&      ! Input/Output
         qwthl_sec, uw_sec, vw_sec, wtke_sec, & ! Input/Output
         wtracer_sec,&                          ! Input/Output
         w_sec)                                 ! Output
	 
  ! Purpose of this subroutine is to diagnose the second
  !  order moments needed for the SHOC parameterization.
  !  Namely these are variances of thetal, qw, and vertical
  !  velocity.  In addition the vertical fluxes of thetal, qw,
  !  u, v, TKE, and tracers are computed here as well as the
  !  correlation of qw and thetal.	 
	 
  implicit none

! INPUT VARIABLES
  ! number of SHOC columns
  integer, intent(in) :: shcol
  ! number of midpoint levels
  integer, intent(in) :: nlev
  ! number of interface levels
  integer, intent(in) :: nlevi
  ! number of tracers
  integer, intent(in) :: num_tracer

  ! liquid water potential temperature [K]
  real(rtype), intent(in) :: thetal(shcol,nlev)
  ! total water mixing ratio [kg/kg]
  real(rtype), intent(in) :: qw(shcol,nlev)
  ! zonal wind component [m/s]
  real(rtype), intent(in) :: u_wind(shcol,nlev)
  ! meridional wind component [m/s]
  real(rtype), intent(in) :: v_wind(shcol,nlev)
  ! turbulent kinetic energy [m2/s2]
  real(rtype), intent(in) :: tke(shcol,nlev)
  ! return to isotropy timescale [s]
  real(rtype), intent(in) :: isotropy(shcol,nlev)
  ! eddy coefficient for heat [m2/s]
  real(rtype), intent(in) :: tkh(shcol,nlev)
  ! eddy coefficient for momentum [m2/s]
  real(rtype), intent(in) :: tk(shcol,nlev)
  ! tracers [varies]
  real(rtype), intent(in) :: tracer(shcol,nlev,num_tracer) ! tracers
  ! heights of mid-point grid [m]
  real(rtype), intent(in) :: zt_grid(shcol,nlev)
  ! heights of interface grid [m]
  real(rtype), intent(in) :: zi_grid(shcol,nlevi)
  ! thickness centered on interface grid [m]
  real(rtype), intent(in) :: dz_zi(shcol,nlevi)
  ! Mixing length [m]
  real(rtype), intent(in) :: shoc_mix(shcol,nlev)
  
! INPUT/OUTPUT VARIABLES  
  ! second order liquid wat. potential temp. [K^2]
  real(rtype), intent(inout) :: thl_sec(shcol,nlevi)
  ! second order total water mixing rat. [kg^2/kg^2]
  real(rtype), intent(inout) :: qw_sec(shcol,nlevi)
  ! covariance of temp and moisture [K kg/kg]
  real(rtype), intent(inout) :: qwthl_sec(shcol,nlevi)
  ! vertical flux of heat [K m/s]
  real(rtype), intent(inout) :: wthl_sec(shcol,nlevi)
  ! vertical flux of total water [kg/kg m/s]
  real(rtype), intent(inout) :: wqw_sec(shcol,nlevi)
  ! vertical flux of zonal wind [m2/s2]
  real(rtype), intent(inout) :: uw_sec(shcol,nlevi)
  ! vertical flux of meridional wind [m2/s2]
  real(rtype), intent(inout) :: vw_sec(shcol,nlevi)
  ! vertical flux of tke [m3/s3]
  real(rtype), intent(inout) :: wtke_sec(shcol,nlevi)
  ! vertical flux of tracer [varies m/s]
  real(rtype), intent(inout) :: wtracer_sec(shcol,nlevi,num_tracer)

! OUTPUT VARIABLES
  ! second order vertical velocity [m2/s2]
  real(rtype), intent(out) :: w_sec(shcol,nlev)

  ! LOCAL VARIABLES
  integer :: kb, kt, k, i, p
  real(rtype) :: grid_dz2,grid_dz,grid_dzw
  real(rtype) :: gr1,gr2,grw1
  real(rtype) :: isotropy_zi(shcol,nlevi)
  real(rtype) :: tkh_zi(shcol,nlevi)
  real(rtype) :: tk_zi(shcol,nlevi)
  real(rtype) :: shoc_mix_zi(shcol,nlevi)
  real(rtype) :: sm ! Mixing coefficient
  real(rtype) :: ustar2, wstar, uf

  ! Constants to parameterize surface variances
  real(rtype), parameter :: a_const = 1.8_rtype
  real(rtype), parameter :: z_const = 1.0_rtype
  real(rtype), parameter :: ufmin = 0.01_rtype

  ! Interpolate some variables from the midpoint grid to the interface grid
  call linear_interp(zt_grid,zi_grid,isotropy,isotropy_zi,nlev,nlevi,shcol,0._rtype)
  call linear_interp(zt_grid,zi_grid,tkh,tkh_zi,nlev,nlevi,shcol,0._rtype)
  call linear_interp(zt_grid,zi_grid,tk,tk_zi,nlev,nlevi,shcol,0._rtype)
  call linear_interp(zt_grid,zi_grid,shoc_mix,shoc_mix_zi,nlev,nlevi,shcol,minlen)

  ! Vertical velocity variance is assumed to be propotional
  !  to the TKE
  w_sec = w2tune*(2._rtype/3._rtype)*tke

  ! Calculate the second moments, which are on the
  !  interface grid.
  do k=2,nlev
    do i=1,shcol

      kt=k-1 ! define upper grid point indicee
      grid_dz=1._rtype/dz_zi(i,k) ! Define the vertical grid difference
      grid_dz2=(1._rtype/dz_zi(i,k))**2 !squared

      sm=isotropy_zi(i,k)*tkh_zi(i,k) ! coefficient for variances

      ! Compute variance of thetal
      thl_sec(i,k)=thl2tune*sm*grid_dz2*(thetal(i,kt)-thetal(i,k))**2
      ! Compute variance of total water mixing ratio
      qw_sec(i,k)=qw2tune*sm*grid_dz2*(qw(i,kt)-qw(i,k))**2
      ! Compute correlation betwen total water and thetal
      qwthl_sec(i,k)=qwthl2tune*sm*grid_dz2*((thetal(i,kt)-thetal(i,k))* &
        (qw(i,kt)-qw(i,k)))

      ! diagnose vertical heat flux
      wthl_sec(i,k)=-1._rtype*tkh_zi(i,k)*grid_dz*(thetal(i,kt)-thetal(i,k))
      ! diagnose vertical moisture flux
      wqw_sec(i,k)=-1._rtype*tkh_zi(i,k)*grid_dz*(qw(i,kt)-qw(i,k))

      ! The below fluxes are used for diagnostic purposes
      ! diagnose vertical TKE flux
      wtke_sec(i,k)=-1._rtype*tkh_zi(i,k)*grid_dz*(tke(i,kt)-tke(i,k))

      ! diagnose vertical momentum transport
      uw_sec(i,k)=-1._rtype*tk_zi(i,k)*grid_dz*(u_wind(i,kt)-u_wind(i,k))
      vw_sec(i,k)=-1._rtype*tk_zi(i,k)*grid_dz*(v_wind(i,kt)-v_wind(i,k))

      ! diagnose vertical flux of tracers
      do p=1,num_tracer
        wtracer_sec(i,k,p)=-1._rtype*tkh_zi(i,k)*grid_dz*(tracer(i,kt,p)-tracer(i,k,p))
      enddo

    enddo ! end i loop (column loop)
  enddo  ! end k loop (vertical loop)
  return
end subroutine diag_second_moments

subroutine diag_second_moments_ubycond(&
         shcol,nlevi,num_tracer, &              ! Input
         thl_sec, qw_sec,&                      ! Input/Output
         wthl_sec,wqw_sec,&                     ! Input/Output
         qwthl_sec, uw_sec, vw_sec, wtke_sec, & ! Input/Output
         wtracer_sec)                           ! Input/Output
	 
  ! Purpose of this subroutine is to diagnose the upper
  !  boundary condition for the second order moments 
  !  needed for the SHOC parameterization.  Currently
  !  set all to zero. 	 
	 
  implicit none
  
  ! INPUT VARIABLES
  ! number of SHOC columns
  integer, intent(in) :: shcol
  ! number of interface levels
  integer, intent(in) :: nlevi
  ! number of tracers
  integer, intent(in) :: num_tracer

  ! INPUT/OUTPUT VARIABLES
  ! second order liquid wat. potential temp. [K^2]
  real(rtype), intent(inout) :: thl_sec(shcol,nlevi)
  ! second order total water mixing rat. [kg^2/kg^2]
  real(rtype), intent(inout) :: qw_sec(shcol,nlevi)
  ! covariance of temp and moisture [K kg/kg]
  real(rtype), intent(inout) :: qwthl_sec(shcol,nlevi)
  ! vertical flux of heat [K m/s]
  real(rtype), intent(inout) :: wthl_sec(shcol,nlevi)
  ! vertical flux of total water [kg/kg m/s]
  real(rtype), intent(inout) :: wqw_sec(shcol,nlevi)
  ! vertical flux of zonal wind [m2/s2]
  real(rtype), intent(inout) :: uw_sec(shcol,nlevi)
  ! vertical flux of meridional wind [m2/s2]
  real(rtype), intent(inout) :: vw_sec(shcol,nlevi)
  ! vertical flux of tke [m3/s3]
  real(rtype), intent(inout) :: wtke_sec(shcol,nlevi)
  ! vertical flux of tracer [varies m/s]
  real(rtype), intent(inout) :: wtracer_sec(shcol,nlevi,num_tracer)

  ! LOCAL VARIABLES
  integer :: i

  ! apply the upper boundary condition
  do i=1,shcol
    wthl_sec(i,1) = 0._rtype
    wqw_sec(i,1) = 0._rtype
    uw_sec(i,1) = 0._rtype
    vw_sec(i,1) = 0._rtype
    wtracer_sec(i,1,:) = 0._rtype
    wtke_sec(i,1) = 0._rtype

    thl_sec(i,1) = 0._rtype
    qw_sec(i,1) = 0._rtype
    qwthl_sec(i,1) = 0._rtype
  enddo ! end i loop (column loop)
  return
end subroutine diag_second_moments_ubycond

!==============================================================
! SHOC Diagnose the third order moment of vertical velocity

subroutine diag_third_shoc_moments(&
          shcol,nlev,nlevi, &                 ! Input
          w_sec, thl_sec, qw_sec, qwthl_sec,& ! Input
          wthl_sec, isotropy, brunt,&         ! Input
          thetal,tke,wthv_sec,shoc_mix,&      ! Input
          dz_zt, dz_zi,&                      ! Input
          zt_grid,zi_grid,&                   ! Input
          w3)                                 ! Output

  ! Purpose of this subroutine is to diagnose the third
  !  order moment of the vertical velocity, needed
  !  for the skewness calculation in the PDF.
  !  This calculation follows that of Canuto et al. (2001)

  implicit none

! INPUT VARIABLES
  ! number of SHOC columns
  integer, intent(in) :: shcol
  ! number of midpoint levels
  integer, intent(in) :: nlev
  ! number of interface levels
  integer, intent(in) :: nlevi

  ! second order vertical velocity [m2/s2]
  real(rtype), intent(in) :: w_sec(shcol,nlev)
  ! second order liquid wat. potential temperature [K^2]
  real(rtype), intent(in) :: thl_sec(shcol,nlevi)
  ! second order total water mixing ratio [kg2/kg2]
  real(rtype), intent(in) :: qw_sec(shcol,nlevi)
  ! covariance of temp and moisture [K kg/kg]
  real(rtype), intent(in) :: qwthl_sec(shcol,nlevi)
  ! vertical flux of heat [K m/s]
  real(rtype), intent(in) :: wthl_sec(shcol,nlevi)
  ! return to isotropy timescale [s]
  real(rtype), intent(in) :: isotropy(shcol,nlev)
  ! brunt vaisallia frequency [s]
  real(rtype), intent(in) :: brunt(shcol,nlev)
  ! liquid water potential temperature [K]
  real(rtype), intent(in) :: thetal(shcol,nlev)
  ! turbulent kinetic energy [m2/s2]
  real(rtype), intent(in) :: tke(shcol,nlev)
  ! buoyancy flux [K m/s]
  real(rtype), intent(in) :: wthv_sec(shcol,nlev)
  ! mixing length [m]
  real(rtype), intent(in) :: shoc_mix(shcol,nlev)
  ! thickness centered on thermodynamic grid [m]
  real(rtype), intent(in) :: dz_zt(shcol,nlev)
  ! thickness centered on interface grid [m]
  real(rtype), intent(in) :: dz_zi(shcol,nlevi)
  ! heights of thermodynamics points [m]
  real(rtype), intent(in) :: zt_grid(shcol,nlev)
  ! heights of interface points [m]
  real(rtype), intent(in) :: zi_grid(shcol,nlevi)

! OUTPUT VARIABLES
  ! third moment of vertical velocity
  real(rtype), intent(out) :: w3(shcol,nlevi)

! LOCAL VARIABLES
  integer i, j, k, kb, kc
  real(rtype) :: omega0, omega1, omega2
  real(rtype) :: X0, Y0, X1, Y1, AA0, AA1
  real(rtype) :: zvar, x5var, iso, thedz, thedz2
  real(rtype) :: theterm, cond, tsign
  real(rtype) :: isosqrt, dthl2, dwthl, dtke, dw2, aw2
  real(rtype) :: a0, a1, a2, a3, a4, a5
  real(rtype) :: buoy_sgs2, c, grd, bet2, bet
  real(rtype) :: f0, f1, f2, f3, f4, f5

  real(rtype) :: w_sec_zi(shcol,nlevi)    ! second order vertical velocity
  real(rtype) :: isotropy_zi(shcol,nlevi)
  real(rtype) :: brunt_zi(shcol,nlevi)
  real(rtype) :: thetal_zi(shcol,nlevi)
  real(rtype) :: wthv_sec_zi(shcol,nlevi)
  real(rtype) :: shoc_mix_zi(shcol,nlevi)

  ! Interpolate variables onto the interface levels
  call linear_interp(zt_grid,zi_grid,isotropy,isotropy_zi,nlev,nlevi,shcol,0._rtype)
  call linear_interp(zt_grid,zi_grid,brunt,brunt_zi,nlev,nlevi,shcol,largeneg)
  call linear_interp(zt_grid,zi_grid,w_sec,w_sec_zi,nlev,nlevi,shcol,(2._rtype/3._rtype)*mintke)
  call linear_interp(zt_grid,zi_grid,thetal,thetal_zi,nlev,nlevi,shcol,0._rtype)
  call linear_interp(zt_grid,zi_grid,wthv_sec,wthv_sec_zi,nlev,nlevi,shcol,largeneg)
  call linear_interp(zt_grid,zi_grid,shoc_mix,shoc_mix_zi,nlev,nlevi,shcol,minlen)

  c=7.0_rtype
  a0=(0.52_rtype*c**(-2))/(c-2._rtype)
  a1=0.87_rtype/(c**2)
  a2=0.5_rtype/c
  a3=0.6_rtype/(c*(c-2._rtype))
  a4=2.4_rtype/(3._rtype*c+5._rtype)
  a5=0.6_rtype/(c*(3._rtype+5._rtype*c))

  ! set lower condition
  w3(:,nlevi) = 0._rtype

  do k=2,nlev
    do i=1,shcol

     kb=k+1
     kc=k-1

     thedz=dz_zi(i,k)
     thedz2=dz_zt(i,k)+dz_zt(i,kc)
     thedz=1._rtype/thedz
     thedz2=1._rtype/thedz2

      iso=isotropy_zi(i,k)
      isosqrt=iso**2
      buoy_sgs2=isosqrt*brunt_zi(i,k)
      bet2=ggr/thetal_zi(i,k)

      f0=thedz2 * bet2**3 * iso**4 * wthl_sec(i,k) * &
         (thl_sec(i,kc)-thl_sec(i,kb))

      f1=thedz2 * bet2**2 * iso**3 * (wthl_sec(i,k) * &
         (wthl_sec(i,kc)-wthl_sec(i,kb)) + 0.5_rtype * &
          w_sec_zi(i,k)*(thl_sec(i,kc)-thl_sec(i,kb)))

      f2=thedz * bet2 * isosqrt * wthl_sec(i,k) * &
         (w_sec(i,kc)-w_sec(i,k))+ 2._rtype * thedz2 * bet2 * &
         isosqrt * w_sec_zi(i,k) * (wthl_sec(i,kc) - wthl_sec(i,kb))

      f3=thedz2 * bet2 * isosqrt * w_sec_zi(i,k) * &
         (wthl_sec(i,kc) - wthl_sec(i,kb)) + thedz * &
         bet2 * isosqrt * (wthl_sec(i,k) * (tke(i,kc) - tke(i,k)))

      f4=thedz * iso * w_sec_zi(i,k) * ((w_sec(i,kc) - w_sec(i,k) + &
         (tke(i,kc) - tke(i,k))))

      f5=thedz * iso * w_sec_zi(i,k) * (w_sec(i,kc) - w_sec(i,k))

      !!!!!!!!!!!!!!!!!!!!!!!!!!!!!!!!!!!!!!!!!!!!!!!!!!!!!!!!!!!!
      ! Compute the omega terms

      omega0 = a4 / (1._rtype - a5 * buoy_sgs2)
      omega1 = omega0/(2._rtype * c)
      omega2 = omega1 * f3 + (5._rtype/4._rtype) * omega0 * f4

      !!!!!!!!!!!!!!!!!!!!!!!!!!!!!!!!!!!!!!!!!!!!!!!!!!!!!!!!!!!!
      ! Compute the X0, Y0, X1, Y1 terms

      X0 = (a2 * buoy_sgs2 * (1._rtype - a3 * buoy_sgs2)) / &
        (1._rtype - (a1 + a3) * buoy_sgs2)
      Y0 = (2._rtype * a2 * buoy_sgs2 * X0) / (1._rtype - a3 * buoy_sgs2)
      X1 = (a0 * f0 + a1 * f1 + a2 * (1._rtype - a3 * buoy_sgs2) * f2) / &
        (1._rtype - (a1 + a3) * buoy_sgs2)
      Y1 = (2._rtype * a2 * (buoy_sgs2 * X1 + (a0/a1) * f0 + f1)) / &
        (1._rtype - a3* buoy_sgs2)

      !!!!!!!!!!!!!!!!!!!!!!!!!!!!!!!!!!!!!!!!!!!!!!!!!!!!!!!!!!!!
      ! Compute the A0, A1 terms

      AA0 = omega0 * X0 + omega1 * Y0
      AA1 = omega0 * X1 + omega1 * Y1 + omega2

      ! Finally, we have the third moment of w
      w3(i,k)=(AA1-1.2_rtype*X1-1.5_rtype*f5)/(c-1.2_rtype*X0+AA0)

    enddo  ! end i loop (column loop)
  enddo  ! end k loop (vertical loop)

  ! set upper condition
  w3(:,1) = 0._rtype

  ! perform clipping to prevent unrealistically large values from occuring
  do k=1,nlevi
    do i=1,shcol

      tsign = 1._rtype
      theterm = w_sec_zi(i,k)
      cond = w3clip * sqrt(2._rtype * theterm**3)
      if (w3(i,k) .lt. 0) tsign = -1._rtype
      if (tsign * w3(i,k) .gt. cond) w3(i,k) = tsign * cond

    enddo ! end i loop (column loop)
  enddo ! end k loop (vertical loop)

  return

end subroutine diag_third_shoc_moments

!==============================================================
! Assumed PDF closure for the SHOC scheme

subroutine shoc_assumed_pdf(&
         shcol,nlev,nlevi, &                ! Input
         thetal,qw,w_field,thl_sec,qw_sec,& ! Input
         wthl_sec,w_sec, &                  ! Input
         wqw_sec,qwthl_sec,w3,pres, &       ! Input
         zt_grid,zi_grid,&                  ! Input
         shoc_cldfrac,shoc_ql,&             ! Output
         wqls,wthv_sec)                     ! Output

  ! Purpose of this subroutine is calculate the
  !  double Gaussian PDF of SHOC, which is the centerpiece
  !  of the scheme.  The main outputs are the SGS cloud
  !  fraction and liquid water amount, in addition to the
  !  SGS buoyancy flux which is needed to close the SGS
  !  TKE equation.  This code follows the appendix of
  !  Larson et al. (2002) for Analytic Double Gaussian 1

  implicit none

! INPUT VARIABLES
  ! number of columns
  integer, intent(in) :: shcol
  ! number of midpoint layers
  integer, intent(in) :: nlev
  ! number of interface layers
  integer, intent(in) :: nlevi

  ! liquid water potential temperature [K]
  real(rtype), intent(in) :: thetal(shcol,nlev)
  ! total water mixing ratio [kg/kg]
  real(rtype), intent(in) :: qw(shcol,nlev)
  ! thetal variance [K^2]
  real(rtype), intent(in) :: thl_sec(shcol,nlevi)
  ! qw variance [kg/kg^2]
  real(rtype), intent(in) :: qw_sec(shcol,nlevi)
  ! vertical flux of heat [K m/s]
  real(rtype), intent(in) :: wthl_sec(shcol,nlevi)
  ! vertical velocity variance [m2/s2]
  real(rtype), intent(in) :: w_sec(shcol,nlev)
  ! vertical flux of moisture [kg/kg m/s]
  real(rtype), intent(in) :: wqw_sec(shcol,nlevi)
  ! qw and thetal correlation [K kg/kg]
  real(rtype), intent(in) :: qwthl_sec(shcol,nlevi)
  ! third moment vertical velocity [m^3/s^3]
  real(rtype), intent(in) :: w3(shcol,nlevi)
  ! large scale vertical velocity [m/s]
  real(rtype), intent(in) :: w_field(shcol,nlev)
  ! pressure [Pa]
  real(rtype), intent(in) :: pres(shcol,nlev)
  ! heights on midpoint grid [m]
  real(rtype), intent(in) :: zt_grid(shcol,nlev)
  ! heights on interface grid [m]
  real(rtype), intent(in) :: zi_grid(shcol,nlevi)

! OUTPUT VARIABLES
  ! SGS cloud fraction [-]
  real(rtype), intent(out) :: shoc_cldfrac(shcol,nlev)
  ! SGS liquid water mixing ratio [kg/kg]
  real(rtype), intent(out) :: shoc_ql(shcol,nlev)
  ! SGS buoyancy flux [K m/s]
  real(rtype), intent(out) :: wthv_sec(shcol,nlev)
  ! SGS liquid water flux [kg/kg m/s]
  real(rtype), intent(out) :: wqls(shcol,nlev)

! LOCAL VARIABLES
  integer i,j,k,dothis,nmicro_fields
  real(rtype) skew_w,skew_thl,skew_qw,a
  real(rtype) w1_1,w1_2,w2_1,w2_2,w3var
  real(rtype) thl1_1,thl1_2,thl2_1,thl2_2
  real(rtype) qw1_1,qw1_2,qw2_1,qw2_2
  real(rtype) r_qwthl_1,r_wqw_1,r_wthl_1
  real(rtype) testvar,s1,s2,std_s1,std_s2,C1,C2
  real(rtype) ql1,ql2,flux_ws1,flux_ws2
  real(rtype) w_ql1,w_ql2,thl_first,qw_first,w_first
  real(rtype) Tl1_1,Tl1_2,betatest,pval
  real(rtype) w2thl,w2qw,w2ql,w2ql_1,w2ql_2
  real(rtype) s,thec,thlsec,qwsec,qwthlsec,wqwsec,wthlsec
  real(rtype) thestd,erf,exp,dum
  real(rtype) cqt1,cthl1,cqt2,cthl2
  real(rtype) qn1,qn2,qi1,qi2,omn1,omn2, omn
  real(rtype) lstarn, test
  real(rtype) m, bigm, basetemp2
  real(rtype) beta1, beta2, qs1, qs2
  real(rtype) esval1_1, esval2_1, esval1_2, esval2_2, om1, om2
  real(rtype) lstarn1, lstarn2, sqrtw2, sqrtthl, sqrtqt
  real(rtype) sqrtstd1, sqrtstd2, tsign, tvar, sqrtw2t
  real(rtype) wqis, skip, epsterm
  real(rtype) sqrtqw2_1, sqrtqw2_2, sqrtthl2_1, sqrtthl2_2
  real(rtype) corrtest1, corrtest2, thl_tol, rt_tol, w_tol_sqd, w_thresh

  ! variables on thermo grid
  real(rtype) :: wthl_sec_zt(shcol,nlev)
  real(rtype) :: wqw_sec_zt(shcol,nlev)
  real(rtype) :: w3_zt(shcol,nlev)
  real(rtype) :: thl_sec_zt(shcol,nlev)
  real(rtype) :: qwthl_sec_zt(shcol,nlev)
  real(rtype) :: qw_sec_zt(shcol,nlev)

  ! define these so they don't have to be computed more than once
  real(rtype), parameter :: sqrt2 = sqrt(2._rtype)
  real(rtype), parameter :: sqrtpi = sqrt(2._rtype*3.14_rtype)

  epsterm=rgas/rv

  thl_tol=1.e-2_rtype
  rt_tol=1.e-4_rtype
  w_tol_sqd=(2.e-2_rtype)**2
  w_thresh=0.0_rtype

  ! Initialize cloud variables to zero
  shoc_cldfrac(:,:)=0._rtype
  shoc_ql(:,1)=0._rtype

  ! Interpolate many variables from interface grid to themo grid
  call linear_interp(zi_grid,zt_grid,w3,w3_zt,nlevi,nlev,shcol,largeneg)
  call linear_interp(zi_grid,zt_grid,thl_sec,thl_sec_zt,nlevi,nlev,shcol,0._rtype)
  call linear_interp(zi_grid,zt_grid,wthl_sec,wthl_sec_zt,nlevi,nlev,shcol,largeneg)
  call linear_interp(zi_grid,zt_grid,qwthl_sec,qwthl_sec_zt,nlevi,nlev,shcol,largeneg)
  call linear_interp(zi_grid,zt_grid,wqw_sec,wqw_sec_zt,nlevi,nlev,shcol,largeneg)
  call linear_interp(zi_grid,zt_grid,qw_sec,qw_sec_zt,nlevi,nlev,shcol,0._rtype)

  do k=1,nlev
    do i=1,shcol

      pval = pres(i,k)

      ! Get all needed input moments for the PDF
      !  at this particular point
      thl_first = thetal(i,k)
      w_first = w_field(i,k)
      qw_first = qw(i,k)

      w3var = w3_zt(i,k)
      thlsec = thl_sec_zt(i,k)
      qwsec = qw_sec_zt(i,k)
      qwthlsec = qwthl_sec_zt(i,k)
      wqwsec = wqw_sec_zt(i,k)
      wthlsec = wthl_sec_zt(i,k)

      ! Compute square roots of some variables so we don't
      !  have to compute these again
      sqrtw2 = sqrt(w_sec(i,k))
      sqrtthl = max(thl_tol,sqrt(thlsec))
      sqrtqt = max(rt_tol,sqrt(qwsec))

      !!!!!!!!!!!!!!!!!!!!!!!!!!!!!!!!!!!!!!!!!!!!!!!!!!!!
      !  FIND PARAMETERS FOR VERTICAL VELOCITY

      Skew_w=w3var/w_sec(i,k)**(3./2.)

      if (w_sec(i,k) .le. w_tol_sqd) then
        Skew_w=0._rtype
        w1_1=w_first
        w1_2=w_first
        w2_1=0._rtype
        w2_2=0._rtype
        a=0.5_rtype
      else

        w2_1=0.4_rtype
        w2_2=0.4_rtype

        a=max(0.01_rtype,min(0.5_rtype*(1._rtype-Skew_w*sqrt(1._rtype/(4._rtype*(1._rtype-w2_1)**3+Skew_w**2))),0.99_rtype))

        sqrtw2t=sqrt(1._rtype-w2_1)

        w1_1=sqrt((1._rtype-a)/a)*sqrtw2t
        w1_2=-1._rtype*sqrt(a/(1._rtype-a))*sqrtw2t

        w2_1=w2_1*w_sec(i,k)
        w2_2=w2_2*w_sec(i,k)


      endif

      !!!!!!!!!!!!!!!!!!!!!!!!!!!!!!!!!!!!!!!!!!!!!!!!!!!!!
      !  FIND PARAMETERS FOR THETAL

      corrtest1=max(-1._rtype,min(1._rtype,wthlsec/(sqrtw2*sqrtthl)))

      if (thlsec .le. thl_tol**2 .or. abs(w1_2-w1_1) .le. w_thresh) then
        thl1_1=thl_first
        thl1_2=thl_first
        thl2_1=0._rtype
        thl2_2=0._rtype
        sqrtthl2_1=0._rtype
        sqrtthl2_2=0._rtype
      else

        thl1_1=(-1._rtype*corrtest1)/w1_2
        thl1_2=(-1._rtype*corrtest1)/w1_1

        if (dothetal_skew) then
          tsign=abs(thl1_2-thl1_1)

          if (tsign .gt. 0.4_rtype) then
            Skew_thl=1.2_rtype*Skew_w
          else if (tsign .le. 0.2_rtype) then
            Skew_thl=0.0_rtype
          else
            Skew_thl=((1.2_rtype*Skew_w)/0.2_rtype)*(tsign-0.2_rtype)
          endif
        else
          Skew_thl = 0.0_rtype
        endif

        thl2_1=min(100._rtype,max(0._rtype,(3._rtype*thl1_2*(1._rtype-a*thl1_1**2-(1._rtype-a)*thl1_2**2) &
               -(Skew_thl-a*thl1_1**3-(1._rtype-a)*thl1_2**3))/ &
               (3._rtype*a*(thl1_2-thl1_1))))*thlsec

        thl2_2=min(100._rtype,max(0._rtype,(-3._rtype*thl1_1*(1._rtype-a*thl1_1**2-(1._rtype-a)*thl1_2**2) &
          +(Skew_thl-a*thl1_1**3-(1._rtype-a)*thl1_2**3))/ &
          (3._rtype*(1._rtype-a)*(thl1_2-thl1_1))))*thlsec

        thl1_1=thl1_1*sqrtthl+thl_first
        thl1_2=thl1_2*sqrtthl+thl_first

        sqrtthl2_1=sqrt(thl2_1)
        sqrtthl2_2=sqrt(thl2_2)

      endif

    !!!!!!!!!!!!!!!!!!!!!!!!!!!!!!!!!!!!!!!!!!!!!!!!!!!!!
    !  FIND PARAMETERS FOR TOTAL WATER MIXING RATIO

      corrtest2=max(-1.0_rtype,min(1.0_rtype,wqwsec/(sqrtw2*sqrtqt)))

      if (qwsec .le. rt_tol**2 .or. abs(w1_2-w1_1) .le. w_thresh) then
        qw1_1=qw_first
        qw1_2=qw_first
        qw2_1=0._rtype
        qw2_2=0._rtype
        sqrtqw2_1=0._rtype
        sqrtqw2_2=0._rtype
      else

        qw1_1=(-1._rtype*corrtest2)/w1_2
        qw1_2=(-1._rtype*corrtest2)/w1_1

        tsign=abs(qw1_2-qw1_1)

        if (tsign .gt. 0.4_rtype) then
          Skew_qw=1.2_rtype*Skew_w
        else if (tsign .le. 0.2_rtype) then
          Skew_qw=0._rtype
        else
          Skew_qw=((1.2_rtype*Skew_w)/0.2_rtype)*(tsign-0.2_rtype)
        endif

        qw2_1=min(100._rtype,max(0._rtype,(3._rtype*qw1_2*(1._rtype-a*qw1_1**2-(1._rtype-a)*qw1_2**2) &
          -(Skew_qw-a*qw1_1**3-(1._rtype-a)*qw1_2**3))/ &
          (3._rtype*a*(qw1_2-qw1_1))))*qwsec

        qw2_2=min(100._rtype,max(0._rtype,(-3._rtype*qw1_1*(1._rtype-a*qw1_1**2-(1._rtype-a)*qw1_2**2) &
          +(Skew_qw-a*qw1_1**3-(1._rtype-a)*qw1_2**3))/ &
          (3._rtype*(1._rtype-a)*(qw1_2-qw1_1))))*qwsec

        qw1_1=qw1_1*sqrtqt+qw_first
        qw1_2=qw1_2*sqrtqt+qw_first

        sqrtqw2_1=sqrt(qw2_1)
        sqrtqw2_2=sqrt(qw2_2)

      endif

      !!!!!!!!!!!!!!!!!!!!!!!!!!!!!!!!!!!!!!!!!!!!!!!!!!!!!
      !  CONVERT FROM TILDA VARIABLES TO "REAL" VARIABLES

      w1_1=w1_1*sqrtw2+w_first
      w1_2=w1_2*sqrtw2+w_first

      !!!!!!!!!!!!!!!!!!!!!!!!!!!!!!!!!!!!!!!!!!!!!!!!!!!!!
      !  FIND WITHIN-PLUME CORRELATIONS

      testvar=(a*sqrtqw2_1*sqrtthl2_1+(1._rtype-a)*sqrtqw2_2*sqrtthl2_2)

      if (testvar .eq. 0._rtype) then
        r_qwthl_1=0._rtype
      else
        r_qwthl_1=max(-1.0_rtype,min(1.0_rtype,(qwthlsec-a*(qw1_1-qw_first) &
          *(thl1_1-thl_first)-(1._rtype-a)*(qw1_2-qw_first) &
          *(thl1_2-thl_first))/testvar))
      endif

      !!!!!!!!!!!!!!!!!!!!!!!!!!!!!!!!!!!!!!!!!!!!!!!!!!!!!
      !  BEGIN TO COMPUTE CLOUD PROPERTY STATISTICS

      Tl1_1=thl1_1/((basepres/pval)**(rgas/cp))
      Tl1_2=thl1_2/((basepres/pval)**(rgas/cp))

      ! Now compute qs

      esval1_1=0._rtype
      esval1_2=0._rtype
      om1=1._rtype
      om2=1._rtype

      esval1_1=esatw_shoc(Tl1_1)*100._rtype
      lstarn1=lcond

      qs1=0.622_rtype*esval1_1/max(esval1_1,pval-esval1_1)
      beta1=(rgas/rv)*(lstarn1/(rgas*Tl1_1))*(lstarn1/(cp*Tl1_1))

      ! Are the two plumes equal?  If so then set qs and beta
      ! in each column to each other to save computation
      lstarn2=lcond
      if (Tl1_1 .eq. Tl1_2) then
        qs2=qs1
        beta2=beta1
      else
        esval1_2=esatw_shoc(Tl1_2)*100._rtype
        qs2=0.622_rtype*esval1_2/max(esval1_2,pval-esval1_2)
        beta2=(rgas/rv)*(lstarn2/(rgas*Tl1_2))*(lstarn2/(cp*Tl1_2))
      endif

      !!!!!  Now compute cloud stuff
      !!!!!!  compute s term

      s1=qw1_1-qs1*((1._rtype+beta1*qw1_1)/(1._rtype+beta1*qs1))
      cthl1=((1._rtype+beta1*qw1_1)/(1._rtype+beta1*qs1)**2)*(cp/lcond) &
        *beta1*qs1*(pval/basepres)**(rgas/cp)

      cqt1=1._rtype/(1._rtype+beta1*qs1)
      std_s1=sqrt(max(0._rtype,cthl1**2*thl2_1+cqt1**2*qw2_1-2._rtype*cthl1 &
        *sqrtthl2_1*cqt1*sqrtqw2_1*r_qwthl_1))

      qn1=0._rtype
      C1=0._rtype

      if (std_s1 .ne. 0.0_rtype) then
        C1=0.5_rtype*(1._rtype+erf(s1/(sqrt2*std_s1)))
    IF (C1 .ne. C1) C1 = 0._rtype
        IF (C1 .ne. 0._rtype) qn1=s1*C1+(std_s1/sqrtpi)*exp(-0.5_rtype*(s1/std_s1)**2)
      else
        if (s1 .gt. 0._rtype) then
          C1=1.0_rtype
          qn1=s1
        endif
      endif

      !!!!! now compute non-precipitating cloud condensate

      ! If two plumes exactly equal, then just set many of these
      ! variables to themselves to save on computation.
      if (qw1_1 .eq. qw1_2 .and. thl2_1 .eq. thl2_2 .and. qs1 .eq. qs2) then
        s2=s1
        cthl2=cthl1
        cqt2=cqt1
        std_s2=std_s1
        C2=C1
        qn2=qn1
      else

        s2=qw1_2-qs2*((1._rtype+beta2*qw1_2)/(1._rtype+beta2*qs2))
        cthl2=((1._rtype+beta2*qw1_2)/(1._rtype+beta2*qs2)**2)*(cp/lcond) &
      *beta2*qs2*(pval/basepres)**(rgas/cp)
        cqt2=1._rtype/(1._rtype+beta2*qs2)
        std_s2=sqrt(max(0._rtype,cthl2**2*thl2_2+cqt2**2*qw2_2-2._rtype*cthl2* &
      sqrtthl2_2*cqt2*sqrtqw2_2*r_qwthl_1))

        qn2=0._rtype
        C2=0._rtype

        if (std_s2 .ne. 0._rtype) then
          C2=0.5_rtype*(1.+erf(s2/(sqrt2*std_s2)))
      if (C2 .ne. C2) C2 = 0._rtype
          if (C2 .ne. 0._rtype) qn2=s2*C2+(std_s2/sqrtpi)*exp(-0.5_rtype*(s2/std_s2)**2)
        else
          if (s2 .gt. 0._rtype) then
            C2=1.0_rtype
            qn2=s2
          endif
        endif

      endif

      ! Finally, compute SGS cloud fraction
      shoc_cldfrac(i,k) = min(1._rtype,a*C1+(1._rtype-a)*C2)

      ql1=min(qn1,qw1_1)
      ql2=min(qn2,qw1_2)

      ! Compute SGS liquid water mixing ratio
      shoc_ql(i,k) = max(0._rtype,a*ql1+(1._rtype-a)*ql2)

      ! Compute liquid water flux
      wqls(i,k)=a*((w1_1-w_first)*ql1)+(1._rtype-a)*((w1_2-w_first)*ql2)
      ! Compute the SGS buoyancy flux
      wthv_sec(i,k)=wthlsec+((1._rtype-epsterm)/epsterm)*basetemp*wqwsec &
        +((lcond/cp)*(basepres/pval)**(rgas/cp)-(1._rtype/epsterm)*basetemp)*wqls(i,k)

    enddo  ! end i loop here
  enddo ! end k loop here

  return

end subroutine shoc_assumed_pdf

!==============================================================
! Advance turbulent kinetic energy equation

subroutine shoc_tke(&
         shcol,nlev,nlevi,dtime,&    ! Input
         wthv_sec,shoc_mix,&         ! Input
         dz_zi,dz_zt,pres,&          ! Input
<<<<<<< HEAD
         u_wind,v_wind,brunt,&       ! Input
         zt_grid,zi_grid,&           ! Input
=======
         u_wind,v_wind,brunt,obklen,&! Input
         zt_grid,zi_grid,pblh,&      ! Input
>>>>>>> 6fe7605e
         tke,tk,tkh, &               ! Input/Output
         isotropy)                   ! Output

  ! Purpose of this subroutine is to advance the SGS
  !  TKE equation due to shear production, buoyant
  !  production, and dissipation processes.

! INPUT VARIABLES
  ! number of columns
  integer, intent(in) :: shcol
  ! number of levels on midpoint grid
  integer, intent(in) :: nlev
  ! number of levels on interface grid
  integer, intent(in) :: nlevi

  ! timestep [s]
  real(rtype), intent(in) :: dtime
  ! SGS buoyancy flux [K m/s]
  real(rtype), intent(in) :: wthv_sec(shcol,nlev)
  ! Mixing length [m]
  real(rtype), intent(in) :: shoc_mix(shcol,nlev)
  ! Meridional wind [m/s]
  real(rtype), intent(in) :: u_wind(shcol,nlev)
  ! Zonal wind [m/s]
  real(rtype), intent(in) :: v_wind(shcol,nlev)
<<<<<<< HEAD
=======
  ! Obukov length
  real(rtype), intent(in) :: obklen(shcol)
>>>>>>> 6fe7605e
  ! thickness on interface grid [m]
  real(rtype), intent(in) :: dz_zi(shcol,nlevi)
  ! thickness on thermodynamic grid [m]
  real(rtype), intent(in) :: dz_zt(shcol,nlev)
  ! pressure [Pa]
  real(rtype), intent(in) :: pres(shcol,nlev)
  ! Brunt Vaisalla frequncy [/s]
  real(rtype), intent(in) :: brunt(shcol,nlev)
  ! heights on midpoint grid [m]
  real(rtype), intent(in) :: zt_grid(shcol,nlev)
  ! heights on interface grid [m]
  real(rtype), intent(in) :: zi_grid(shcol,nlevi)
  ! PBLH height
  real(rtype), intent(in) :: pblh(shcol)

! INPUT/OUTPUT VARIABLES
  ! turbulent kinetic energy [m2/s2]
  real(rtype), intent(inout) :: tke(shcol,nlev)
  ! eddy coefficient for momentum [m2/s]
  real(rtype), intent(inout) :: tk(shcol,nlev)
  ! eddy coefficient for heat [m2/s]
  real(rtype), intent(inout) :: tkh(shcol,nlev)

! OUTPUT VARIABLES
  ! Return to isotropic timescale [s]
  real(rtype), intent(out) :: isotropy(shcol,nlev)

! LOCAL VARIABLES
  real(rtype) :: shear_prod(shcol,nlevi)
  real(rtype) :: sterm(shcol,nlevi), sterm_zt(shcol,nlev)
  real(rtype) :: shear_prod_zt(shcol,nlev), tk_zi(shcol,nlevi)
<<<<<<< HEAD
  real(rtype) :: brunt_int(shcol)
=======
  real(rtype) :: grd,betdz,Ck,Ckh,Ckm,Ce
  real(rtype) :: Ckh_s,Ckm_s,Ces,Ce1,Ce2,smix,Cee,Cs
  real(rtype) :: buoy_sgs,ratio,a_prod_sh,a_prod_bu,a_diss
  real(rtype) :: lstarn, lstarp, bbb, omn, omp, ustar
  real(rtype) :: qsatt,dqsat,tk_in, u_grad, v_grad
  real(rtype) :: tscale1,lambda,buoy_sgs_save,grid_dzw,grw1,grid_dz
  real(rtype) :: lambda_low,lambda_high,lambda_slope, brunt_low
  real(rtype) :: brunt_int(shcol), z_over_L
  real(rtype) :: zL_crit_val, pbl_trans
  integer i,j,k,kc,kb,kt

  lambda_low=0.001_rtype
  lambda_high=0.04_rtype
  lambda_slope=0.65_rtype
  brunt_low=0.02_rtype

  ! Critical value of dimensionless Monin-Obukhov length
  zL_crit_val = 100.0_rtype 
  ! Transition depth [m] above PBL top to allow 
  !   stability diffusivities
  pbl_trans = 200.0_rtype 

  ! Turbulent coefficients
  Cs=0.15_rtype
  Ck=0.1_rtype
  ! eddy coefficients for diffusivities 
  Ckh=0.1_rtype
  Ckm=0.1_rtype
  ! eddy coefficients for stable PBL diffusivities
  Ckh_s=1.0_rtype 
  Ckm_s=1.0_rtype 
  Ce=Ck**3/Cs**4

  Ce1=Ce/0.7_rtype*0.19_rtype
  Ce2=Ce/0.7_rtype*0.51_rtype
>>>>>>> 6fe7605e


  ! Compute integrated column stability in lower troposphere
  call integ_column_stability(nlev, shcol, brunt_int, dz_zt, pres, brunt)

  ! Compute shear production term, which is on interface levels
  ! This follows the methods of Bretheron and Park (2010)

  call compute_shr_prod(nlevi, nlev, shcol, dz_zi, tk_zi, u_wind, v_wind, shear_prod)

<<<<<<< HEAD
  ! Interpolate shear production from interface to thermo grid
  call linear_interp(zi_grid,zt_grid,shear_prod,shear_prod_zt,nlevi,nlev,shcol,largeneg)

  call adv_sgs_tke(nlev, shcol, dtime, shoc_mix, wthv_sec, &
       shear_prod_zt, brunt_int, brunt, tkh, tk, tke, isotropy)

  return

end subroutine shoc_tke

!==============================================================
! Compute column integrated stability in lower troposphere

subroutine integ_column_stability(nlev, shcol, brunt_int, dz_zt, pres, brunt)

  !intent-ins
  integer,     intent(in) :: nlev, shcol
  ! thickness on thermodynamic grid [m]
  real(rtype), intent(in) :: dz_zt(shcol,nlev)
  ! pressure [Pa]
  real(rtype), intent(in) :: pres(shcol,nlev)
  ! Brunt Vaisalla frequncy [/s]
  real(rtype), intent(in) :: brunt(shcol,nlev)

  !intent-out
  !column integrated stability
  real(rtype), intent(out) :: brunt_int(shcol)

  !local variables
  integer :: icol, klev

  brunt_int(1:shcol) = 0._rtype
  do klev = 1, nlev
     do icol = 1, shcol
        if (pres(icol,klev) .gt. troppres) then
           brunt_int(icol) = brunt_int(icol) + dz_zt(icol,klev)*brunt(icol,klev)
        endif
     enddo
  enddo

  return

end subroutine integ_column_stability

!==============================================================
! Compute shear production term, which is on interface levels
! This follows the methods of Bretheron and Park (2010)

subroutine compute_shr_prod(nlevi, nlev, shcol, dz_zi, tk_zi, u_wind, v_wind, shear_prod)

  integer,     intent(in)  :: nlevi, nlev, shcol
  ! thickness on interface grid [m]
  real(rtype), intent(in)  :: dz_zi(shcol,nlevi)
  ! eddy coefficient for momentum at interfaces [m2/s]
  real(rtype), intent(in)  :: tk_zi(shcol,nlevi)
  ! Meridional wind [m/s]
  real(rtype), intent(in)  :: u_wind(shcol,nlev)
  ! Zonal wind [m/s]
  real(rtype), intent(in)  :: v_wind(shcol,nlev)

  !intent-outs
  real(rtype), intent(out) :: shear_prod(shcol,nlev)

  !local variables
  integer :: icol, klev, km1
  real(rtype) :: grid_dz, u_grad, v_grad

  !compute shear production term
  do klev = 2, nlev
     km1 = klev - 1
     do icol = 1, shcol
        grid_dz = 1._rtype/dz_zi(icol,klev)

        ! calculate vertical gradient of u&v wind
        u_grad = grid_dz*(u_wind(icol,km1)-u_wind(icol,klev))
        v_grad = grid_dz*(v_wind(icol,km1)-v_wind(icol,klev))
        shear_prod(icol,klev) = tk_zi(icol,klev)*(u_grad**2+v_grad**2)
     enddo
=======
      tk_in=tk_zi(i,k)
      ! calculate vertical gradient of u&v wind
      u_grad=grid_dz*(u_wind(i,kt)-u_wind(i,k))
      v_grad=grid_dz*(v_wind(i,kt)-v_wind(i,k))
      sterm(i,k)=u_grad**2+v_grad**2
    enddo
>>>>>>> 6fe7605e
  enddo

  ! Set lower and upper boundary for shear production
  ! Note that the lower bound for shear production has already
<<<<<<< HEAD
  ! been taken into account for the TKE boundary condition,
  ! thus zero out here
  shear_prod(1:shcol,1)     = 0._rtype
  shear_prod(1:shcol,nlevi) = 0._rtype

  return
=======
  !  been taken into account for the TKE boundary condition,
  !  thus zero out here
  sterm(:,1) = 0._rtype
  sterm(:,nlevi) = 0._rtype

  ! Interpolate shear term from interface to thermo grid
  call linear_interp(zi_grid,zt_grid,sterm,sterm_zt,nlevi,nlev,shcol,0._rtype)
>>>>>>> 6fe7605e

end subroutine compute_shr_prod

!==============================================================
! Advance SGS TKE

subroutine adv_sgs_tke(nlev, shcol, dtime, shoc_mix, wthv_sec, &
     shear_prod_zt, brunt_int, brunt, tkh, tk, tke, isotropy)

<<<<<<< HEAD
  !intent -ins
  integer, intent(in) :: nlev, shcol
=======
      ! Shear production term, use diffusivity from
      !  previous timestep 
      a_prod_sh=tk(i,k)*sterm_zt(i,k)
>>>>>>> 6fe7605e

  ! timestep [s]
  real(rtype), intent(in) :: dtime
  ! Mixing length [m]
  real(rtype), intent(in) :: shoc_mix(shcol,nlev)
  ! SGS buoyancy flux [K m/s]
  real(rtype), intent(in) :: wthv_sec(shcol,nlev)
  ! Interpolate shear production to thermo grid
  real(rtype), intent(in) :: shear_prod_zt(shcol,nlev)
  !column integrated stability
  real(rtype), intent(in) :: brunt_int(shcol)
  ! Brunt Vaisalla frequncy [/s]
  real(rtype), intent(in) :: brunt(shcol,nlev)

  ! intent-inout
  ! eddy coefficient for heat [m2/s]
  real(rtype), intent(inout) :: tkh(shcol,nlev)
  ! eddy coefficient for momentum [m2/s]
  real(rtype), intent(inout) :: tk(shcol,nlev)
  ! turbulent kinetic energy [m2/s2]
  real(rtype), intent(inout) :: tke(shcol,nlev)

  ! intent-out
  ! Return to isotropic timescale [s]
  real(rtype), intent(out) :: isotropy(shcol,nlev)

  !local variables
  integer :: icol, klev 

  !parameters
  real(rtype), parameter :: lambda_low   = 0.001_rtype
  real(rtype), parameter :: lambda_high  = 0.04_rtype
  real(rtype), parameter :: lambda_slope = 0.65_rtype
  real(rtype), parameter :: brunt_low    = 0.02_rtype

  ! Turbulent coefficients
  real(rtype), parameter :: Cs  = 0.15_rtype
  real(rtype), parameter :: Ck  = 0.1_rtype
  real(rtype), parameter :: Ckh = 0.1_rtype
  real(rtype), parameter :: Ckm = 0.1_rtype
  real(rtype), parameter :: Ce  = Ck**3/Cs**4

  real(rtype), parameter :: Ce1 = Ce/0.7_rtype*0.19_rtype
  real(rtype), parameter :: Ce2 = Ce/0.7_rtype*0.51_rtype

<<<<<<< HEAD
  real(rtype), parameter :: Cee = Ce1 + Ce2

  real(rtype) :: a_prod_bu, a_prod_sh, a_diss, buoy_sgs_save, tscale, lambda

  do klev = 1, nlev
     do icol = 1, shcol

        ! Compute buoyant production term
        a_prod_bu=(ggr/basetemp)*wthv_sec(icol,klev)

        tke(icol,klev)=max(0._rtype,tke(icol,klev))

        ! Shear production term
        a_prod_sh=shear_prod_zt(icol,klev)
=======
      ! Dimensionless Okukhov length considering only 
      !  the lowest model grid layer height to scale
      z_over_L = zt_grid(i,nlev)/obklen(i)

      if (z_over_L .gt. zL_crit_val .and. (zt_grid(i,k) .lt. pblh(i)+pbl_trans)) then
        ! If surface layer is moderately to very stable, based on near surface 
        !  dimensionless Monin-Obukov use modified coefficients of 
        !  tkh and tk that are primarily based on shear production 
        !  and SHOC length scale, to promote mixing within the PBL
        !  and to a height slighty above to ensure smooth transition.
        tkh(i,k)=Ckh_s*(shoc_mix(i,k)**2)*sqrt(sterm_zt(i,k))
        tk(i,k)=Ckm_s*(shoc_mix(i,k)**2)*sqrt(sterm_zt(i,k))
      else
	! Default definition of eddy diffusivity
	
	! Compute the return to isotropic timescale as per
        ! Canuto et al. 2004.  This is used to define the
        ! eddy coefficients as well as to diagnose higher
        ! moments in SHOC

        ! define the time scale
        tscale1=(2.0_rtype*tke(i,k))/a_diss

        ! define a damping term "lambda" based on column stability
        lambda=lambda_low+((brunt_int(i)/ggr)-brunt_low)*lambda_slope
        lambda=max(lambda_low,min(lambda_high,lambda))

        buoy_sgs_save=brunt(i,k)
        if (buoy_sgs_save .le. 0._rtype) lambda=0._rtype

        ! Compute the return to isotropic timescale
        isotropy(i,k)=min(maxiso,tscale1/(1._rtype+lambda*buoy_sgs_save*tscale1**2))  
      
        ! Define the eddy coefficients for heat and momentum
        tkh(i,k)=Ckh*isotropy(i,k)*tke(i,k)
        tk(i,k)=Ckm*isotropy(i,k)*tke(i,k)
      endif
>>>>>>> 6fe7605e

        ! Dissipation term
        a_diss=Cee/shoc_mix(icol,klev)*tke(icol,klev)**1.5

        ! March equation forward one timestep
        tke(icol,klev)=max(0._rtype,tke(icol,klev)+dtime*(max(0._rtype,a_prod_sh+a_prod_bu)-a_diss))

        tke(icol,klev)=min(tke(icol,klev),maxtke)

        ! Now compute the return to isotropic timescale as per
        ! Canuto et al. 2004.  This is used to define the
        ! eddy coefficients as well as to diagnose higher
        ! moments in SHOC

        ! define the time scale
        tscale=(2.0_rtype*tke(icol,klev))/a_diss

        ! define a damping term "lambda" based on column stability
        lambda=lambda_low+((brunt_int(icol)/ggr)-brunt_low)*lambda_slope
        lambda=max(lambda_low,min(lambda_high,lambda))

        buoy_sgs_save=brunt(icol,klev)
        if (buoy_sgs_save .le. 0._rtype) lambda=0._rtype

        ! Compute the return to isotropic timescale
        isotropy(icol,klev)=min(maxiso,tscale/(1._rtype+lambda*buoy_sgs_save*tscale**2))

        ! Define the eddy coefficients for heat and momentum
        tkh(icol,klev)=Ckh*isotropy(icol,klev)*tke(icol,klev)
        tk(icol,klev)=Ckm*isotropy(icol,klev)*tke(icol,klev)

        tke(icol,klev) = max(mintke,tke(icol,klev))

     enddo ! end icol loop
  enddo ! end klev loop

  return

end subroutine adv_sgs_tke

!==============================================================
! Check the TKE

subroutine check_tke(&
             shcol,nlev,& ! Input
             tke)         ! Input/Output

  implicit none
  ! Make sure TKE falls within reasonable bounds
  ! If not, then clip

! INPUT VARIABLES
  integer, intent(in) :: shcol
  integer, intent(in) :: nlev

! IN/OUT VARIABLES
  real(rtype), intent(inout) :: tke(shcol,nlev)

! LOCAL VARIABLES
  integer :: i, k

  do k=1,nlev
    do i=1,shcol
      tke(i,k)=max(mintke,tke(i,k))
    enddo
  enddo

end subroutine check_tke

!==============================================================
! Compute the turbulent length scale

subroutine shoc_length(&
         shcol,nlev,nlevi,tke,&        ! Input
         host_dx,host_dy,pblh,&        ! Input
         zt_grid,zi_grid,dz_zt,dz_zi,& ! Input
         thetal,wthv_sec,thv,&         ! Input
         brunt,shoc_mix)               ! Output

  ! Purpose of this subroutine is to compute the SHOC
  !  mixing length scale, which is used to compute the
  !  turbulent dissipation in the SGS TKE equation

  implicit none

! INPUT VARIABLES
  ! number of columns
  integer, intent(in) :: shcol
  !  number of midpoint levels
  integer, intent(in) :: nlev
  ! number of interface levels
  integer, intent(in) :: nlevi

  ! host model grid size [m]
  real(rtype), intent(in) :: host_dx(shcol)
  ! host model grid size [m]
  real(rtype), intent(in) :: host_dy(shcol)
  ! Planetary boundary layer (PBL) height [m]
  real(rtype), intent(in) :: pblh(shcol)
  ! turbulent kinetic energy [m^2/s^2]
  real(rtype), intent(in) :: tke(shcol,nlev)
  ! heights on midpoint grid [m]
  real(rtype), intent(in) :: zt_grid(shcol,nlev)
  ! heights on interface grid [m]
  real(rtype), intent(in) :: zi_grid(shcol,nlev)
  ! dz on midpoint grid [m]
  real(rtype), intent(in) :: dz_zt(shcol,nlev)
  ! dz on interface grid [m]
  real(rtype), intent(in) :: dz_zi(shcol,nlevi)
  ! SGS buoyancy flux [K m/s]
  real(rtype), intent(in) :: wthv_sec(shcol,nlev)
  ! liquid water potential temperature [K]
  real(rtype), intent(in) :: thetal(shcol,nlev)
  ! virtual potential temperature [K]
  real(rtype), intent(in) :: thv(shcol,nlev)

! OUTPUT VARIABLES
  ! brunt vailsailla frequency [/s]
  real(rtype), intent(out) :: brunt(shcol,nlev)
  ! SHOC mixing length [m]
  real(rtype), intent(out) :: shoc_mix(shcol,nlev)

! LOCAL VARIABLES
  integer i, j, k, kk, kt
  integer kl, ku, kb, kc, dothis, kli, kui
  real(rtype) :: deep_thresh, deep_thick, cloud_thick, lstarn, thresh
  real(rtype) :: cldmix, thedel, depth
  real(rtype) :: omn, betdz, bbb, term, qsatt, dqsat, bet
  real(rtype) :: thv_up, thv_dn, thedz, thefac, thecoef, thegam, norm
  real(rtype) :: stabterm, conv_var, tkes, mmax
  logical lf, indexr
  real(rtype) :: conv_vel(shcol), tscale(shcol)
  real(rtype) :: thv_zi(shcol,nlevi)

  real(rtype) :: numer(shcol)
  real(rtype) :: denom(shcol)
  real(rtype) :: l_inf(shcol)
  real(rtype) :: brunt2(shcol,nlev)

  brunt2(:,:) = 0._rtype
  numer(:) = 0._rtype
  denom(:) = 0._rtype

  ! Interpolate virtual potential temperature onto interface grid
  call linear_interp(zt_grid,zi_grid,thv,thv_zi,nlev,nlevi,shcol,0._rtype)

  ! Define the brunt vaisalia frequency
  do k=1,nlev
    do i=1,shcol
      brunt(i,k) = (ggr/thv(i,k)) * (thv_zi(i,k) - thv_zi(i,k+1))/dz_zt(i,k)
    enddo
  enddo

  ! Find L_inf
  do k=1,nlev
    do i=1,shcol

        tkes=sqrt(tke(i,k))
        numer(i)=numer(i)+tkes*zt_grid(i,k)*dz_zt(i,k)
        denom(i)=denom(i)+tkes*dz_zt(i,k)

    enddo
  enddo

  do i=1,shcol
    if (denom(i) .gt. 0._rtype) then
      l_inf(i)=0.1_rtype*(numer(i)/denom(i))
    else
      l_inf(i)=100._rtype
    endif
  enddo

  ! determine the convective velocity scale of
  !   the planetary boundary layer
  conv_vel(:)=0._rtype

  do k=nlev,1,-1
    do i=1,shcol
      if (zt_grid(i,k) .lt. pblh(i)) then
        conv_vel(i) = conv_vel(i)+2.5_rtype*dz_zt(i,k)*(ggr/thv(i,k))*wthv_sec(i,k)
      endif
    enddo ! end i loop (column loop)
  enddo ! end k loop (vertical loop)

  ! computed quantity above is wstar3
  ! clip, to avoid negative values and take the cubed
  !   root to get the convective velocity scale
  do i=1,shcol
    conv_vel(i) = max(0._rtype,conv_vel(i))**(1._rtype/3._rtype)

    ! Compute eddy turnover timescale.  If
    !  convective velocity scale is zero then
    !  set to a minimum threshold
    if (conv_vel(i) .gt. 0._rtype) then
      tscale(i)=pblh(i)/conv_vel(i)
    else
      tscale(i)=100._rtype
    endif
  enddo

  do k=1,nlev
    do i=1,shcol

      tkes=sqrt(tke(i,k))

      if (brunt(i,k) .ge. 0) brunt2(i,k) = brunt(i,k)

      shoc_mix(i,k)=min(maxlen,(2.8284_rtype*sqrt(1._rtype/((1._rtype/(tscale(i)*tkes*vk*zt_grid(i,k))) &
        +(1._rtype/(tscale(i)*tkes*l_inf(i)))+0.01_rtype*(brunt2(i,k)/tke(i,k)))))/length_fac)

    enddo  ! end i loop (column loop)
  enddo ! end k loop (vertical loop)

  ! Do checks on the length scale.  Make sure it is not
  !  larger than the grid mesh of the host model.
  do k=1,nlev
    do i=1,shcol

      shoc_mix(i,k)=min(maxlen,shoc_mix(i,k))
      shoc_mix(i,k)=max(minlen,shoc_mix(i,k))
      shoc_mix(i,k)=min(sqrt(host_dx(i)*host_dy(i)),shoc_mix(i,k))

    enddo
  enddo

  return

end subroutine shoc_length

!==============================================================
! Subroutine to determine superdiagonal and subdiagonal coeffs of
! the tridiagonal diffusion matrix.

subroutine vd_shoc_decomp( &
         shcol,nlev,nlevi,&          ! Input
         kv_term,tmpi,rdp_zt,dtime,& ! Input
         flux, &                     ! Input
         ca,cc,denom,ze)             ! Output

  implicit none

! INPUT VARIABLES
  ! number of columns
  integer, intent(in) :: shcol
  ! number of mid-point levels
  integer, intent(in) :: nlev
  ! number of levels on the interface
  integer, intent(in) :: nlevi

  ! SHOC timestep [s]
  real(rtype), intent(in) :: dtime
  ! diffusion coefficent [m2/s]
  real(rtype), intent(in) :: kv_term(shcol,nlevi)
  ! dt*(g*rho)**2/dp at interfaces
  real(rtype), intent(in) :: tmpi(shcol,nlevi)
  ! 1/dp
  real(rtype), intent(in) :: rdp_zt(shcol,nlev)
  ! surface flux [varies]
  real(rtype), intent(in) :: flux(shcol)

! OUTPUT VARIABLES
  ! superdiagonal
  real(rtype), intent(out) :: ca(shcol,nlev)
  ! subdiagonal
  real(rtype), intent(out) :: cc(shcol,nlev)
  ! 1./(1.+ca(k)+cc(k)-cc(k)*ze(k-1))
  real(rtype), intent(out) :: denom(shcol,nlev)
  ! Term in tri-diag. matrix system
  real(rtype), intent(out) :: ze(shcol,nlev)

! LOCAL VARIABLES
  integer :: i, k

  ! Determine superdiagonal (ca(k)) and subdiagonal (cc(k)) coeffs of the
  ! tridiagonal diffusion matrix. The diagonal elements  (cb=1+ca+cc) are
  ! a combination of ca and cc; they are not required by the solver.

  do k=nlev-1,1,-1
    do i=1,shcol
      ca(i,k) = kv_term(i,k+1) * tmpi(i,k+1) * rdp_zt(i,k)
      cc(i,k+1) = kv_term(i,k+1) * tmpi(i,k+1) * rdp_zt(i,k+1)
    enddo
  enddo

  ! The bottom element of the upper diagonal (ca) is zero (not used).
  ! The subdiagonal (cc) is not needed in the solver.

  ca(:,nlev) = 0._rtype

  ! Calculate e(k). This term is required in the solution of the
  ! tridiagonal matrix as defined by the implicit diffusion equation.

  do i=1,shcol
    denom(i,nlev) = 1._rtype/ &
      (1._rtype + cc(i,nlev) + flux(i)*dtime*ggr*rdp_zt(i,nlev))
    ze(i,nlev) = cc(i,nlev) * denom(i,nlev)
  enddo

  do k=nlev-1,2,-1
    do i=1,shcol
      denom(i,k) = 1._rtype/ &
        (1._rtype + ca(i,k) + cc(i,k) - &
    ca(i,k) * ze(i,k+1))
      ze(i,k) = cc(i,k) * denom(i,k)
    enddo
  enddo

  do i=1,shcol
    denom(i,1) = 1._rtype/ &
      (1._rtype + ca(i,1) - ca(i,1) * ze(i,2))
  enddo

  return

end subroutine vd_shoc_decomp

!==============================================================
! Subroutine to solve the implicit vertical diffsion equation
! with zero flux boundary conditions.  Actual surface fluxes
! should be applied explicitly.  Procedure for solution of the
! implicit equation follows Richtmeyer and Morton (1967, pp 198-200).
! The equation solved is
!
!     -ca(k)*q(k+1) + cb(k)*q(k) - cc(k)*q(k-1) = d(k),
!
! where d(k) is the input profile and q(k) is the output profile
!
! The solution has the form
!
!     q(k) = ze(k)*q(k-1) + zf(k)
!
!     ze(k) = cc(k) * dnom(k)
!
!     zf(k) = [d(k) + ca(k)*zf(k+1)] * dnom(k)
!
!     dnom(k) = 1/[cb(k) - ca(k)*ze(k+1)]
!             = 1/[1 + ca(k) + cc(k) - ca(k)*ze(k+1)]
!
! Note that the same routine is used for temperature, momentum and
! tracers, and that input variables are replaced.
! ---------------------------------------------------------------

subroutine vd_shoc_solve(&
         shcol,nlev,nlevi,&   ! Input
         ca,cc,denom,ze,&     ! Input
         var)                 ! Input/Output

  implicit none

! INPUT VARIABLES
  ! number of columns
  integer, intent(in) :: shcol
  ! number of mid-point levels
  integer, intent(in) :: nlev
  ! number of levels on the interface
  integer, intent(in) :: nlevi
  ! superdiagonal
  real(rtype), intent(in) :: ca(shcol,nlev)
  ! subdiagonal
  real(rtype), intent(in) :: cc(shcol,nlev)
  ! 1./(1.+ca(k)+cc(k)-cc(k)*ze(k-1))
  real(rtype), intent(in) :: denom(shcol,nlev)
  ! Term in tri-diag. matrix system
  real(rtype), intent(in) :: ze(shcol,nlev)

! IN/OUT VARIABLES
  real(rtype), intent(inout) :: var(shcol,nlev)

! LOCAL VARIABLES
  integer :: i, k
  ! Term in tri-diag solution
  real(rtype) :: zf(shcol,nlev)


  ! Calculate zf(k). Terms zf(k) and ze(k) are required in solution of
  ! tridiagonal matrix defined by implicit diffusion equation.
  ! Note that only levels ntop through nbot need be solved for.

  do i=1,shcol
    zf(i,nlev) = var(i,nlev) * denom(i,nlev)
  enddo

  do k=nlev-1,1,-1
    do i=1,shcol
      zf(i,k) = (var(i,k) + ca(i,k) * zf(i,k+1)) * denom(i,k)
    enddo
  enddo

  ! Perform back substitution

  do i=1,shcol
    var(i,1) = zf(i,1)
  enddo

  do k=2,nlev
    do i=1,shcol
      var(i,k) = zf(i,k) + ze(i,k)*var(i,k-1)
    enddo
  enddo

  return

end subroutine vd_shoc_solve

!==============================================================
! Subroutine to compute integrals for SHOC conservation
!  with host model

subroutine shoc_energy_integrals(&
         shcol,nlev,host_dse,pdel,&     ! Input
         rtm,rcm,u_wind,v_wind,&        ! Input
         se_int,ke_int,wv_int,wl_int)   ! Output

  implicit none

! INPUT VARIABLES
  ! number of columns
  integer, intent(in) :: shcol
  ! number of levels
  integer, intent(in) :: nlev
  ! host model temperature [K]
  real(rtype), intent(in) :: host_dse(shcol,nlev)
  ! pressure layer thickness [Pa]
  real(rtype), intent(in) :: pdel(shcol,nlev)
  ! zonal wind [m/s]
  real(rtype), intent(in) :: u_wind(shcol,nlev)
  ! meridional wind [m/s]
  real(rtype), intent(in) :: v_wind(shcol,nlev)
  ! total water mixing ratio [kg/kg]
  real(rtype), intent(in) :: rtm(shcol,nlev)
  ! cloud liquid mixing ratio [kg/kg]
  real(rtype), intent(in) :: rcm(shcol,nlev)

! OUTPUT VARIABLES
  ! integrated static energy
  real(rtype), intent(out) :: se_int(shcol)
  ! integrated kinetic energy
  real(rtype), intent(out) :: ke_int(shcol)
  ! integrated water vapor
  real(rtype), intent(out) :: wv_int(shcol)
  ! integrated liquid water
  real(rtype), intent(out) :: wl_int(shcol)

! LOCAL VARIABLES
  integer :: i, k
  real(rtype) :: rvm

  se_int(:) = 0._rtype
  ke_int(:) = 0._rtype
  wv_int(:) = 0._rtype
  wl_int(:) = 0._rtype
  do k=1,nlev
    do i=1,shcol
       rvm = rtm(i,k) - rcm(i,k) ! compute water vapor
       se_int(i) = se_int(i) + host_dse(i,k)*pdel(i,k)/ggr
       ke_int(i) = ke_int(i) + 0.5_rtype*(u_wind(i,k)**2+v_wind(i,k)**2)*pdel(i,k)/ggr
       wv_int(i) = wv_int(i) + rvm*pdel(i,k)/ggr
       wl_int(i) = wl_int(i) + rcm(i,k)*pdel(i,k)/ggr
    enddo
  enddo

  return

end subroutine shoc_energy_integrals

!==============================================================
! Subroutine to update SHOC output to host model temperature

subroutine update_host_dse(&
         shcol,nlev,thlm,&                 ! Input
         shoc_ql,exner,zt_grid,phis,&      ! Input
         host_dse)                         ! Output

  implicit none

  ! INPUT VARIABLES
  ! number of columns
  integer, intent(in) :: shcol
  ! number of levels
  integer, intent(in) :: nlev
  ! liquid water potential temperature [K]
  real(rtype), intent(in) :: thlm(shcol,nlev)
  ! cloud liquid water mixing ratio [kg/kg]
  real(rtype), intent(in) :: shoc_ql(shcol,nlev)
  ! exner function [-]
  real(rtype), intent(in) :: exner(shcol,nlev)
  ! heights at mid point [m]
  real(rtype), intent(in) :: zt_grid(shcol,nlev)
  ! surface geopotential height of host model [m]
  real(rtype), intent(in) :: phis(shcol)

  ! OUTPUT VARIABLES
  ! host model temperature [K]
  real(rtype), intent(out) :: host_dse(shcol,nlev)

  ! LOCAL VARIABLES
  ! Temperature [K]
  real(rtype) :: temp

  integer :: i, k

  do k=1,nlev
    do i=1,shcol
      temp = (thlm(i,k)+(lcond/cp)*shoc_ql(i,k))/exner(i,k)
      host_dse(i,k) = cp*temp+ggr*zt_grid(i,k)+phis(i)
    enddo
  enddo

  return

end subroutine update_host_dse

!==============================================================
! Subroutine foe SHOC energy fixer with host model temp

subroutine shoc_energy_fixer(&
         shcol,nlev,nlevi,dtime,nadv,&  ! Input
         zt_grid,zi_grid,&              ! Input
         se_b,ke_b,wv_b,wl_b,&          ! Input
         se_a,ke_a,wv_a,wl_a,&          ! Input
         wthl_sfc,wqw_sfc,pdel,&        ! Input
         rho_zt,tke,pint,&              ! Input
         host_dse)                      ! Input/Output

  implicit none

  ! INPUT VARIABLES
  ! number of columns
  integer, intent(in) :: shcol
  ! number of levels
  integer, intent(in) :: nlev
  ! number of levels on interface grid
  integer, intent(in) :: nlevi
  ! SHOC timestep
  real(rtype), intent(in) :: dtime
  ! number of SHOC iterations
  integer, intent(in) :: nadv
  ! integrated static energy before
  real(rtype), intent(in) :: se_b(shcol)
  ! integrated kinetic energy before
  real(rtype), intent(in) :: ke_b(shcol)
  ! integrated water vapor before
  real(rtype), intent(in) :: wv_b(shcol)
  ! integrated liquid water before
  real(rtype), intent(in) :: wl_b(shcol)
  ! integrated static energy after
  real(rtype), intent(in) :: se_a(shcol)
  ! integrated kinetic energy after
  real(rtype), intent(in) :: ke_a(shcol)
  ! integrated water vapor after
  real(rtype), intent(in) :: wv_a(shcol)
  ! integrated liquid water after
  real(rtype), intent(in) :: wl_a(shcol)
  ! Surface sensible heat flux [K m/s]
  real(rtype), intent(in) :: wthl_sfc(shcol)
  ! Surface latent heat flux [kg/kg m/s]
  real(rtype), intent(in) :: wqw_sfc(shcol)
  ! pressure differenes [Pa]
  real(rtype), intent(in) :: pdel(shcol,nlev)
  ! heights on midpoint grid [m]
  real(rtype), intent(in) :: zt_grid(shcol,nlev)
  ! heights on interface grid [m]
  real(rtype), intent(in) :: zi_grid(shcol,nlev)
  ! pressure on interface grid [Pa]
  real(rtype), intent(in) :: pint(shcol,nlevi)
  ! density on midpoint grid [kg/m^3]
  real(rtype), intent(in) :: rho_zt(shcol,nlev)
  !turbulent kinetic energy [m^2/s^2]
  real(rtype), intent(in) :: tke(shcol,nlev)

  ! INPUT VARIABLES
  !host temperature [K]
  real(rtype), intent(inout) :: host_dse(shcol,nlev)

  ! LOCAL VARIABLES
  ! density on interface grid [kg/m^3]
  real(rtype) :: rho_zi(shcol,nlevi)
  ! sensible and latent heat fluxes [W/m^2]
  real(rtype) :: shf, lhf, hdtime
  real(rtype) :: se_dis(shcol), te_a(shcol), te_b(shcol)
  integer :: shoctop(shcol)
  integer :: i, k

  ! compute the host timestep
  hdtime = dtime * float(nadv)

  call linear_interp(zt_grid,zi_grid,rho_zt,rho_zi,nlev,nlevi,shcol,0._rtype)

  ! Based on these integrals, compute the total energy before and after SHOC call
  do i=1,shcol
    ! convert shf and lhf to W/m^2
    shf=wthl_sfc(i)*cp*rho_zi(i,nlevi)
    lhf=wqw_sfc(i)*rho_zi(i,nlevi)
    te_a(i) = se_a(i) + ke_a(i) + (lcond+lice)*wv_a(i)+lice*wl_a(i)
    te_b(i) = se_b(i) + ke_b(i) + (lcond+lice)*wv_b(i)+lice*wl_b(i)
    te_b(i) = te_b(i)+(shf+(lhf)*(lcond+lice))*hdtime
  enddo

  ! Limit the energy fixer to find highest layer where SHOC is active
  ! Find first level where wp2 is higher than lowest threshold
  do i=1,shcol
    shoctop(i) = 1
    do while (tke(i,shoctop(i)) .eq. mintke .and. shoctop(i) .lt. nlev-1)
      shoctop(i) = shoctop(i) + 1
    enddo

    ! Compute the disbalance of total energy, over depth where SHOC is active
    se_dis(i) = (te_a(i) - te_b(i))/(pint(i,nlevi)-pint(i,shoctop(i)))
  enddo

  do i=1,shcol
    do k=shoctop(i),nlev
      host_dse(i,k) = host_dse(i,k) - se_dis(i)*ggr
    enddo
  enddo

  return

end subroutine shoc_energy_fixer



  !==============================================================
  ! Linear interpolation to get values on various grids

subroutine shoc_diag_obklen(&
         shcol,uw_sfc,vw_sfc,&      ! Input
         wthl_sfc,wqw_sfc,thl_sfc,& ! Input
         cldliq_sfc,qv_sfc,&        ! Input
         ustar,kbfs,obklen)         ! Ouput

  implicit none

! INPUT VARIABLES
  ! number of columns
  integer, intent(in) :: shcol
  ! Surface sensible heat flux [K m/s]
  real(rtype), intent(in) :: wthl_sfc(shcol)
  ! Surface latent heat flux [kg/kg m/s]
  real(rtype), intent(in) :: wqw_sfc(shcol)
  ! Surface momentum flux (u-direction) [m2/s2]
  real(rtype), intent(in) :: uw_sfc(shcol)
  ! Surface momentum flux (v-direction) [m2/s2]
  real(rtype), intent(in) :: vw_sfc(shcol)
  ! Surface potential temperature [K]
  real(rtype), intent(in) :: thl_sfc(shcol)
  ! Surface cloud liquid water [kg /kg]
  real(rtype), intent(in) :: cldliq_sfc(shcol)
  ! Surface water vapor
  real(rtype), intent(in) :: qv_sfc(shcol)

! OUTPUT VARIABLES
  ! Obukhov length [m]
  real(rtype), intent(out) :: obklen(shcol)
  ! surface friction velocity [m/s]
  real(rtype), intent(out) :: ustar(shcol)
  ! surface kinematic buoyancy flux [m^s/s^3]
  real(rtype), intent(out) :: kbfs(shcol)

! LOCAL VARIABLES
  integer :: i
  real(rtype) :: th_sfc  ! potential temperature at surface
  real(rtype) :: thv_sfc ! virtual potential temperature at surface

  do i=1,shcol
    th_sfc = thl_sfc(i) + (lcond/cp)*cldliq_sfc(i)
    thv_sfc = th_sfc*(1._rtype+eps*qv_sfc(i)-cldliq_sfc(i))
    ustar(i) = max(sqrt(uw_sfc(i)**2 + vw_sfc(i)**2),ustar_min)
    kbfs(i) = wthl_sfc(i)+eps*th_sfc*wqw_sfc(i)
    obklen(i) = -thv_sfc*ustar(i)**3/(ggr*vk*(kbfs(i)+sign(1.e-10_rtype,kbfs(i))))
  enddo

  return

end subroutine shoc_diag_obklen

  !
  !===============================================================================
subroutine pblintd(&
       shcol,nlev,nlevi,&             ! Input
       z,zi,thl,ql,&                  ! Input
       q,u,v,&                        ! Input
       ustar,obklen,kbfs,cldn,&       ! Input
       pblh)                          ! Output

    !-----------------------------------------------------------------------
    !
    ! Purpose:
    ! Diagnose standard PBL variables
    !
    ! Method:
    ! Diagnosis of PBL depth.
    ! The PBL depth follows:
    !    Holtslag, A.A.M., and B.A. Boville, 1993:
    !    Local versus Nonlocal Boundary-Layer Diffusion in a Global Climate
    !    Model. J. Clim., vol. 6., p. 1825--1842.
    !
    ! Updated by Holtslag and Hack to exclude the surface layer from the
    ! definition of the boundary layer Richardson number. Ri is now defined
    ! across the outer layer of the pbl (between the top of the surface
    ! layer and the pbl top) instead of the full pbl (between the surface and
    ! the pbl top). For simiplicity, the surface layer is assumed to be the
    ! region below the first model level (otherwise the boundary layer depth
    ! determination would require iteration).
    !
    ! Modified for boundary layer height diagnosis: Bert Holtslag, june 1994
    ! >>>>>>>>>  (Use ricr = 0.3 in this formulation)
    !
    ! Author: B. Stevens (extracted from pbldiff, August 2000)
    !
    !-----------------------------------------------------------------------
    !------------------------------Arguments--------------------------------
    !
    ! Input arguments
    !
    integer, intent(in) :: shcol                     ! number of atmospheric columns
    integer, intent(in) :: nlev                      ! number of mid-point layers
    integer, intent(in) :: nlevi                     ! number of interface layers

    real(rtype), intent(in)  :: thl(shcol,nlev)         ! liquid water potential temp [K]
    real(rtype), intent(in)  :: ql(shcol,nlev)          ! cloud liquid mixing ratio [kg/kg]
    real(rtype), intent(in)  :: q(shcol,nlev)           ! water vapor [kg/kg]
    real(rtype), intent(in)  :: z(shcol,nlev)           ! height above surface [m]
    real(rtype), intent(in)  :: u(shcol,nlev)           ! windspeed x-direction [m/s]
    real(rtype), intent(in)  :: v(shcol,nlev)           ! windspeed y-direction [m/s]
    real(rtype), intent(in)  :: ustar(shcol)            ! surface friction velocity [m/s]
    real(rtype), intent(in)  :: obklen(shcol)           ! Obukhov length
    real(rtype), intent(in)  :: kbfs(shcol)             ! sfc kinematic buoyancy flux [m^2/s^3]
    real(rtype), intent(in)  :: zi(shcol,nlevi)         ! height above surface [m]
    real(rtype), intent(in)  :: cldn(shcol,nlev)        ! new cloud fraction

    !
    ! Output arguments
    !
    real(rtype), intent(out) :: pblh(shcol)             ! boundary-layer height [m]
    !
    !---------------------------Local parameters----------------------------
    !
    real(rtype), parameter :: onet  = 1._rtype/3._rtype  ! 1/3 power in wind gradient expression
    real(rtype), parameter :: tiny = 1.e-36_rtype     ! lower bound for wind magnitude
    real(rtype), parameter :: fac  = 100._rtype       ! ustar parameter in height diagnosis
    real(rtype), parameter :: fak   =  8.5_rtype      ! Constant in surface temperature excess
    real(rtype), parameter :: ricr  =  0.3_rtype      ! Critical richardson number
    real(rtype), parameter :: betam = 15.0_rtype      ! Constant in wind gradient expression
    real(rtype), parameter :: sffrac=  0.1_rtype      ! Surface layer fraction of boundary layer
    real(rtype), parameter :: binm  = betam*sffrac ! betam * sffrac
    !
    !---------------------------Local workspace-----------------------------
    !
    integer  :: i                       ! longitude index
    integer  :: k                       ! level index

    real(rtype) :: phiminv(shcol)          ! inverse phi function for momentum
    real(rtype) :: phihinv(shcol)          ! inverse phi function for heat
    real(rtype) :: rino(shcol,nlev)        ! bulk Richardson no. from level to ref lev
    real(rtype) :: thv(shcol,nlev)         ! virtual potential temperature
    real(rtype) :: tlv(shcol)              ! ref. level pot tmp + tmp excess
    real(rtype) :: vvk                     ! velocity magnitude squared
    real(rtype) :: th

    logical  :: unstbl(shcol)           ! pts w/unstbl pbl (positive virtual ht flx)
    logical  :: check(shcol)            ! True=>chk if Richardson no.>critcal
    logical  :: ocncldcheck(shcol)      ! True=>if ocean surface and cloud in lowest layer
    !
    ! Compute Obukhov length virtual temperature flux and various arrays for use later:
    !

    ! Compute virtual potential temperature
    do k=1,nlev
      do i=1,shcol
        th=thl(i,k)+(lcond/cp)*ql(i,k)
        thv(i,k)=th+(1._rtype+eps*q(i,k)-ql(i,k))
      enddo
    enddo

    do i=1,shcol
       check(i)     = .true.
       rino(i,nlev) = 0.0_rtype
       pblh(i)      = z(i,nlev)
    end do
    !
    !
    ! PBL height calculation:  Scan upward until the Richardson number between
    ! the first level and the current level exceeds the "critical" value.
    !
    do k=nlev-1,nlev-npbl+1,-1
       do i=1,shcol
          if (check(i)) then
             vvk = (u(i,k) - u(i,nlev))**2 + (v(i,k) - v(i,nlev))**2 + fac*ustar(i)**2
             vvk = max(vvk,tiny)
             rino(i,k) = ggr*(thv(i,k) - thv(i,nlev))*(z(i,k)-z(i,nlev))/(thv(i,nlev)*vvk)
             if (rino(i,k) >= ricr) then
                pblh(i) = z(i,k+1) + (ricr - rino(i,k+1))/(rino(i,k) - rino(i,k+1)) * &
                     (z(i,k) - z(i,k+1))
                check(i) = .false.
             end if
          end if
       end do
    end do
    !
    ! Estimate an effective surface temperature to account for surface fluctuations
    !
    do i=1,shcol
       if (check(i)) pblh(i) = z(i,nlevi-npbl)
       unstbl(i) = (kbfs(i) > 0._rtype)
       check(i)  = (kbfs(i) > 0._rtype)
       if (check(i)) then
          phiminv(i)   = (1._rtype - binm*pblh(i)/obklen(i))**onet
          rino(i,nlev) = 0.0_rtype
          tlv(i)       = thv(i,nlev) + kbfs(i)*fak/( ustar(i)*phiminv(i) )
       end if
    end do
    !
    ! Improve pblh estimate for unstable conditions using the convective temperature excess:
    !
    do k=nlev-1,nlev-npbl+1,-1
       do i=1,shcol
          if (check(i)) then
             vvk = (u(i,k) - u(i,nlev))**2 + (v(i,k) - v(i,nlev))**2 + fac*ustar(i)**2
             vvk = max(vvk,tiny)
             rino(i,k) = ggr*(thv(i,k) - tlv(i))*(z(i,k)-z(i,nlev))/(thv(i,nlev)*vvk)
             if (rino(i,k) >= ricr) then
                pblh(i) = z(i,k+1) + (ricr - rino(i,k+1))/(rino(i,k) - rino(i,k+1))* &
                     (z(i,k) - z(i,k+1))
                check(i) = .false.
             end if
          end if
       end do
    end do
    !
    ! PBL height must be greater than some minimum mechanical mixing depth
    ! Several investigators have proposed minimum mechanical mixing depth
    ! relationships as a function of the local friction velocity, u*.  We
    ! make use of a linear relationship of the form h = c u* where c=700.
    ! The scaling arguments that give rise to this relationship most often
    ! represent the coefficient c as some constant over the local coriolis
    ! parameter.  Here we make use of the experimental results of Koracin
    ! and Berkowicz (1988) [BLM, Vol 43] for wich they recommend 0.07/f
    ! where f was evaluated at 39.5 N and 52 N.  Thus we use a typical mid
    ! latitude value for f so that c = 0.07/f = 700.  Also, do not allow
    ! PBL to exceed some maximum (npbl) number of allowable points
    !
    do i=1,shcol
       if (check(i)) pblh(i) = z(i,nlevi-npbl)
       pblh(i) = max(pblh(i),700.0_rtype*ustar(i))
    end do
    !
    ! Final requirement on PBL heightis that it must be greater than the depth
    ! of the lowest model level over ocean if there is any cloud diagnosed in
    ! the lowest model level.  This is to deal with the inadequacies of the
    ! current "dry" formulation of the boundary layer, where this test is
    ! used to identify circumstances where there is marine stratus in the
    ! lowest level, and to provide a weak ventilation of the layer to avoid
    ! a pathology in the cloud scheme (locking in low-level stratiform cloud)
    ! If over an ocean surface, and any cloud is diagnosed in the
    ! lowest level, set pblh to 50 meters higher than top interface of lowest level
    !
    !  jrm This is being applied everywhere (not just ocean)!
    do i=1,shcol
       ocncldcheck(i) = .false.
       if (cldn(i,nlev).ge.0.0_rtype) ocncldcheck(i) = .true.
       if (ocncldcheck(i)) pblh(i) = max(pblh(i),zi(i,nlev) + 50._rtype)
    end do
    !
    return
end subroutine pblintd

  !==============================================================
  ! Linear interpolation to get values on various grids

subroutine linear_interp(x1,x2,y1,y2,km1,km2,ncol,minthresh)
    implicit none

    integer, intent(in) :: km1, km2
    integer, intent(in) :: ncol
    real(rtype), intent(in) :: x1(ncol,km1), y1(ncol,km1)
    real(rtype), intent(in) :: x2(ncol,km2)
    real(rtype), intent(in) :: minthresh
    real(rtype), intent(out) :: y2(ncol,km2)

    integer :: k1, k2, i

#if 1
    !i = check_grid(x1,x2,km1,km2,ncol)
    if (km1 .eq. km2+1) then
       do k2 = 1,km2
          k1 = k2+1
          do i = 1,ncol
             y2(i,k2) = y1(i,k1-1) + (y1(i,k1)-y1(i,k1-1))*(x2(i,k2)-x1(i,k1-1))/(x1(i,k1)-x1(i,k1-1))
          end do
       end do
    elseif (km2 .eq. km1+1) then
       k2 = 1
       do i = 1,ncol
          y2(i,k2) = y1(i,1) + (y1(i,2)-y1(i,1))*(x2(i,k2)-x1(i,1))/(x1(i,2)-x1(i,1))
       end do
       do k2 = 2, km2-1
          k1 = k2
          do i = 1,ncol
             y2(i,k2) = y1(i,k1-1) + (y1(i,k1)-y1(i,k1-1))*(x2(i,k2)-x1(i,k1-1))/(x1(i,k1)-x1(i,k1-1))
          end do
       end do
       k2 = km2
       do i = 1,ncol
          y2(i,k2) = y1(i,km1) + (y1(i,km1)-y1(i,km1-1))*(x2(i,k2)-x1(i,km1))/(x1(i,km1)-x1(i,km1-1))
       end do
    else
       print *,km1,km2
    end if
    do k2 = 1,km2
       do i = 1,ncol
          if (y2(i,k2) .lt. minthresh) then
             y2(i,k2) = minthresh
          endif
       end do
    end do
#else
    do i=1,ncol
       do k2=1,km2
          if( x2(i,k2) <= x1(i,1) ) then
             y2(i,k2) = y1(i,1) + (y1(i,2)-y1(i,1))*(x2(i,k2)-x1(i,1))/(x1(i,2)-x1(i,1))
          elseif( x2(i,k2) >= x1(i,km1) ) then
             y2(i,k2) = y1(i,km1) + (y1(i,km1)-y1(i,km1-1))*(x2(i,k2)-x1(i,km1))/(x1(i,km1)-x1(i,km1-1))
          else
             do k1 = 2,km1
                if( (x2(i,k2)>=x1(i,k1-1)).and.(x2(i,k2)<x1(i,k1)) ) then
                   y2(i,k2) = y1(i,k1-1) + (y1(i,k1)-y1(i,k1-1))*(x2(i,k2)-x1(i,k1-1))/(x1(i,k1)-x1(i,k1-1))
                endif
             enddo ! end k1 loop
          endif

          if (y2(i,k2) .lt. minthresh) then
             y2(i,k2) = minthresh
          endif

       enddo ! end k2 loop
    enddo ! i loop
#endif

    return

end subroutine linear_interp

!==============================================================
!
! Saturation vapor pressure and mixing ratio.
! Based on Flatau et.al, (JAM, 1992:1507) - valid for T > -80C
! sat. vapor over ice below -80C - used Murphy and Koop (2005)
! For water below -80C simply assumed esw/esi = 2.
! des/dT below -80C computed as a finite difference of es

real(rtype) function esatw_shoc(t)
   implicit none
   real(rtype) t    ! temperature (K)
   real(rtype) a0,a1,a2,a3,a4,a5,a6,a7,a8
   data a0,a1,a2,a3,a4,a5,a6,a7,a8 /&
        6.105851_rtype, 0.4440316_rtype, 0.1430341e-1_rtype, &
        0.2641412e-3_rtype, 0.2995057e-5_rtype, 0.2031998e-7_rtype, &
        0.6936113e-10_rtype, 0.2564861e-13_rtype,-0.3704404e-15_rtype/
!         6.11239921, 0.443987641, 0.142986287e-1, &
!       0.264847430e-3, 0.302950461e-5, 0.206739458e-7, &
!       0.640689451e-10, -0.952447341e-13,-0.976195544e-15/
   real(rtype) dt
   dt = t-273.16_rtype
   if(dt.gt.-80._rtype) then
      esatw_shoc = a0 + dt*(a1+dt*(a2+dt*(a3+dt*(a4+dt*(a5+dt*(a6+dt*(a7+a8*dt)))))))
   else
      esatw_shoc = 2._rtype*0.01_rtype*exp(9.550426_rtype - 5723.265_rtype/t + 3.53068_rtype*Log(t) - 0.00728332_rtype*t)
   end if
end

end module shoc

!==============================================================
! This is the end of the SHOC parameterization
! We hope you have enjoyed your time here<|MERGE_RESOLUTION|>--- conflicted
+++ resolved
@@ -388,13 +388,8 @@
        shcol,nlev,nlevi,dtime,&             ! Input
        wthv_sec,shoc_mix,&                  ! Input
        dz_zi,dz_zt,pres,&                   ! Input
-<<<<<<< HEAD
-       u_wind,v_wind,brunt,&                ! Input
-       zt_grid,zi_grid,&                    ! Input
-=======
        u_wind,v_wind,brunt,obklen,&         ! Input
        zt_grid,zi_grid,pblh,&               ! Input
->>>>>>> 6fe7605e
        tke,tk,tkh,&                         ! Input/Output
        isotropy)                            ! Output
 
@@ -1992,13 +1987,8 @@
          shcol,nlev,nlevi,dtime,&    ! Input
          wthv_sec,shoc_mix,&         ! Input
          dz_zi,dz_zt,pres,&          ! Input
-<<<<<<< HEAD
-         u_wind,v_wind,brunt,&       ! Input
-         zt_grid,zi_grid,&           ! Input
-=======
          u_wind,v_wind,brunt,obklen,&! Input
          zt_grid,zi_grid,pblh,&      ! Input
->>>>>>> 6fe7605e
          tke,tk,tkh, &               ! Input/Output
          isotropy)                   ! Output
 
@@ -2024,11 +2014,8 @@
   real(rtype), intent(in) :: u_wind(shcol,nlev)
   ! Zonal wind [m/s]
   real(rtype), intent(in) :: v_wind(shcol,nlev)
-<<<<<<< HEAD
-=======
   ! Obukov length
-  real(rtype), intent(in) :: obklen(shcol)
->>>>>>> 6fe7605e
+  real(rtype), intent(in) :: obklen(shcol)  
   ! thickness on interface grid [m]
   real(rtype), intent(in) :: dz_zi(shcol,nlevi)
   ! thickness on thermodynamic grid [m]
@@ -2042,7 +2029,7 @@
   ! heights on interface grid [m]
   real(rtype), intent(in) :: zi_grid(shcol,nlevi)
   ! PBLH height
-  real(rtype), intent(in) :: pblh(shcol)
+  real(rtype), intent(in) :: pblh(shcol)  
 
 ! INPUT/OUTPUT VARIABLES
   ! turbulent kinetic energy [m2/s2]
@@ -2057,48 +2044,8 @@
   real(rtype), intent(out) :: isotropy(shcol,nlev)
 
 ! LOCAL VARIABLES
-  real(rtype) :: shear_prod(shcol,nlevi)
-  real(rtype) :: sterm(shcol,nlevi), sterm_zt(shcol,nlev)
-  real(rtype) :: shear_prod_zt(shcol,nlev), tk_zi(shcol,nlevi)
-<<<<<<< HEAD
+  real(rtype) :: sterm(shcol,nlevi), sterm_zt(shcol,nlev)  
   real(rtype) :: brunt_int(shcol)
-=======
-  real(rtype) :: grd,betdz,Ck,Ckh,Ckm,Ce
-  real(rtype) :: Ckh_s,Ckm_s,Ces,Ce1,Ce2,smix,Cee,Cs
-  real(rtype) :: buoy_sgs,ratio,a_prod_sh,a_prod_bu,a_diss
-  real(rtype) :: lstarn, lstarp, bbb, omn, omp, ustar
-  real(rtype) :: qsatt,dqsat,tk_in, u_grad, v_grad
-  real(rtype) :: tscale1,lambda,buoy_sgs_save,grid_dzw,grw1,grid_dz
-  real(rtype) :: lambda_low,lambda_high,lambda_slope, brunt_low
-  real(rtype) :: brunt_int(shcol), z_over_L
-  real(rtype) :: zL_crit_val, pbl_trans
-  integer i,j,k,kc,kb,kt
-
-  lambda_low=0.001_rtype
-  lambda_high=0.04_rtype
-  lambda_slope=0.65_rtype
-  brunt_low=0.02_rtype
-
-  ! Critical value of dimensionless Monin-Obukhov length
-  zL_crit_val = 100.0_rtype 
-  ! Transition depth [m] above PBL top to allow 
-  !   stability diffusivities
-  pbl_trans = 200.0_rtype 
-
-  ! Turbulent coefficients
-  Cs=0.15_rtype
-  Ck=0.1_rtype
-  ! eddy coefficients for diffusivities 
-  Ckh=0.1_rtype
-  Ckm=0.1_rtype
-  ! eddy coefficients for stable PBL diffusivities
-  Ckh_s=1.0_rtype 
-  Ckm_s=1.0_rtype 
-  Ce=Ck**3/Cs**4
-
-  Ce1=Ce/0.7_rtype*0.19_rtype
-  Ce2=Ce/0.7_rtype*0.51_rtype
->>>>>>> 6fe7605e
 
 
   ! Compute integrated column stability in lower troposphere
@@ -2107,14 +2054,14 @@
   ! Compute shear production term, which is on interface levels
   ! This follows the methods of Bretheron and Park (2010)
 
-  call compute_shr_prod(nlevi, nlev, shcol, dz_zi, tk_zi, u_wind, v_wind, shear_prod)
-
-<<<<<<< HEAD
-  ! Interpolate shear production from interface to thermo grid
-  call linear_interp(zi_grid,zt_grid,shear_prod,shear_prod_zt,nlevi,nlev,shcol,largeneg)
+  call compute_shr_prod(nlevi, nlev, shcol, dz_zi, u_wind, v_wind, sterm)
+
+  ! Interpolate shear term from interface to thermo grid
+  call linear_interp(zi_grid,zt_grid,sterm,sterm_zt,nlevi,nlev,shcol,0._rtype)
 
   call adv_sgs_tke(nlev, shcol, dtime, shoc_mix, wthv_sec, &
-       shear_prod_zt, brunt_int, brunt, tkh, tk, tke, isotropy)
+       pblh, zt_grid, sterm_zt, brunt_int, brunt, tkh, tk, &
+       obklen, tke, isotropy)
 
   return
 
@@ -2158,20 +2105,18 @@
 ! Compute shear production term, which is on interface levels
 ! This follows the methods of Bretheron and Park (2010)
 
-subroutine compute_shr_prod(nlevi, nlev, shcol, dz_zi, tk_zi, u_wind, v_wind, shear_prod)
+subroutine compute_shr_prod(nlevi, nlev, shcol, dz_zi, u_wind, v_wind, sterm)
 
   integer,     intent(in)  :: nlevi, nlev, shcol
   ! thickness on interface grid [m]
   real(rtype), intent(in)  :: dz_zi(shcol,nlevi)
-  ! eddy coefficient for momentum at interfaces [m2/s]
-  real(rtype), intent(in)  :: tk_zi(shcol,nlevi)
   ! Meridional wind [m/s]
   real(rtype), intent(in)  :: u_wind(shcol,nlev)
   ! Zonal wind [m/s]
   real(rtype), intent(in)  :: v_wind(shcol,nlev)
 
   !intent-outs
-  real(rtype), intent(out) :: shear_prod(shcol,nlev)
+  real(rtype), intent(out) :: sterm(shcol,nlevi)
 
   !local variables
   integer :: icol, klev, km1
@@ -2186,36 +2131,18 @@
         ! calculate vertical gradient of u&v wind
         u_grad = grid_dz*(u_wind(icol,km1)-u_wind(icol,klev))
         v_grad = grid_dz*(v_wind(icol,km1)-v_wind(icol,klev))
-        shear_prod(icol,klev) = tk_zi(icol,klev)*(u_grad**2+v_grad**2)
+        sterm(icol,klev) = u_grad**2+v_grad**2
      enddo
-=======
-      tk_in=tk_zi(i,k)
-      ! calculate vertical gradient of u&v wind
-      u_grad=grid_dz*(u_wind(i,kt)-u_wind(i,k))
-      v_grad=grid_dz*(v_wind(i,kt)-v_wind(i,k))
-      sterm(i,k)=u_grad**2+v_grad**2
-    enddo
->>>>>>> 6fe7605e
   enddo
 
   ! Set lower and upper boundary for shear production
   ! Note that the lower bound for shear production has already
-<<<<<<< HEAD
   ! been taken into account for the TKE boundary condition,
   ! thus zero out here
-  shear_prod(1:shcol,1)     = 0._rtype
-  shear_prod(1:shcol,nlevi) = 0._rtype
+  sterm(1:shcol,1)     = 0._rtype
+  sterm(1:shcol,nlevi) = 0._rtype
 
   return
-=======
-  !  been taken into account for the TKE boundary condition,
-  !  thus zero out here
-  sterm(:,1) = 0._rtype
-  sterm(:,nlevi) = 0._rtype
-
-  ! Interpolate shear term from interface to thermo grid
-  call linear_interp(zi_grid,zt_grid,sterm,sterm_zt,nlevi,nlev,shcol,0._rtype)
->>>>>>> 6fe7605e
 
 end subroutine compute_shr_prod
 
@@ -2223,16 +2150,11 @@
 ! Advance SGS TKE
 
 subroutine adv_sgs_tke(nlev, shcol, dtime, shoc_mix, wthv_sec, &
-     shear_prod_zt, brunt_int, brunt, tkh, tk, tke, isotropy)
-
-<<<<<<< HEAD
+     pblh, zt_grid, sterm_zt, brunt_int, brunt, tkh, tk, &
+     obklen, tke, isotropy)
+
   !intent -ins
   integer, intent(in) :: nlev, shcol
-=======
-      ! Shear production term, use diffusivity from
-      !  previous timestep 
-      a_prod_sh=tk(i,k)*sterm_zt(i,k)
->>>>>>> 6fe7605e
 
   ! timestep [s]
   real(rtype), intent(in) :: dtime
@@ -2241,11 +2163,17 @@
   ! SGS buoyancy flux [K m/s]
   real(rtype), intent(in) :: wthv_sec(shcol,nlev)
   ! Interpolate shear production to thermo grid
-  real(rtype), intent(in) :: shear_prod_zt(shcol,nlev)
+  real(rtype), intent(in) :: sterm_zt(shcol,nlev)
   !column integrated stability
   real(rtype), intent(in) :: brunt_int(shcol)
   ! Brunt Vaisalla frequncy [/s]
   real(rtype), intent(in) :: brunt(shcol,nlev)
+  ! PBL height [m]
+  real(rtype), intent(in) :: pblh(shcol)
+  ! Heights on the mid-point grid [m]
+  real(rtype), intent(in) :: zt_grid(shcol,nlev)
+  ! Monin-Okbukov length [m]
+  real(rtype), intent(in) :: obklen(shcol)
 
   ! intent-inout
   ! eddy coefficient for heat [m2/s]
@@ -2261,6 +2189,7 @@
 
   !local variables
   integer :: icol, klev 
+  real(rtype) :: z_over_L
 
   !parameters
   real(rtype), parameter :: lambda_low   = 0.001_rtype
@@ -2268,17 +2197,24 @@
   real(rtype), parameter :: lambda_slope = 0.65_rtype
   real(rtype), parameter :: brunt_low    = 0.02_rtype
 
+  ! Critical value of dimensionless Monin-Obukhov length
+  real(rtype), parameter :: zL_crit_val = 100.0_rtype
+  ! Transition depth [m] above PBL top to allow 
+  !   stability diffusivities
+  real(rtype), parameter :: pbl_trans = 200.0_rtype
+
   ! Turbulent coefficients
   real(rtype), parameter :: Cs  = 0.15_rtype
   real(rtype), parameter :: Ck  = 0.1_rtype
   real(rtype), parameter :: Ckh = 0.1_rtype
   real(rtype), parameter :: Ckm = 0.1_rtype
+  real(rtype), parameter :: Ckh_s = 1.0_rtype
+  real(rtype), parameter :: Ckm_s = 1.0_rtype
   real(rtype), parameter :: Ce  = Ck**3/Cs**4
 
   real(rtype), parameter :: Ce1 = Ce/0.7_rtype*0.19_rtype
   real(rtype), parameter :: Ce2 = Ce/0.7_rtype*0.51_rtype
 
-<<<<<<< HEAD
   real(rtype), parameter :: Cee = Ce1 + Ce2
 
   real(rtype) :: a_prod_bu, a_prod_sh, a_diss, buoy_sgs_save, tscale, lambda
@@ -2292,46 +2228,7 @@
         tke(icol,klev)=max(0._rtype,tke(icol,klev))
 
         ! Shear production term
-        a_prod_sh=shear_prod_zt(icol,klev)
-=======
-      ! Dimensionless Okukhov length considering only 
-      !  the lowest model grid layer height to scale
-      z_over_L = zt_grid(i,nlev)/obklen(i)
-
-      if (z_over_L .gt. zL_crit_val .and. (zt_grid(i,k) .lt. pblh(i)+pbl_trans)) then
-        ! If surface layer is moderately to very stable, based on near surface 
-        !  dimensionless Monin-Obukov use modified coefficients of 
-        !  tkh and tk that are primarily based on shear production 
-        !  and SHOC length scale, to promote mixing within the PBL
-        !  and to a height slighty above to ensure smooth transition.
-        tkh(i,k)=Ckh_s*(shoc_mix(i,k)**2)*sqrt(sterm_zt(i,k))
-        tk(i,k)=Ckm_s*(shoc_mix(i,k)**2)*sqrt(sterm_zt(i,k))
-      else
-	! Default definition of eddy diffusivity
-	
-	! Compute the return to isotropic timescale as per
-        ! Canuto et al. 2004.  This is used to define the
-        ! eddy coefficients as well as to diagnose higher
-        ! moments in SHOC
-
-        ! define the time scale
-        tscale1=(2.0_rtype*tke(i,k))/a_diss
-
-        ! define a damping term "lambda" based on column stability
-        lambda=lambda_low+((brunt_int(i)/ggr)-brunt_low)*lambda_slope
-        lambda=max(lambda_low,min(lambda_high,lambda))
-
-        buoy_sgs_save=brunt(i,k)
-        if (buoy_sgs_save .le. 0._rtype) lambda=0._rtype
-
-        ! Compute the return to isotropic timescale
-        isotropy(i,k)=min(maxiso,tscale1/(1._rtype+lambda*buoy_sgs_save*tscale1**2))  
-      
-        ! Define the eddy coefficients for heat and momentum
-        tkh(i,k)=Ckh*isotropy(i,k)*tke(i,k)
-        tk(i,k)=Ckm*isotropy(i,k)*tke(i,k)
-      endif
->>>>>>> 6fe7605e
+        a_prod_sh=tk(icol,klev)*sterm_zt(icol,klev)
 
         ! Dissipation term
         a_diss=Cee/shoc_mix(icol,klev)*tke(icol,klev)**1.5
@@ -2340,29 +2237,44 @@
         tke(icol,klev)=max(0._rtype,tke(icol,klev)+dtime*(max(0._rtype,a_prod_sh+a_prod_bu)-a_diss))
 
         tke(icol,klev)=min(tke(icol,klev),maxtke)
-
-        ! Now compute the return to isotropic timescale as per
-        ! Canuto et al. 2004.  This is used to define the
-        ! eddy coefficients as well as to diagnose higher
-        ! moments in SHOC
-
-        ! define the time scale
-        tscale=(2.0_rtype*tke(icol,klev))/a_diss
-
-        ! define a damping term "lambda" based on column stability
-        lambda=lambda_low+((brunt_int(icol)/ggr)-brunt_low)*lambda_slope
-        lambda=max(lambda_low,min(lambda_high,lambda))
-
-        buoy_sgs_save=brunt(icol,klev)
-        if (buoy_sgs_save .le. 0._rtype) lambda=0._rtype
-
-        ! Compute the return to isotropic timescale
-        isotropy(icol,klev)=min(maxiso,tscale/(1._rtype+lambda*buoy_sgs_save*tscale**2))
-
-        ! Define the eddy coefficients for heat and momentum
-        tkh(icol,klev)=Ckh*isotropy(icol,klev)*tke(icol,klev)
-        tk(icol,klev)=Ckm*isotropy(icol,klev)*tke(icol,klev)
-
+	
+        ! Dimensionless Okukhov length considering only 
+        !  the lowest model grid layer height to scale
+        z_over_L = zt_grid(icol,klev)/obklen(icol)
+
+        if (z_over_L .gt. zL_crit_val .and. (zt_grid(icol,klev) .lt. pblh(icol)+pbl_trans)) then	
+          ! If surface layer is moderately to very stable, based on near surface 
+          !  dimensionless Monin-Obukov use modified coefficients of 
+          !  tkh and tk that are primarily based on shear production 
+          !  and SHOC length scale, to promote mixing within the PBL
+          !  and to a height slighty above to ensure smooth transition.
+          tkh(icol,klev)=Ckh_s*(shoc_mix(icol,klev)**2)*sqrt(sterm_zt(icol,klev))
+          tk(icol,klev)=Ckm_s*(shoc_mix(icol,klev)**2)*sqrt(sterm_zt(icol,klev))
+        else
+	  ! Default definition of eddy diffusivity
+	
+	  ! Compute the return to isotropic timescale as per
+          ! Canuto et al. 2004.  This is used to define the
+          ! eddy coefficients as well as to diagnose higher
+          ! moments in SHOC
+
+          ! define the time scale
+          tscale=(2.0_rtype*tke(icol,klev))/a_diss
+
+          ! define a damping term "lambda" based on column stability
+          lambda=lambda_low+((brunt_int(icol)/ggr)-brunt_low)*lambda_slope
+          lambda=max(lambda_low,min(lambda_high,lambda))
+
+          buoy_sgs_save=brunt(icol,klev)
+          if (buoy_sgs_save .le. 0._rtype) lambda=0._rtype
+
+          ! Compute the return to isotropic timescale
+          isotropy(icol,klev)=min(maxiso,tscale/(1._rtype+lambda*buoy_sgs_save*tscale**2))   
+          ! Define the eddy coefficients for heat and momentum
+          tkh(icol,klev)=Ckh*isotropy(icol,klev)*tke(icol,klev)
+          tk(icol,klev)=Ckm*isotropy(icol,klev)*tke(icol,klev)
+        endif
+ 
         tke(icol,klev) = max(mintke,tke(icol,klev))
 
      enddo ! end icol loop
