--- conflicted
+++ resolved
@@ -122,14 +122,11 @@
       <!-- Aquaplanet -->
       <value compset="_CAM5%AQUA"   >-phys cam5 -nlev 72 -clubb_sgs -microphys mg2 -aquaplanet -chem linoz_mam4_resus_mom_soag -rain_evap_to_coarse_aero -bc_dep_to_snow_updates </value>
 
-<<<<<<< HEAD
       <value compset="_CLM45%[^_]*BC"     >-bc_dep_to_snow_updates</value>
-=======
+
       <!-- Radiative-Convective Equilibrium (RCE) -->
       <value compset="_CAM5%RCE"    >-phys cam5  -rad rrtmgp -nlev 72 -clubb_sgs -microphys mg2 -aquaplanet -rce -chem none </value>
 
-
->>>>>>> 2f91b63c
     </values>
     <group>build_component_cam</group>
     <file>env_build.xml</file>
