--- conflicted
+++ resolved
@@ -214,13 +214,8 @@
     integer  :: ierr
     character(len=80) :: errstr, arg
     real(kind=real_kind) :: dt_max, se_tstep
-<<<<<<< HEAD
-#ifdef CAM
+#if defined(CAM) || defined(SCREAM)
     character(len=MAX_STRING_LEN) :: se_topology, se_geometry
-=======
-#if defined(CAM) || defined(SCREAM)
-    character(len=MAX_STRING_LEN) :: se_topology
->>>>>>> cfd7ac44
     integer :: se_partmethod
     integer :: se_ne
     integer :: se_ne_x, se_ne_y
