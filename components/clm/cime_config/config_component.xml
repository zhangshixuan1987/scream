--- conflicted
+++ resolved
@@ -81,12 +81,9 @@
       <value compset="1950_CAM5%CMIP6.*_CLM">1950_CMIP6_control</value>
       <value compset="1950_CAM5%CMIP6-LR*_CLM">1950_CMIP6LR_control</value>
       <value compset="1950_CAM5%CMIP6-HR_CLM">1950_CMIP6HR_control</value>
-<<<<<<< HEAD
       <value compset="2010_CAM5%CMIP6-LR_CLM">2010_CMIP6LR_control</value>
+      <value compset="2010_CAM5%CMIP6-HR_CLM">2010_CMIP6HR_control</value>
       <value compset="SSP585_CAM5%CMIP6_CLM">2015-2100_SSP585_transient</value>
-=======
-      <value compset="2010_CAM5%CMIP6-HR_CLM">2010_CMIP6HR_control</value>
->>>>>>> ce8ed40a
     </values>
     <group>run_component_clm</group>
     <file>env_run.xml</file>
