module clm_instMod
  !-----------------------------------------------------------------------
  ! initialize clm data types
  !
  use shr_kind_mod               , only : r8 => shr_kind_r8
  use shr_log_mod                , only : errMsg => shr_log_errMsg
  use abortutils                 , only : endrun
  use decompMod                  , only : bounds_type, get_proc_bounds
  use clm_varctl                 , only : use_cn, use_voc, use_c13, use_c14, use_fates, use_betr
  !-----------------------------------------
  ! Definition of component types
  !-----------------------------------------
  use AerosolType                , only : aerosol_type
  use CanopyStateType            , only : canopystate_type
  use CH4Mod                     , only : ch4_type
  use CNCarbonFluxType           , only : carbonflux_type
  use CNCarbonStateType          , only : carbonstate_type
  use CNStateType                , only : cnstate_type
  use CNNitrogenFluxType         , only : nitrogenflux_type
  use CNNitrogenStateType        , only : nitrogenstate_type

  use PhosphorusFluxType         , only : phosphorusflux_type
  use PhosphorusStateType        , only : phosphorusstate_type

  use CropType                   , only : crop_type
  use DryDepVelocity             , only : drydepvel_type
  use DUSTMod                    , only : dust_type
  use EnergyFluxType             , only : energyflux_type
  use FrictionVelocityType       , only : frictionvel_type
  use LakeStateType              , only : lakestate_type
  use PhotosynthesisType         , only : photosyns_type
  use SedFluxType                , only : sedflux_type
  use SoilHydrologyType          , only : soilhydrology_type
  use SoilStateType              , only : soilstate_type
  use SolarAbsorbedType          , only : solarabs_type
  use SurfaceRadiationMod        , only : surfrad_type
  use SurfaceAlbedoMod           , only : SurfaceAlbedoInitTimeConst !TODO - can this be merged into the type?
  use SurfaceAlbedoType          , only : surfalb_type
  use TemperatureType            , only : temperature_type
  use WaterfluxType              , only : waterflux_type
  use WaterstateType             , only : waterstate_type
  use VOCEmissionMod             , only : vocemis_type
  use atm2lndType                , only : atm2lnd_type
  use lnd2atmType                , only : lnd2atm_type
  use lnd2glcMod                 , only : lnd2glc_type
  use glc2lndMod                 , only : glc2lnd_type
  use glcDiagnosticsMod          , only : glc_diagnostics_type
  use SoilWaterRetentionCurveMod , only : soil_water_retention_curve_type
  use VegetationPropertiesType   , only : veg_vp             ! Ecophysical Constants
  use SoilorderConType           , only : soilordercon         ! Constants

  use GridcellDataType           , only : grc_es, grc_ef, grc_ws, grc_wf
  use GridcellDataType           , only : grc_cs, c13_grc_cs, c14_grc_cs
  use GridcellDataType           , only : grc_cf, c13_grc_cf, c14_grc_cf
  use GridcellDataType           , only : grc_ns, grc_nf
  use GridcellDataType           , only : grc_ps, grc_pf
  use LandunitType               , only : lun_pp
  use LandunitDataType           , only : lun_es, lun_ef, lun_ws
  use ColumnType                 , only : col_pp
  use ColumnDataType             , only : col_es, col_ef, col_ws, col_wf
  use ColumnDataType             , only : col_cs, c13_col_cs, c14_col_cs
  use ColumnDataType             , only : col_cf, c13_col_cf, c14_col_cf
  use ColumnDataType             , only : col_ns, col_nf
  use ColumnDataType             , only : col_ps, col_pf
  use VegetationType             , only : veg_pp
  use VegetationDataType         , only : veg_es, veg_ef, veg_ws, veg_wf
  use VegetationDataType         , only : veg_cs, c13_veg_cs, c14_veg_cs
  use VegetationDataType         , only : veg_cf, c13_veg_cf, c14_veg_cf
  use VegetationDataType         , only : veg_ns, veg_nf
  use VegetationDataType         , only : veg_ps, veg_pf

  use clm_interface_dataType     , only : clm_interface_data_type
  use ChemStateType              , only : chemstate_type     ! structure for chemical indices of the soil, such as pH and Eh
  use BeTRSimulationALM          , only : betr_simulation_alm_type
  use PlantMicKineticsMod        , only : PlantMicKinetics_type
  use CLMFatesInterfaceMod       , only : hlm_fates_interface_type

  ! instances declared in their own modules
  use UrbanParamsType            , only : urbanparams_vars


  !
  implicit none
  save

 public   ! By default everything is public
  !
  !-----------------------------------------
  ! Instances of component types
  !-----------------------------------------
  !
  type(ch4_type)                                      :: ch4_vars
  type(carbonstate_type)                              :: carbonstate_vars
  type(carbonstate_type)                              :: c13_carbonstate_vars
  type(carbonstate_type)                              :: c14_carbonstate_vars
  type(carbonflux_type)                               :: carbonflux_vars
  type(carbonflux_type)                               :: c13_carbonflux_vars
  type(carbonflux_type)                               :: c14_carbonflux_vars
  type(nitrogenstate_type)                            :: nitrogenstate_vars
  type(nitrogenflux_type)                             :: nitrogenflux_vars
  type(crop_type)                                     :: crop_vars
  type(cnstate_type)                                  :: cnstate_vars
  type(dust_type)                                     :: dust_vars
  type(vocemis_type)                                  :: vocemis_vars
  type(drydepvel_type)                                :: drydepvel_vars
  type(aerosol_type)                                  :: aerosol_vars
  type(canopystate_type)                              :: canopystate_vars
  type(energyflux_type)                               :: energyflux_vars
  type(frictionvel_type)                              :: frictionvel_vars
  type(lakestate_type)                                :: lakestate_vars
  type(photosyns_type)                                :: photosyns_vars
  type(sedflux_type)                                  :: sedflux_vars
  type(soilstate_type)                                :: soilstate_vars
  type(soilhydrology_type)                            :: soilhydrology_vars
  type(solarabs_type)                                 :: solarabs_vars
  type(surfalb_type)                                  :: surfalb_vars
  type(surfrad_type)                                  :: surfrad_vars
  type(temperature_type)                              :: temperature_vars
  type(waterflux_type)                                :: waterflux_vars
  type(waterstate_type)                               :: waterstate_vars
  type(atm2lnd_type)                                  :: atm2lnd_vars
  type(glc2lnd_type)                                  :: glc2lnd_vars
  type(lnd2atm_type)                                  :: lnd2atm_vars
  type(lnd2glc_type)                                  :: lnd2glc_vars
  type(glc_diagnostics_type)                          :: glc_diagnostics_vars
  class(soil_water_retention_curve_type), allocatable :: soil_water_retention_curve
  type(phosphorusstate_type)                          :: phosphorusstate_vars
  type(phosphorusflux_type)                           :: phosphorusflux_vars
  type(clm_interface_data_type)                       :: clm_interface_data
  type(chemstate_type)                                :: chemstate_vars
  type(hlm_fates_interface_type)                      :: alm_fates
  class(betr_simulation_alm_type), pointer            :: ep_betr
  type(PlantMicKinetics_type)                         :: PlantMicKinetics_vars
  public :: clm_inst_biogeochem
  public :: clm_inst_biogeophys
  public :: alm_fates

contains


  !-----------------------------------------------------------------------
  subroutine clm_inst_biogeochem(bounds_proc)

    !
    ! DESCRIPTION
    ! initialize biogeochemical variables
    use clm_varcon            , only : c13ratio, c14ratio
    use histFileMod           , only : hist_printflds
    implicit none
    type(bounds_type), intent(in) :: bounds_proc

    integer               :: begp, endp
    integer               :: begc, endc
    integer               :: begl, endl
    integer               :: begg, endg

    begp = bounds_proc%begp; endp = bounds_proc%endp
    begc = bounds_proc%begc; endc = bounds_proc%endc
    begl = bounds_proc%begl; endl = bounds_proc%endl
    begg = bounds_proc%begg; endg = bounds_proc%endg


    if (use_voc ) then
       call vocemis_vars%Init(bounds_proc)
    end if

    if (use_cn .or. use_fates) then

       ! Note - always initialize the memory for the c13_cs and
       ! c14_cs data structure so that they can be used in
       ! associate statements (nag compiler complains otherwise)

       call grc_cs%Init(begg, endg, carbon_type='c12')
       call col_cs%Init(begc, endc, carbon_type='c12', ratio=1._r8)
       
       if (use_c13) then
          call c13_grc_cs%Init(begg, endg,carbon_type='c13')
          call c13_col_cs%Init(begc, endc, carbon_type='c13', ratio=c13ratio, &
               c12_carbonstate_vars=col_cs)
<<<<<<< HEAD
=======
          call c13_veg_cs%Init(begp, endp, carbon_type='c13', ratio=c13ratio)
>>>>>>> d4066879
       end if
       if (use_c14) then
          call c14_grc_cs%Init(begg, endg,carbon_type='c14')
          call c14_col_cs%Init(begc, endc, carbon_type='c14', ratio=c14ratio, &
               c12_carbonstate_vars=col_cs)
<<<<<<< HEAD
=======
          call c14_veg_cs%Init(begp, endp, carbon_type='c14', ratio=c14ratio)
>>>>>>> d4066879
       end if

       ! Note - always initialize the memory for the c13_carbonflux_vars and
       ! c14_carbonflux_vars data structure so that they can be used in
       ! associate statements (nag compiler complains otherwise)

       call grc_cf%Init(begg, endg, carbon_type='c12')
       call col_cf%Init(begc, endc, carbon_type='c12')
       
       if (use_c13) then
          call c13_grc_cf%Init(begg, endg, carbon_type='c13')
          call c13_col_cf%Init(begc, endc, carbon_type='c13')
       end if
       if (use_c14) then
          call c14_grc_cf%Init(begg, endg, carbon_type='c14')
          call c14_col_cf%Init(begc, endc, carbon_type='c14')
       end if

       call grc_ns%Init(begg, endg)
       call col_ns%Init(begc, endc, col_cs)

       call grc_nf%Init(begg, endg)
       call col_nf%Init(begc, endc)
       
       call grc_ps%Init(begg, endg)
       call col_ps%Init(begc, endc, col_cs)

       call grc_pf%Init(begg, endg)
       call col_pf%Init(begc, endc)

       if(use_betr)then
          call PlantMicKinetics_vars%Init(bounds_proc)
       endif

    endif

    if (use_cn) then

       call veg_cf%Init(begp, endp, carbon_type='c12')
       call veg_cs%Init(begp, endp, carbon_type='c12', ratio=1._r8)

       if (use_c13) then
          call c13_veg_cs%Init(begc, endc, carbon_type='c13', ratio=c13ratio)
          call c13_veg_cf%Init(begp, endp, carbon_type='c13')
       end if

       if (use_c14) then
          call c14_veg_cs%Init(begc, endc, carbon_type='c14', ratio=c14ratio)
          call c14_veg_cf%Init(begp, endp, carbon_type='c14')
       end if

       call veg_ns%Init(begp, endp, veg_cs)
       call veg_nf%Init(begp, endp)
       
       call veg_ps%Init(begp, endp, veg_cs)
       call veg_pf%Init(begp, endp)

       call crop_vars%Init(bounds_proc)
      
    end if
    
    ! Initialize the Functionaly Assembled Terrestrial Ecosystem Simulator (FATES)
    if (use_fates) then
       call alm_fates%Init(bounds_proc)
    end if
       
    call hist_printflds()

  end subroutine clm_inst_biogeochem


  !-----------------------------------------------------------------------

    subroutine clm_inst_biogeophys(bounds_proc)
    !
    ! DESCRIPTION
    ! initialize biogeophysical variables
    !
    use shr_scam_mod                      , only : shr_scam_getCloseLatLon
    use landunit_varcon                   , only : istice, istice_mec, istsoil
    use clm_varcon                        , only : h2osno_max, bdsno
    use domainMod                         , only : ldomain
    use clm_varpar                        , only : nlevsno, numpft
    use clm_varctl                        , only : single_column, fsurdat, scmlat, scmlon
    use controlMod                        , only : nlfilename
    use SoilWaterRetentionCurveFactoryMod , only : create_soil_water_retention_curve
    use fileutils                         , only : getfil
    use VegetationPropertiesType          , only : veg_vp
    use SoilorderConType                  , only : soilorderconInit
    use LakeCon                           , only : LakeConInit
    use initVerticalMod                   , only : initVertical
    ! !ARGUMENTS
    implicit none
    type(bounds_type), intent(in) :: bounds_proc
    ! LOCAL VARIABLES
    integer               :: c,i,g,j,k,l,p! indices
    integer               :: begp, endp
    integer               :: begc, endc
    integer               :: begl, endl
    integer               :: closelatidx,closelonidx
    real(r8)              :: closelat,closelon
    real(r8), allocatable :: h2osno_col(:)
    real(r8), allocatable :: snow_depth_col(:)
    character(len=256)    :: locfn        ! local file name


    ! Note: h2osno_col and snow_depth_col are initialized as local variable
    ! since they are needed to initialize vertical data structures
    begp = bounds_proc%begp; endp = bounds_proc%endp
    begc = bounds_proc%begc; endc = bounds_proc%endc
    begl = bounds_proc%begl; endl = bounds_proc%endl

    allocate (h2osno_col(begc:endc))
    allocate (snow_depth_col(begc:endc))

    ! snow water
    ! Note: Glacier_mec columns are initialized with half the maximum snow cover.
    ! This gives more realistic values of qflx_glcice sooner in the simulation
    ! for columns with net ablation, at the cost of delaying ice formation
    ! in columns with net accumulation.
    do c = begc,endc
       l = col_pp%landunit(c)
       g = col_pp%gridcell(c)

       if (lun_pp%itype(l)==istice) then
          h2osno_col(c) = h2osno_max
       elseif (lun_pp%itype(l)==istice_mec .or. &
              (lun_pp%itype(l)==istsoil .and. ldomain%glcmask(g) > 0._r8)) then
          ! Initialize a non-zero snow thickness where the ice sheet can/potentially operate.
          ! Using glcmask to capture all potential vegetated points around GrIS (ideally
          ! we would use icemask from CISM, but that isn't available until after initialization.)
          h2osno_col(c) = 1.0_r8 * h2osno_max   ! start with full snow column so +SMB can begin immediately
       else
          h2osno_col(c) = 0._r8
       endif
       snow_depth_col(c)  = h2osno_col(c) / bdsno
    end do

   ! Initialize urban constants

    call urbanparams_vars%Init(bounds_proc)

    ! Initialize ecophys constants

    call veg_vp%Init()

    ! Initialize soil order related constants

    call soilorderconInit()

    ! Initialize lake constants

    call LakeConInit()

    ! Initialize surface albedo constants

    call SurfaceAlbedoInitTimeConst(bounds_proc)

    ! Initialize vertical data components

    call initVertical(bounds_proc,               &
         snow_depth_col(begc:endc),              &
         urbanparams_vars%thick_wall(begl:endl), &
         urbanparams_vars%thick_roof(begl:endl))

    ! Initialize clm->drv and drv->clm data structures

    call atm2lnd_vars%Init( bounds_proc )
    call lnd2atm_vars%Init( bounds_proc )

    ! Initialize glc2lnd and lnd2glc even if running without create_glacier_mec_landunit,
    ! because at least some variables (such as the icemask) are referred to in code that
    ! is executed even when running without glc_mec.
    call glc2lnd_vars%Init( bounds_proc )
    call lnd2glc_vars%Init( bounds_proc )

    ! If single-column determine closest latitude and longitude

    if (single_column) then
       call getfil (fsurdat, locfn, 0)
       call shr_scam_getCloseLatLon(locfn, scmlat, scmlon, &
            closelat, closelon, closelatidx, closelonidx)
    end if

    ! Initialization of public data types

    call grc_es%Init(bounds_proc%begg_all, bounds_proc%endg_all)
    call lun_es%Init(bounds_proc%begl_all, bounds_proc%endl_all)
    call col_es%Init(bounds_proc%begc_all, bounds_proc%endc_all)
    call veg_es%Init(bounds_proc%begp_all, bounds_proc%endp_all)
    
    call canopystate_vars%init(bounds_proc)

    call soilstate_vars%init(bounds_proc)

    call waterstate_vars%init(bounds_proc,         &
         h2osno_col(begc:endc),                    &
         snow_depth_col(begc:endc),                &
         soilstate_vars%watsat_col(begc:endc, 1:), &
         col_es%t_soisno(begc:endc, -nlevsno+1:) )

    call grc_ws%Init(bounds_proc%begg_all, bounds_proc%endg_all)
    call lun_ws%Init(bounds_proc%begl_all, bounds_proc%endl_all)
    call col_ws%Init(bounds_proc%begc_all, bounds_proc%endc_all, &
         h2osno_col(begc:endc),                    &
         snow_depth_col(begc:endc),                &
         soilstate_vars%watsat_col(begc:endc, 1:))
    call veg_ws%Init(bounds_proc%begp_all, bounds_proc%endp_all)

    call waterflux_vars%init(bounds_proc)

    call grc_wf%Init(bounds_proc%begg_all, bounds_proc%endg_all, bounds_proc)
    call col_wf%Init(bounds_proc%begc_all, bounds_proc%endc_all)
    call veg_wf%Init(bounds_proc%begp_all, bounds_proc%endp_all)

    call chemstate_vars%Init(bounds_proc)
    ! WJS (6-24-14): Without the following write statement, the assertion in
    ! energyflux_vars%init fails with pgi 13.9 on yellowstone. So for now, I'm leaving
    ! this write statement in place as a workaround for this problem.
    call energyflux_vars%init(bounds_proc, col_es%t_grnd(begc:endc))

    call grc_ef%Init(bounds_proc%begg_all, bounds_proc%endg_all)
    call lun_ef%Init(bounds_proc%begl_all, bounds_proc%endl_all)
    call col_ef%Init(bounds_proc%begc_all, bounds_proc%endc_all)
    call veg_ef%Init(bounds_proc%begp_all, bounds_proc%endp_all)

    call drydepvel_vars%Init(bounds_proc)
    call aerosol_vars%Init(bounds_proc)

    call frictionvel_vars%Init(bounds_proc)

    call lakestate_vars%Init(bounds_proc)

    call photosyns_vars%Init(bounds_proc)

    call soilhydrology_vars%Init(bounds_proc, nlfilename)

    call solarabs_vars%Init(bounds_proc)

    call surfalb_vars%Init(bounds_proc)

    call surfrad_vars%Init(bounds_proc)

    call dust_vars%Init(bounds_proc)

    call glc_diagnostics_vars%Init(bounds_proc)

    ! Once namelist options are added to control the soil water retention curve method,
    ! we'll need to either pass the namelist file as an argument to this routine, or pass
    ! the namelist value itself (if the namelist is read elsewhere).
    allocate(soil_water_retention_curve, &
         source=create_soil_water_retention_curve())


    ! Note - always initialize the memory for ch4_vars
    call ch4_vars%Init(bounds_proc, soilstate_vars%cellorg_col(begc:endc, 1:))

    ! Note - always initialize the memory for cnstate_vars (used in biogeophys/)
    call cnstate_vars%Init(bounds_proc)

    call sedflux_vars%Init(bounds_proc)
    ! --------------------------------------------------------------
    ! Initialise the BeTR
    ! --------------------------------------------------------------

    deallocate (h2osno_col)
    deallocate (snow_depth_col)

    end subroutine clm_inst_biogeophys


end module clm_instMod
<|MERGE_RESOLUTION|>--- conflicted
+++ resolved
@@ -177,19 +177,11 @@
           call c13_grc_cs%Init(begg, endg,carbon_type='c13')
           call c13_col_cs%Init(begc, endc, carbon_type='c13', ratio=c13ratio, &
                c12_carbonstate_vars=col_cs)
-<<<<<<< HEAD
-=======
-          call c13_veg_cs%Init(begp, endp, carbon_type='c13', ratio=c13ratio)
->>>>>>> d4066879
        end if
        if (use_c14) then
           call c14_grc_cs%Init(begg, endg,carbon_type='c14')
           call c14_col_cs%Init(begc, endc, carbon_type='c14', ratio=c14ratio, &
                c12_carbonstate_vars=col_cs)
-<<<<<<< HEAD
-=======
-          call c14_veg_cs%Init(begp, endp, carbon_type='c14', ratio=c14ratio)
->>>>>>> d4066879
        end if
 
        ! Note - always initialize the memory for the c13_carbonflux_vars and
