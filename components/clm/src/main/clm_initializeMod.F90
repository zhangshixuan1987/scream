--- conflicted
+++ resolved
@@ -397,16 +397,8 @@
     use glc2lndMod            , only : glc2lnd_type
     use lnd2glcMod            , only : lnd2glc_type 
     use SoilWaterRetentionCurveFactoryMod   , only : create_soil_water_retention_curve
-<<<<<<< HEAD
-    use clm_varctl                          , only : use_bgc_interface, use_pflotran
-    use clm_pflotran_interfaceMod           , only : clm_pf_interface_init !!, clm_pf_set_restart_stamp
-=======
     use clm_varctl                          , only : use_clm_interface, use_pflotran
     use clm_interface_pflotranMod           , only : clm_pf_interface_init !, clm_pf_set_restart_stamp
-    use betr_initializeMod    , only : betr_initialize
-    use betr_initializeMod    , only : betrtracer_vars, tracerstate_vars, tracerflux_vars, tracercoeff_vars
-    use betr_initializeMod    , only : bgc_reaction
->>>>>>> 2adbce11
     use tracer_varcon         , only : is_active_betr_bgc    
     use clm_time_manager      , only : is_restart
     use ALMbetrNLMod          , only : betr_namelist_buffer
@@ -539,9 +531,9 @@
 
     call clm_inst_biogeophys(bounds_proc)
 
-    !allocate memory for betr simulator
-    allocate(ep_betr, source=create_betr_simulation_alm())
     if(use_betr)then
+      !allocate memory for betr simulator
+      allocate(ep_betr, source=create_betr_simulation_alm())
       !set internal filters for betr
       call ep_betr%BeTRSetFilter(maxpft_per_col=max_patch_per_col, boffline=.false.)
       call ep_betr%InitOnline(bounds_proc, lun_pp, col_pp, veg_pp, waterstate_vars, betr_namelist_buffer, masterproc)
