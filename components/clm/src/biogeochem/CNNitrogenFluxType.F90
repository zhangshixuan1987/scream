--- conflicted
+++ resolved
@@ -307,21 +307,10 @@
      real(r8), pointer :: sminn_leached_vr_col                      (:,:)   ! col vertically-resolved soil mineral N pool loss to leaching (gN/m3/s)
      real(r8), pointer :: sminn_leached_col                         (:)     ! col soil mineral N pool loss to leaching (gN/m2/s)
 
-     ! crop fluxes
-     real(r8), pointer :: crop_seedn_to_leaf_patch                  (:)     ! patch (gN/m2/s) seed source to leaf, for crops
-
      ! dynamic landcover fluxes
-     real(r8), pointer :: dwt_seedn_to_leaf_patch                   (:)     ! (gN/m2/s) seed source to patch-level; although this is a patch-level flux, it is expressed per unit GRIDCELL area
-     real(r8), pointer :: dwt_seedn_to_leaf_grc                     (:)     ! (gN/m2/s) dwt_seedn_to_leaf_patch summed to the gridcell-level
-     real(r8), pointer :: dwt_seedn_to_deadstem_patch               (:)     ! (gN/m2/s) seed source to patch-level; although this is a patch-level flux, it is expressed per unit GRIDCELL area
-     real(r8), pointer :: dwt_seedn_to_deadstem_grc                 (:)     ! (gN/m2/s) dwt_seedn_to_deadstem_patch summed to the gridcell-level
-     real(r8), pointer :: dwt_conv_nflux_patch                      (:)     ! (gN/m2/s) conversion N flux (immediate loss to atm); although this is a patch-level flux, it is expressed per unit GRIDCELL area
-     real(r8), pointer :: dwt_conv_nflux_grc                        (:)     ! (gN/m2/s) dwt_conv_nflux_patch summed to the gridcell-level
-     real(r8), pointer :: dwt_prod10n_gain_patch                    (:)     ! patch (gN/m2/s) addition to 10-yr wood product pool; even though this is a patch-level flux, it is expressed per unit GRIDCELL area
-     real(r8), pointer :: dwt_prod100n_gain_patch                   (:)     ! patch (gN/m2/s) addition to 100-yr wood product pool; even though this is a patch-level flux, it is expressed per unit GRIDCELL area
-     real(r8), pointer :: dwt_crop_productn_gain_patch              (:)     ! patch (gN/m2/s) addition to crop product pool from landcover change; even though this is a patch-level flux, it is expressed per unit GRIDCELL area
-     real(r8), pointer :: dwt_slash_nflux_col                       (:)     ! (gN/m2/s) conversion slash flux due to landcover change
-
+     real(r8), pointer :: dwt_seedn_to_leaf_col                     (:)     ! col (gN/m2/s) seed source to PFT-level
+     real(r8), pointer :: dwt_seedn_to_deadstem_col                 (:)     ! col (gN/m2/s) seed source to PFT-level
+     real(r8), pointer :: dwt_seedn_to_npool_col                    (:)     ! col (gN/m2/s) seed source to PFT level
      real(r8), pointer :: dwt_conv_nflux_col                        (:)     ! col (gN/m2/s) conversion N flux (immediate loss to atm)
      real(r8), pointer :: dwt_prod10n_gain_col                      (:)     ! col (gN/m2/s) addition to 10-yr wood product pool
      real(r8), pointer :: dwt_prod100n_gain_col                     (:)     ! col (gN/m2/s) addition to 100-yr wood product pool
@@ -332,16 +321,12 @@
      real(r8), pointer :: dwt_deadcrootn_to_cwdn_col                (:,:)   ! col (gN/m3/s) dead coarse root to CWD due to landcover change
      real(r8), pointer :: dwt_nloss_col                             (:)     ! col (gN/m2/s) total nitrogen loss from product pools and conversion
 
-     real(r8), pointer :: dwt_seedn_to_npool_patch                  (:)     ! col (gN/m2/s) seed source to PFT level
-     real(r8), pointer :: dwt_seedn_to_npool_grc                    (:)     ! col (gN/m2/s) seed source to PFT level
-     real(r8), pointer :: dwt_prod10n_gain_grc                      (:)     ! col (gN/m2/s) addition to 10-yr wood product pool
-     real(r8), pointer :: dwt_prod100n_gain_grc                     (:)     ! col (gN/m2/s) addition to 100-yr wood product pool
-
      ! wood product pool loss fluxes
      real(r8), pointer :: prod1n_loss_col                           (:)     ! col (gN/m2/s) decomposition loss from 1-yr crop product pool
      real(r8), pointer :: prod10n_loss_col                          (:)     ! col (gN/m2/s) decomposition loss from 10-yr wood product pool
      real(r8), pointer :: prod100n_loss_col                         (:)     ! col (gN/m2/s) decomposition loss from 100-yr wood product pool
      real(r8), pointer :: product_nloss_col                         (:)     ! col (gN/m2/s) total wood product nitrogen loss
+
 
      ! summary (diagnostic) flux variables, not involved in mass balance
      real(r8), pointer :: denit_col                                 (:)     ! col total rate of denitrification (gN/m2/s)
@@ -459,12 +444,10 @@
     ! !LOCAL VARIABLES:
     integer           :: begp,endp
     integer           :: begc,endc
-    integer           :: begg,endg
     !------------------------------------------------------------------------
 
     begp = bounds%begp; endp = bounds%endp
     begc = bounds%begc; endc = bounds%endc
-    begg = bounds%begg; endg = bounds%endg
 
     allocate(this%m_leafn_to_litter_patch                   (begp:endp)) ; this%m_leafn_to_litter_patch                   (:) = nan
     allocate(this%m_frootn_to_litter_patch                  (begp:endp)) ; this%m_frootn_to_litter_patch                  (:) = nan
@@ -645,30 +628,14 @@
     allocate(this%gross_nmin_vr_col          (begc:endc,1:nlevdecomp_full)) ; this%gross_nmin_vr_col          (:,:) = nan
     allocate(this%net_nmin_vr_col            (begc:endc,1:nlevdecomp_full)) ; this%net_nmin_vr_col            (:,:) = nan
 
-    allocate(this%crop_seedn_to_leaf_patch          (begp:endp))                  ; this%crop_seedn_to_leaf_patch  (:)  =nan
-
-    allocate(this%dwt_seedn_to_leaf_patch           (begp:endp))                  ; this%dwt_seedn_to_leaf_patch      (:) =nan
-    allocate(this%dwt_seedn_to_leaf_grc             (begg:endg))                  ; this%dwt_seedn_to_leaf_grc        (:) =nan
-    allocate(this%dwt_seedn_to_deadstem_patch       (begp:endp))                  ; this%dwt_seedn_to_deadstem_patch  (:) =nan
-    allocate(this%dwt_seedn_to_deadstem_grc         (begg:endg))                  ; this%dwt_seedn_to_deadstem_grc    (:) =nan
-    allocate(this%dwt_conv_nflux_patch              (begp:endp))                  ; this%dwt_conv_nflux_patch         (:) =nan
-    allocate(this%dwt_conv_nflux_grc                (begg:endg))                  ; this%dwt_conv_nflux_grc           (:) =nan
-    allocate(this%dwt_prod10n_gain_patch            (begp:endp))                  ; this%dwt_prod10n_gain_patch       (:) =nan
-    allocate(this%dwt_prod100n_gain_patch           (begp:endp))                  ; this%dwt_prod100n_gain_patch      (:) =nan
-    allocate(this%dwt_crop_productn_gain_patch      (begp:endp))                  ; this%dwt_crop_productn_gain_patch (:) =nan
-    allocate(this%dwt_slash_nflux_col               (begc:endc))                  ; this%dwt_slash_nflux_col          (:) =nan
-
+    allocate(this%dwt_seedn_to_leaf_col      (begc:endc))                   ; this%dwt_seedn_to_leaf_col      (:)   = nan
+    allocate(this%dwt_seedn_to_deadstem_col  (begc:endc))                   ; this%dwt_seedn_to_deadstem_col  (:)   = nan
+    allocate(this%dwt_seedn_to_npool_col     (begc:endc))                   ; this%dwt_seedn_to_npool_col     (:)   = nan
     allocate(this%dwt_conv_nflux_col         (begc:endc))                   ; this%dwt_conv_nflux_col         (:)   = nan
     allocate(this%dwt_prod10n_gain_col       (begc:endc))                   ; this%dwt_prod10n_gain_col       (:)   = nan
     allocate(this%dwt_prod100n_gain_col      (begc:endc))                   ; this%dwt_prod100n_gain_col      (:)   = nan
     allocate(this%dwt_nloss_col              (begc:endc))                   ; this%dwt_nloss_col              (:)   = nan
     allocate(this%wood_harvestn_col          (begc:endc))                   ; this%wood_harvestn_col          (:)   = nan
-
-    allocate(this%dwt_seedn_to_npool_grc     (begg:endg))                   ; this%dwt_seedn_to_npool_grc     (:)   = nan
-    allocate(this%dwt_seedn_to_npool_patch   (begp:endp))                   ; this%dwt_seedn_to_npool_patch   (:)   = nan
-
-    allocate(this%dwt_prod10n_gain_grc      (begg:endg))                   ; this%dwt_prod10n_gain_grc       (:)   = nan
-    allocate(this%dwt_prod100n_gain_grc     (begg:endg))                   ; this%dwt_prod100n_gain_grc      (:)   = nan
 
     allocate(this%dwt_frootn_to_litr_met_n_col(begc:endc,1:nlevdecomp_full)) ; this%dwt_frootn_to_litr_met_n_col     (:,:) = nan
     allocate(this%dwt_frootn_to_litr_cel_n_col(begc:endc,1:nlevdecomp_full)) ; this%dwt_frootn_to_litr_cel_n_col     (:,:) = nan
@@ -876,7 +843,6 @@
     integer        :: k,l
     integer        :: begp, endp
     integer        :: begc, endc
-    integer        :: begg, endg
     character(10)  :: active
     character(24)  :: fieldname
     character(100) :: longname
@@ -886,7 +852,6 @@
 
     begp = bounds%begp; endp= bounds%endp
     begc = bounds%begc; endc= bounds%endc
-    begg = bounds%begg; endg= bounds%endg
 
     ! add suffix if number of soil decomposition depths is greater than 1
     if (nlevdecomp > 1) then
@@ -895,8 +860,6 @@
        vr_suffix = ""
     endif
 
-<<<<<<< HEAD
-=======
     this%m_leafn_to_litter_patch(begp:endp) = spval
     call hist_addfld1d (fname='M_LEAFN_TO_LITTER', units='gN/m^2/s', &
          avgflag='A', long_name='leaf N mortality', &
@@ -1313,13 +1276,10 @@
             ptr_patch=this%fert_counter_patch)
     end if
 
->>>>>>> dc1960aa
     !-------------------------------
     ! N flux variables - native to column
     !-------------------------------
 
-<<<<<<< HEAD
-=======
     this%ndep_to_sminn_col(begc:endc) = spval
     call hist_addfld1d (fname='NDEP_TO_SMINN', units='gN/m^2/s', &
          avgflag='A', long_name='atmospheric N deposition to soil mineral N', &
@@ -2040,8 +2000,80 @@
     call hist_addfld1d (fname='SEN_NLOSS_LITTER', units='gN/m^2/s', &
          avgflag='A', long_name='total nloss from veg to litter pool due to senescence', &
          ptr_patch=this%sen_nloss_litter, default='inactive')
->>>>>>> dc1960aa
-
+
+    !-----------------------------------------------------------
+    ! bgc interface & pflotran
+    this%plant_ndemand_col(begc:endc) = spval
+       call hist_addfld1d (fname='PLANT_NDEMAND_COL', units='gN/m^2/s', &
+            avgflag='A', long_name='N flux required to support initial GPP', &
+            ptr_col=this%plant_ndemand_col)
+
+    if (use_pflotran.and.pf_cmode) then
+          this%f_ngas_decomp_col(begc:endc) = spval
+          call hist_addfld1d (fname='F_NGAS_DECOMP', units='gN/m^2/s',  &
+                avgflag='A', long_name='N gas emission from excess mineral N pool due to mineralization', &
+                ptr_col=this%f_ngas_decomp_col, default='inactive')
+
+          this%f_ngas_nitri_col(begc:endc) = spval
+          call hist_addfld1d (fname='F_NGAS_NITRI', units='gN/m^2/s',  &
+                avgflag='A', long_name='N gas emission from nitrification', &
+                ptr_col=this%f_ngas_nitri_col, default='inactive')
+
+          this%f_ngas_denit_col(begc:endc) = spval
+          call hist_addfld1d (fname='F_NGAS_DENIT', units='gN/m^2/s',  &
+                avgflag='A', long_name='N gas emission from denitrification', &
+                ptr_col=this%f_ngas_denit_col, default='inactive')
+
+          this%f_n2o_soil_col(begc:endc) = spval
+          call hist_addfld1d (fname='F_N2O_SOIL', units='gN/m^2/s',  &
+                avgflag='A', long_name='soil n2o exchange flux', &
+                ptr_col=this%f_n2o_soil_col)
+
+          this%f_n2_soil_col(begc:endc) = spval
+          call hist_addfld1d (fname='F_N2_SOIL', units='gN/m^2/s',  &
+                avgflag='A', long_name='soil n2 exchange flux', &
+                ptr_col=this%f_n2_soil_col)
+
+          this%smin_nh4_to_plant_col(begc:endc) = spval
+          call hist_addfld1d (fname='SMIN_NH4_TO_PLANT', units='gN/m^2/s', &
+               avgflag='A', long_name='plant uptake of NH4', &
+               ptr_col=this%smin_nh4_to_plant_col, default='inactive')
+
+          this%smin_no3_to_plant_col(begc:endc) = spval
+          call hist_addfld1d (fname='SMIN_NO3_TO_PLANT', units='gN/m^2/s', &
+               avgflag='A', long_name='plant uptake of NO3', &
+               ptr_col=this%smin_no3_to_plant_col, default='inactive')
+          !---------------------------------------------------------------
+          this%f_ngas_decomp_vr_col(begc:endc,:) = spval
+            call hist_addfld_decomp (fname='F_NGAS_DECOMP'//trim(vr_suffix), units='gN/m^3/s',  type2d='levdcmp', &
+               avgflag='A', long_name='n gas emission from excess mineral N pool due to mineralization', &
+               ptr_col=this%f_ngas_decomp_vr_col, default='inactive')
+
+            this%f_ngas_nitri_vr_col(begc:endc,:) = spval
+            call hist_addfld_decomp (fname='F_NGAS_NITRI'//trim(vr_suffix), units='gN/m^3/s',  type2d='levdcmp', &
+               avgflag='A', long_name='n gas emission in nitrification', &
+               ptr_col=this%f_ngas_nitri_vr_col, default='inactive')
+
+            this%f_ngas_denit_vr_col(begc:endc,:) = spval
+            call hist_addfld_decomp (fname='F_NGAS_DENIT'//trim(vr_suffix), units='gN/m^3/s',  type2d='levdcmp', &
+               avgflag='A', long_name='n gas emission in denitrification', &
+               ptr_col=this%f_ngas_denit_vr_col, default='inactive')
+
+            this%f_n2o_soil_vr_col(begc:endc,:) = spval
+            call hist_addfld_decomp (fname='F_N2O_SOIL'//trim(vr_suffix), units='gN/m^3/s', type2d='levdcmp', &
+               avgflag='A', long_name='soil N2O exchange flux', &
+               ptr_col=this%f_n2o_soil_vr_col)
+
+            this%f_n2_soil_vr_col(begc:endc,:) = spval
+            call hist_addfld_decomp (fname='F_N2_SOIL'//trim(vr_suffix), units='gN/m^3/s', type2d='levdcmp', &
+               avgflag='A', long_name='soil N2 exchange flux', &
+               ptr_col=this%f_n2_soil_vr_col)
+
+            this%plant_ndemand_vr_col(begc:endc,:) = spval
+            call hist_addfld_decomp (fname='PLANT_NDEMAND'//trim(vr_suffix), units='gN/m^3/s', type2d='levdcmp', &
+               avgflag='A', long_name='plant N demand distribution via roots', &
+               ptr_col=this%plant_ndemand_vr_col, default='inactive')
+    end if ! if (use_pflotran.and.pf_cmode)
     !-----------------------------------------------------------
   end subroutine InitHistory
 
@@ -2060,7 +2092,7 @@
     type(bounds_type), intent(in) :: bounds  
     !
     ! !LOCAL VARIABLES:
-    integer :: p,c,l, g
+    integer :: p,c,l
     integer :: fp, fc                                    ! filter indices
     integer :: num_special_col                           ! number of good values in special_col filter
     integer :: num_special_patch                         ! number of good values in special_patch filter
@@ -2068,15 +2100,67 @@
     integer :: special_patch(bounds%endp-bounds%begp+1)  ! special landunit filter - patches
     !---------------------------------------------------------------------
 
+    ! Set column filters
+
+    num_special_col = 0
+    do c = bounds%begc, bounds%endc
+       l = col_pp%landunit(c)
+       if (lun_pp%ifspecial(l)) then
+          num_special_col = num_special_col + 1
+          special_col(num_special_col) = c
+       end if
+    end do
+
+    ! Set patch filters
+
+    num_special_patch = 0
+    do p = bounds%begp,bounds%endp
+       l = veg_pp%landunit(p)
+       if (lun_pp%ifspecial(l)) then
+          num_special_patch = num_special_patch + 1
+          special_patch(num_special_patch) = p
+       end if
+    end do
 
     !-----------------------------------------------
     ! initialize nitrogen flux variables
     !-----------------------------------------------
 
+    do p = bounds%begp,bounds%endp
+       l = veg_pp%landunit(p)
+       
+       this%prev_leafn_to_litter_patch(p)  = 0._r8 
+       this%prev_frootn_to_litter_patch(p) = 0._r8 
+       
+       if ( crop_prog )then
+          this%fert_counter_patch(p)  = spval
+          this%fert_patch(p)          = 0._r8 
+          this%soyfixn_patch(p)       = 0._r8 
+       end if
+
+       if (lun_pp%itype(l) == istsoil .or. lun_pp%itype(l) == istcrop) then
+          this%fert_counter_patch(p)  = 0._r8
+       end if
+
+       if (lun_pp%ifspecial(l)) then
+          this%plant_ndemand_patch(p)  = spval
+          this%avail_retransn_patch(p) = spval
+          this%plant_nalloc_patch(p)   = spval
+       end if
+    end do
 
     ! initialize fields for special filters
 
-   end subroutine InitCold
+    do fc = 1,num_special_col
+       c = special_col(fc)
+       this%dwt_nloss_col(c) = 0._r8
+    end do
+
+    call this%SetValues (&
+         num_patch=num_special_patch, filter_patch=special_patch, value_patch=0._r8, &
+         num_column=num_special_col, filter_column=special_col, value_column=0._r8)
+
+  end subroutine InitCold
 
   !-----------------------------------------------------------------------
   subroutine Restart (this,  bounds, ncid, flag )
@@ -2108,9 +2192,165 @@
     character(len=128) :: varname   ! temporary
     !------------------------------------------------------------------------
 
+    if (crop_prog) then
+       call restartvar(ncid=ncid, flag=flag, varname='fert_counter', xtype=ncd_double,  &
+            dim1name='pft', &
+            long_name='', units='', &
+            interpinic_flag='interp', readvar=readvar, data=this%fert_counter_patch)
+
+       call restartvar(ncid=ncid, flag=flag, varname='fert', xtype=ncd_double,  &
+            dim1name='pft', &
+            long_name='', units='', &
+            interpinic_flag='interp', readvar=readvar, data=this%fert_patch)
+    end if
+
+    if (crop_prog) then
+       call restartvar(ncid=ncid, flag=flag,  varname='grainn_xfer_to_grainn', xtype=ncd_double,  &
+            dim1name='pft', &
+            long_name='grain N growth from storage', units='gN/m2/s', &
+            interpinic_flag='interp', readvar=readvar, data=this%grainn_xfer_to_grainn_patch)
+    end if
+
+    if (crop_prog) then
+       call restartvar(ncid=ncid, flag=flag,  varname='livestemn_to_litter', xtype=ncd_double,  &
+            dim1name='pft', &
+            long_name='livestem N to litter', units='gN/m2/s', &
+            interpinic_flag='interp', readvar=readvar, data=this%livestemn_to_litter_patch)
+    end if
+
+    if (crop_prog) then
+       call restartvar(ncid=ncid, flag=flag,  varname='grainn_to_food', xtype=ncd_double,  &
+            dim1name='pft', &
+            long_name='grain N to food', units='gN/m2/s', &
+            interpinic_flag='interp', readvar=readvar, data=this%grainn_to_food_patch)
+    end if
+
+    if (crop_prog) then
+       call restartvar(ncid=ncid, flag=flag,  varname='npool_to_grainn', xtype=ncd_double,  &
+            dim1name='pft', &
+            long_name='allocation to grain N', units='gN/m2/s', &
+            interpinic_flag='interp', readvar=readvar, data=this%npool_to_grainn_patch)
+    end if
+
+    if (crop_prog) then
+       call restartvar(ncid=ncid, flag=flag,  varname='npool_to_grainn_storage', xtype=ncd_double,  &
+            dim1name='pft', &
+            long_name='allocation to grain N storage', units='gN/m2/s', &
+            interpinic_flag='interp', readvar=readvar, data=this%npool_to_grainn_storage_patch)
+    end if
+
+    if (crop_prog) then
+       call restartvar(ncid=ncid, flag=flag, varname='grainn_storage_to_xfer', xtype=ncd_double,  &
+            dim1name='pft', &
+            long_name='grain N shift storage to transfer', units='gN/m2/s', &
+            interpinic_flag='interp', readvar=readvar, data=this%grainn_storage_to_xfer_patch)
+    end if
+
+    if (use_nitrif_denitrif .or. (use_pflotran .and. pf_cmode)) then
+       ! pot_f_nit_vr
+       if (use_vertsoilc) then
+          ptr2d => this%pot_f_nit_vr_col(:,:)
+          call restartvar(ncid=ncid, flag=flag, varname='pot_f_nit_vr', xtype=ncd_double, &
+               dim1name='column', dim2name='levgrnd', switchdim=.true., &
+               long_name='potential soil nitrification flux', units='gN/m3/s', &
+               interpinic_flag='interp', readvar=readvar, data=ptr2d)
+       else
+          ptr1d => this%pot_f_nit_vr_col(:,1)
+          call restartvar(ncid=ncid, flag=flag, varname='pot_f_nit_vr', xtype=ncd_double, &
+               dim1name='column', &
+               long_name='soil nitrification flux', units='gN/m3/s', &
+               interpinic_flag='interp', readvar=readvar, data=ptr1d)
+       end if
+       if (flag=='read' .and. .not. readvar) then
+          call endrun(msg= 'ERROR:: pot_f_nit_vr'//' is required on an initialization dataset' )
+       end if
+    end if
+
+    if (use_nitrif_denitrif .or. (use_pflotran .and. pf_cmode)) then
+       ! f_nit_vr
+       if (use_vertsoilc) then
+          ptr2d => this%f_nit_vr_col(:,:)
+          call restartvar(ncid=ncid, flag=flag, varname='f_nit_vr', xtype=ncd_double, &
+               dim1name='column', dim2name='levgrnd', switchdim=.true., &
+               long_name='soil nitrification flux', units='gN/m3/s', &
+               interpinic_flag='interp', readvar=readvar, data=ptr2d) 
+       else
+          ptr1d => this%f_nit_vr_col(:,1)
+          call restartvar(ncid=ncid, flag=flag, varname='f_nit_vr', xtype=ncd_double, &
+               dim1name='column', &
+               long_name='soil nitrification flux', units='gN/m3/s', &
+               interpinic_flag='interp', readvar=readvar, data=ptr1d)
+       end if
+       if (flag=='read' .and. .not. readvar) then
+          call endrun(msg='ERROR:: f_nit_vr'//' is required on an initialization dataset'//&
+               errMsg(__FILE__, __LINE__))
+       end if
+    end if
+
+    call restartvar(ncid=ncid, flag=flag, varname='plant_ndemand', xtype=ncd_double,  &
+         dim1name='pft', &
+         long_name='', units='', &
+         interpinic_flag='interp', readvar=readvar, data=this%plant_ndemand_patch) 
+
+    call restartvar(ncid=ncid, flag=flag, varname='avail_retransn', xtype=ncd_double,  &
+         dim1name='pft', &
+         long_name='', units='', &
+         interpinic_flag='interp', readvar=readvar, data=this%avail_retransn_patch) 
+
+    call restartvar(ncid=ncid, flag=flag, varname='plant_nalloc', xtype=ncd_double,  &
+         dim1name='pft', &
+         long_name='', units='', &
+         interpinic_flag='interp', readvar=readvar, data=this%plant_nalloc_patch) 
 
     ! pflotran
     !------------------------------------------------------------------------
+    if (use_pflotran .and. pf_cmode) then
+       ! externaln_to_decomp_npools_col
+       do k = 1, ndecomp_pools
+          varname=trim(decomp_cascade_con%decomp_pool_name_restart(k))//'external_n'
+          if (use_vertsoilc) then
+             ptr2d => this%externaln_to_decomp_npools_col(:,:,k)
+             call restartvar(ncid=ncid, flag=flag, varname=trim(varname)//"_vr", xtype=ncd_double,  &
+                  dim1name='column', dim2name='levgrnd', switchdim=.true., &
+                  long_name='net organic N adding/removal/transport to soil', units='gN/m3/s', fill_value=spval, &
+                  interpinic_flag='interp', readvar=readvar, data=ptr2d)
+          else
+             ptr1d => this%externaln_to_decomp_npools_col(:,1,k) ! nlevdecomp = 1; so treat as 1D variable
+             call restartvar(ncid=ncid, flag=flag, varname=varname, xtype=ncd_double,  &
+                  dim1name='column', &
+                  long_name='net organic N adding/removal/transport to soil', units='gN/m3/s', fill_value=spval, &
+                  interpinic_flag='interp' , readvar=readvar, data=ptr1d)
+          end if
+          if (flag=='read' .and. .not. readvar) then
+          !   call endrun(msg='ERROR:: '//trim(varname)//' is required on an initialization dataset'//&
+          !        errMsg(__FILE__, __LINE__))
+             this%externaln_to_decomp_npools_col(:,:,k) = 0._r8
+          end if
+       end do
+
+       !no3_net_transport_vr
+       if (.not.pf_hmode) then
+          if (use_vertsoilc) then
+             ptr2d => this%no3_net_transport_vr_col(:,:)
+             call restartvar(ncid=ncid, flag=flag, varname='no3_net_transport_vr', xtype=ncd_double, &
+               dim1name='column', dim2name='levgrnd', switchdim=.true., &
+               long_name='net soil NO3-N transport', units='gN/m3/s', &
+               interpinic_flag='interp', readvar=readvar, data=ptr2d)
+          else
+             ptr1d => this%no3_net_transport_vr_col(:,1)
+             call restartvar(ncid=ncid, flag=flag, varname='no3_net_transport_vr', xtype=ncd_double, &
+               dim1name='column', &
+               long_name='net soil  NO3-N transport', units='gN/m3/s', &
+               interpinic_flag='interp', readvar=readvar, data=ptr1d)
+          end if
+          if (flag=='read' .and. .not. readvar) then
+          !   call endrun(msg='ERROR:: no3_net_transport_vr'//' is required on an initialization dataset'//&
+          !     errMsg(__FILE__, __LINE__))
+             this%no3_net_transport_vr_col(:,:) = 0._r8
+          end if
+       end if
+
+    end if ! if (use_pflotran .and. pf_cmode)
     !------------------------------------------------------------------------
 
   end subroutine Restart
@@ -2137,7 +2377,389 @@
     integer :: fi,i,j,k,l     ! loop index
     !------------------------------------------------------------------------
 
-
+    do fi = 1,num_patch
+       i=filter_patch(fi)
+
+       this%m_leafn_to_litter_patch(i)                   = value_patch
+       this%m_frootn_to_litter_patch(i)                  = value_patch
+       this%m_leafn_storage_to_litter_patch(i)           = value_patch
+       this%m_frootn_storage_to_litter_patch(i)          = value_patch
+       this%m_livestemn_storage_to_litter_patch(i)       = value_patch
+       this%m_deadstemn_storage_to_litter_patch(i)       = value_patch
+       this%m_livecrootn_storage_to_litter_patch(i)      = value_patch
+       this%m_deadcrootn_storage_to_litter_patch(i)      = value_patch
+       this%m_leafn_xfer_to_litter_patch(i)              = value_patch
+       this%m_frootn_xfer_to_litter_patch(i)             = value_patch
+       this%m_livestemn_xfer_to_litter_patch(i)          = value_patch
+       this%m_deadstemn_xfer_to_litter_patch(i)          = value_patch
+       this%m_livecrootn_xfer_to_litter_patch(i)         = value_patch
+       this%m_deadcrootn_xfer_to_litter_patch(i)         = value_patch
+       this%m_livestemn_to_litter_patch(i)               = value_patch
+       this%m_deadstemn_to_litter_patch(i)               = value_patch
+       this%m_livecrootn_to_litter_patch(i)              = value_patch
+       this%m_deadcrootn_to_litter_patch(i)              = value_patch
+       this%m_retransn_to_litter_patch(i)                = value_patch
+       this%m_npool_to_litter_patch(i)                   = value_patch
+       this%hrv_leafn_to_litter_patch(i)                 = value_patch             
+       this%hrv_frootn_to_litter_patch(i)                = value_patch            
+       this%hrv_leafn_storage_to_litter_patch(i)         = value_patch     
+       this%hrv_frootn_storage_to_litter_patch(i)        = value_patch    
+       this%hrv_livestemn_storage_to_litter_patch(i)     = value_patch 
+       this%hrv_deadstemn_storage_to_litter_patch(i)     = value_patch 
+       this%hrv_livecrootn_storage_to_litter_patch(i)    = value_patch
+       this%hrv_deadcrootn_storage_to_litter_patch(i)    = value_patch
+       this%hrv_leafn_xfer_to_litter_patch(i)            = value_patch        
+       this%hrv_frootn_xfer_to_litter_patch(i)           = value_patch       
+       this%hrv_livestemn_xfer_to_litter_patch(i)        = value_patch    
+       this%hrv_deadstemn_xfer_to_litter_patch(i)        = value_patch    
+       this%hrv_livecrootn_xfer_to_litter_patch(i)       = value_patch   
+       this%hrv_deadcrootn_xfer_to_litter_patch(i)       = value_patch   
+       this%hrv_livestemn_to_litter_patch(i)             = value_patch         
+       this%hrv_deadstemn_to_prod10n_patch(i)            = value_patch        
+       this%hrv_deadstemn_to_prod100n_patch(i)           = value_patch       
+       this%hrv_leafn_to_prod1n_patch(i)                 = value_patch
+       this%hrv_livestemn_to_prod1n_patch(i)             = value_patch
+       this%hrv_grainn_to_prod1n_patch(i)                = value_patch
+       this%hrv_cropn_to_prod1n_patch(i)                 = value_patch
+       this%hrv_livecrootn_to_litter_patch(i)            = value_patch        
+       this%hrv_deadcrootn_to_litter_patch(i)            = value_patch        
+       this%hrv_retransn_to_litter_patch(i)              = value_patch    
+       this%hrv_npool_to_litter_patch(i)                 = value_patch
+
+       this%m_leafn_to_fire_patch(i)                     = value_patch
+       this%m_leafn_storage_to_fire_patch(i)             = value_patch
+       this%m_leafn_xfer_to_fire_patch(i)                = value_patch
+       this%m_livestemn_to_fire_patch(i)                 = value_patch
+       this%m_livestemn_storage_to_fire_patch(i)         = value_patch
+       this%m_livestemn_xfer_to_fire_patch(i)            = value_patch
+       this%m_deadstemn_to_fire_patch(i)                 = value_patch
+       this%m_deadstemn_storage_to_fire_patch(i)         = value_patch
+       this%m_deadstemn_xfer_to_fire_patch(i)            = value_patch
+       this%m_frootn_to_fire_patch(i)                    = value_patch
+       this%m_frootn_storage_to_fire_patch(i)            = value_patch
+       this%m_frootn_xfer_to_fire_patch(i)               = value_patch
+       this%m_livecrootn_to_fire_patch(i)                = value_patch
+       this%m_livecrootn_storage_to_fire_patch(i)        = value_patch
+       this%m_livecrootn_xfer_to_fire_patch(i)           = value_patch
+       this%m_deadcrootn_to_fire_patch(i)                = value_patch
+       this%m_deadcrootn_storage_to_fire_patch(i)        = value_patch
+       this%m_deadcrootn_xfer_to_fire_patch(i)           = value_patch
+       this%m_retransn_to_fire_patch(i)                  = value_patch
+       this%m_npool_to_fire_patch(i)                     = value_patch
+
+       this%m_leafn_to_litter_fire_patch(i)              = value_patch
+       this%m_leafn_storage_to_litter_fire_patch(i)      = value_patch
+       this%m_leafn_xfer_to_litter_fire_patch(i)         = value_patch
+       this%m_livestemn_to_litter_fire_patch(i)          = value_patch
+       this%m_livestemn_storage_to_litter_fire_patch(i)  = value_patch
+       this%m_livestemn_xfer_to_litter_fire_patch(i)     = value_patch
+       this%m_livestemn_to_deadstemn_fire_patch(i)       = value_patch
+       this%m_deadstemn_to_litter_fire_patch(i)          = value_patch
+       this%m_deadstemn_storage_to_litter_fire_patch(i)  = value_patch
+       this%m_deadstemn_xfer_to_litter_fire_patch(i)     = value_patch
+       this%m_frootn_to_litter_fire_patch(i)             = value_patch
+       this%m_frootn_storage_to_litter_fire_patch(i)     = value_patch
+       this%m_frootn_xfer_to_litter_fire_patch(i)        = value_patch
+       this%m_livecrootn_to_litter_fire_patch(i)         = value_patch
+       this%m_livecrootn_storage_to_litter_fire_patch(i) = value_patch
+       this%m_livecrootn_xfer_to_litter_fire_patch(i)    = value_patch
+       this%m_livecrootn_to_deadcrootn_fire_patch(i)     = value_patch
+       this%m_deadcrootn_to_litter_fire_patch(i)         = value_patch
+       this%m_deadcrootn_storage_to_litter_fire_patch(i) = value_patch
+       this%m_deadcrootn_xfer_to_litter_fire_patch(i)    = value_patch
+       this%m_retransn_to_litter_fire_patch(i)           = value_patch
+       this%m_npool_to_litter_fire_patch(i)              = value_patch
+
+       this%leafn_xfer_to_leafn_patch(i)                 = value_patch
+       this%frootn_xfer_to_frootn_patch(i)               = value_patch
+       this%livestemn_xfer_to_livestemn_patch(i)         = value_patch
+       this%deadstemn_xfer_to_deadstemn_patch(i)         = value_patch
+       this%livecrootn_xfer_to_livecrootn_patch(i)       = value_patch
+       this%deadcrootn_xfer_to_deadcrootn_patch(i)       = value_patch
+       this%leafn_to_litter_patch(i)                     = value_patch
+       this%leafn_to_retransn_patch(i)                   = value_patch
+       this%frootn_to_litter_patch(i)                    = value_patch
+       this%retransn_to_npool_patch(i)                   = value_patch
+       this%sminn_to_npool_patch(i)                      = value_patch
+       this%npool_to_leafn_patch(i)                      = value_patch
+       this%npool_to_leafn_storage_patch(i)              = value_patch
+       this%npool_to_frootn_patch(i)                     = value_patch
+       this%npool_to_frootn_storage_patch(i)             = value_patch
+       this%npool_to_livestemn_patch(i)                  = value_patch
+       this%npool_to_livestemn_storage_patch(i)          = value_patch
+       this%npool_to_deadstemn_patch(i)                  = value_patch
+       this%npool_to_deadstemn_storage_patch(i)          = value_patch
+       this%npool_to_livecrootn_patch(i)                 = value_patch
+       this%npool_to_livecrootn_storage_patch(i)         = value_patch
+       this%npool_to_deadcrootn_patch(i)                 = value_patch
+       this%npool_to_deadcrootn_storage_patch(i)         = value_patch
+       this%leafn_storage_to_xfer_patch(i)               = value_patch
+       this%frootn_storage_to_xfer_patch(i)              = value_patch
+       this%livestemn_storage_to_xfer_patch(i)           = value_patch
+       this%deadstemn_storage_to_xfer_patch(i)           = value_patch
+       this%livecrootn_storage_to_xfer_patch(i)          = value_patch
+       this%deadcrootn_storage_to_xfer_patch(i)          = value_patch
+       this%livestemn_to_deadstemn_patch(i)              = value_patch
+       this%livestemn_to_retransn_patch(i)               = value_patch
+       this%livecrootn_to_deadcrootn_patch(i)            = value_patch
+       this%livecrootn_to_retransn_patch(i)              = value_patch
+       this%ndeploy_patch(i)                             = value_patch
+       this%ninputs_patch(i)                             = value_patch
+       this%noutputs_patch(i)                            = value_patch
+       this%wood_harvestn_patch(i)                       = value_patch
+       this%fire_nloss_patch(i)                          = value_patch
+       this%nfix_to_plantn_patch(i)                      = value_patch
+       this%gap_nloss_litter(i)                          = value_patch
+       this%fire_nloss_litter(i)                         = value_patch
+       this%hrv_nloss_litter(i)                          = value_patch
+       this%sen_nloss_litter(i)                          = value_patch
+    end do
+
+    if ( crop_prog )then
+       do fi = 1,num_patch
+          i = filter_patch(fi)
+          this%livestemn_to_litter_patch(i)              = value_patch
+          this%grainn_to_food_patch(i)                   = value_patch
+          this%grainn_xfer_to_grainn_patch(i)            = value_patch
+          this%npool_to_grainn_patch(i)                  = value_patch
+          this%npool_to_grainn_storage_patch(i)          = value_patch
+          this%grainn_storage_to_xfer_patch(i)           = value_patch
+          this%soyfixn_patch(i)                          = value_patch
+          this%frootn_to_retransn_patch(i)               = value_patch
+       end do
+    end if
+
+    do j = 1, nlevdecomp_full
+       do fi = 1,num_column
+          i = filter_column(fi)
+
+          ! phenology: litterfall and crop fluxes associated wit
+          this%phenology_n_to_litr_met_n_col(i,j)        = value_column
+          this%phenology_n_to_litr_cel_n_col(i,j)        = value_column
+          this%phenology_n_to_litr_lig_n_col(i,j)        = value_column
+
+          ! gap mortality
+          this%gap_mortality_n_to_litr_met_n_col(i,j)    = value_column
+          this%gap_mortality_n_to_litr_cel_n_col(i,j)    = value_column
+          this%gap_mortality_n_to_litr_lig_n_col(i,j)    = value_column
+          this%gap_mortality_n_to_cwdn_col(i,j)          = value_column
+
+          ! fire
+          this%fire_mortality_n_to_cwdn_col(i,j)         = value_column
+          this%m_n_to_litr_met_fire_col(i,j)             = value_column
+          this%m_n_to_litr_cel_fire_col(i,j)             = value_column  
+          this%m_n_to_litr_lig_fire_col(i,j)             = value_column
+
+          ! harvest
+          this%harvest_n_to_litr_met_n_col(i,j)          = value_column             
+          this%harvest_n_to_litr_cel_n_col(i,j)          = value_column             
+          this%harvest_n_to_litr_lig_n_col(i,j)          = value_column             
+          this%harvest_n_to_cwdn_col(i,j)                = value_column  
+
+          if (.not. use_nitrif_denitrif) then
+             this%sminn_to_denit_excess_vr_col(i,j)      = value_column
+             this%sminn_leached_vr_col(i,j)              = value_column
+          else
+             this%f_nit_vr_col(i,j)                      = value_column
+             this%f_denit_vr_col(i,j)                    = value_column
+             this%smin_no3_leached_vr_col(i,j)           = value_column
+             this%smin_no3_runoff_vr_col(i,j)            = value_column 
+             this%n2_n2o_ratio_denit_vr_col(i,j)         = value_column
+             this%pot_f_nit_vr_col(i,j)                  = value_column
+             this%pot_f_denit_vr_col(i,j)                = value_column
+             this%actual_immob_no3_vr_col(i,j)           = value_column
+             this%actual_immob_nh4_vr_col(i,j)           = value_column
+             this%smin_no3_to_plant_vr_col(i,j)          = value_column
+             this%smin_nh4_to_plant_vr_col(i,j)          = value_column
+             this%f_n2o_denit_vr_col(i,j)                = value_column
+             this%f_n2o_nit_vr_col(i,j)                  = value_column
+
+             this%smin_no3_massdens_vr_col(i,j)          = value_column
+             this%k_nitr_t_vr_col(i,j)                   = value_column
+             this%k_nitr_ph_vr_col(i,j)                  = value_column
+             this%k_nitr_h2o_vr_col(i,j)                 = value_column
+             this%k_nitr_vr_col(i,j)                     = value_column 
+             this%wfps_vr_col(i,j)                       = value_column 
+             this%fmax_denit_carbonsubstrate_vr_col(i,j) = value_column 
+             this%fmax_denit_nitrate_vr_col(i,j)         = value_column 
+             this%f_denit_base_vr_col(i,j)               = value_column
+
+             this%diffus_col(i,j)                        = value_column
+             this%ratio_k1_col(i,j)                      = value_column
+             this%ratio_no3_co2_col(i,j)                 = value_column
+             this%soil_co2_prod_col(i,j)                 = value_column
+             this%fr_WFPS_col(i,j)                       = value_column
+             this%soil_bulkdensity_col(i,j)              = value_column
+
+             this%r_psi_col(i,j)                         = value_column
+             this%anaerobic_frac_col(i,j)                = value_column
+
+             ! pflotran
+             this%plant_ndemand_vr_col(i,j)              = value_column
+             this%f_ngas_decomp_vr_col(i,j)              = value_column
+             this%f_ngas_nitri_vr_col(i,j)               = value_column
+             this%f_ngas_denit_vr_col(i,j)               = value_column
+             this%f_n2o_soil_vr_col(i,j)                 = value_column
+             this%f_n2_soil_vr_col(i,j)                  = value_column
+          end if
+          this%potential_immob_vr_col(i,j)               = value_column
+          this%actual_immob_vr_col(i,j)                  = value_column
+          this%sminn_to_plant_vr_col(i,j)                = value_column
+          this%supplement_to_sminn_vr_col(i,j)           = value_column
+          this%gross_nmin_vr_col(i,j)                    = value_column
+          this%net_nmin_vr_col(i,j)                      = value_column
+          this%sminn_nh4_input_vr_col(i,j)               = value_column
+          this%sminn_no3_input_vr_col(i,j)               = value_column
+       end do
+    end do
+
+    do fi = 1,num_column
+       i = filter_column(fi)
+
+       this%ndep_to_sminn_col(i)             = value_column
+       this%nfix_to_sminn_col(i)             = value_column
+       this%nfix_to_ecosysn_col(i)           = value_column
+       this%fert_to_sminn_col(i)             = value_column
+       this%soyfixn_to_sminn_col(i)          = value_column
+       this%hrv_deadstemn_to_prod10n_col(i)  = value_column        
+       this%hrv_deadstemn_to_prod100n_col(i) = value_column      
+       this%hrv_cropn_to_prod1n_col(i)       = value_column
+       this%prod10n_loss_col(i)              = value_column
+       this%prod100n_loss_col(i)             = value_column
+       this%prod1n_loss_col(i)               = value_column
+       this%product_nloss_col(i)             = value_column
+       this%potential_immob_col(i)           = value_column
+       this%actual_immob_col(i)              = value_column
+       this%sminn_to_plant_col(i)            = value_column
+       this%supplement_to_sminn_col(i)       = value_column
+       this%gross_nmin_col(i)                = value_column
+       this%net_nmin_col(i)                  = value_column
+       this%denit_col(i)                     = value_column
+       if (use_nitrif_denitrif) then
+          this%f_nit_col(i)                  = value_column
+          this%pot_f_nit_col(i)              = value_column
+          this%f_denit_col(i)                = value_column
+          this%pot_f_denit_col(i)            = value_column
+          this%f_n2o_denit_col(i)            = value_column
+          this%f_n2o_nit_col(i)              = value_column
+          this%smin_no3_leached_col(i)       = value_column
+          this%smin_no3_runoff_col(i)        = value_column
+
+          this%f_ngas_decomp_col(i)         = value_column
+          this%f_ngas_nitri_col(i)          = value_column
+          this%f_ngas_denit_col(i)          = value_column
+          this%f_n2o_soil_col(i)            = value_column
+          this%f_n2_soil_col(i)             = value_column
+
+          this%smin_nh4_to_plant_col(i)      = value_column
+          this%smin_no3_to_plant_col(i)      = value_column          
+       else
+          this%sminn_to_denit_excess_col(i)  = value_column
+          this%sminn_leached_col(i)          = value_column
+       end if
+       this%ninputs_col(i)                   = value_column
+       this%noutputs_col(i)                  = value_column
+       this%fire_nloss_col(i)                = value_column
+       this%som_n_leached_col(i)             = value_column
+       this%sminn_input_col(i)               = value_column
+       this%sminn_nh4_input_col(i)           = value_column
+       this%sminn_no3_input_col(i)           = value_column
+       ! Zero p2c column fluxes
+       this%fire_nloss_col(i) = value_column
+       this%wood_harvestn_col(i) = value_column
+
+       ! bgc-interface
+       this%plant_ndemand_col(i) = value_column
+    end do
+
+    do k = 1, ndecomp_pools
+       do fi = 1,num_column
+          i = filter_column(fi)
+          this%decomp_npools_leached_col(i,k) = value_column
+          this%m_decomp_npools_to_fire_col(i,k) = value_column
+          this%bgc_npool_ext_inputs_vr_col (i,:,k) = value_column
+          this%bgc_npool_ext_loss_vr_col (i,:,k) = value_column          
+          this%bgc_npool_inputs_col (i,k) = value_column
+       end do
+    end do
+
+    do k = 1, ndecomp_pools
+       do j = 1, nlevdecomp_full
+          do fi = 1,num_column
+             i = filter_column(fi)
+             this%m_decomp_npools_to_fire_vr_col(i,j,k) = value_column
+             this%decomp_npools_transport_tendency_col(i,j,k) = value_column
+          end do
+       end do
+    end do
+
+       do l = 1, ndecomp_cascade_transitions
+          do fi = 1,num_column
+             i = filter_column(fi)
+             this%decomp_cascade_ntransfer_col(i,l) = value_column
+             this%decomp_cascade_sminn_flux_col(i,l) = value_column
+             if (.not. use_nitrif_denitrif) then
+                this%sminn_to_denit_decomp_cascade_col(i,l) = value_column
+             end if
+          end do
+       end do
+
+       do l = 1, ndecomp_cascade_transitions
+          do j = 1, nlevdecomp_full
+             do fi = 1,num_column
+                i = filter_column(fi)
+                this%decomp_cascade_ntransfer_vr_col(i,j,l) = value_column
+                this%decomp_cascade_sminn_flux_vr_col(i,j,l) = value_column
+                if (.not. use_nitrif_denitrif) then
+                   this%sminn_to_denit_decomp_cascade_vr_col(i,j,l) = value_column
+                end if
+             end do
+          end do
+       end do
+
+    do k = 1, ndecomp_pools
+       do j = 1, nlevdecomp_full
+          do fi = 1,num_column
+             i = filter_column(fi)
+             this%decomp_npools_sourcesink_col(i,j,k) = value_column
+          end do
+       end do
+    end do
+
+    ! pflotran
+    !------------------------------------------------------------------------
+    do k = 1, ndecomp_pools
+       do j = 1, nlevdecomp_full
+          do fi = 1,num_column
+             i = filter_column(fi)
+             ! only initializing in the first time-step
+             if ( this%externaln_to_decomp_npools_col(i,j,k) == spval ) then
+                this%externaln_to_decomp_npools_col(i,j,k) = value_column
+             end if
+          end do
+       end do
+    end do
+
+    do j = 1, nlevdecomp_full
+       do fi = 1,num_column
+          i = filter_column(fi)
+          ! only initializing in the first time-step
+          if ( this%no3_net_transport_vr_col(i,j) == spval ) then
+             this%no3_net_transport_vr_col(i,j) = value_column
+          end if
+          if ( this%nh4_net_transport_vr_col(i,j) == spval ) then
+             this%nh4_net_transport_vr_col(i,j) = value_column
+          end if
+       end do
+    end do
+
+    do fi = 1,num_column
+       i = filter_column(fi)
+       ! only initializing in the first time-step
+       if ( this%externaln_to_decomp_delta_col(i) == spval ) then
+          this%externaln_to_decomp_delta_col(i) = value_column
+       end if
+    end do
     !------------------------------------------------------------------------
 
   end subroutine SetValues
@@ -2153,8 +2775,27 @@
     type(bounds_type), intent(in)  :: bounds 
     !
     ! !LOCAL VARIABLES:
-    integer  :: c, g, j          ! indices
+    integer  :: c, j          ! indices
     !-----------------------------------------------------------------------
+
+    do c = bounds%begc,bounds%endc
+       this%dwt_seedn_to_leaf_col(c)     = 0._r8
+       this%dwt_seedn_to_deadstem_col(c) = 0._r8
+       this%dwt_seedn_to_npool_col(c)    = 0._r8
+       this%dwt_conv_nflux_col(c)        = 0._r8
+       this%dwt_prod10n_gain_col(c)      = 0._r8
+       this%dwt_prod100n_gain_col(c)     = 0._r8
+    end do
+
+    do j = 1, nlevdecomp_full
+       do c = bounds%begc,bounds%endc
+          this%dwt_frootn_to_litr_met_n_col(c,j) = 0._r8
+          this%dwt_frootn_to_litr_cel_n_col(c,j) = 0._r8
+          this%dwt_frootn_to_litr_lig_n_col(c,j) = 0._r8
+          this%dwt_livecrootn_to_cwdn_col(c,j)   = 0._r8
+          this%dwt_deadcrootn_to_cwdn_col(c,j)   = 0._r8
+       end do
+    end do
 
   end subroutine ZeroDwt
 
@@ -2184,8 +2825,6 @@
     integer  :: nlev
     !-----------------------------------------------------------------------
 
-<<<<<<< HEAD
-=======
     do fp = 1,num_soilp
        p = filter_soilp(fp)
 
@@ -2588,7 +3227,6 @@
         call NSummary_interface(this, bounds, num_soilc, filter_soilc)
     end if
     !----------------------------------------------------------------
->>>>>>> dc1960aa
   end subroutine Summary
 
 !-------------------------------------------------------------------------------------------------
