from utils import expect, run_cmd_no_fail, ensure_psutil

import os, sys, pathlib
ensure_psutil()
import psutil

# MACHINE -> (env_setup,                      # list of shell commands to set up scream-approved env
#             compilers,                      # list of compilers [CXX, F90, C]
#             batch submit prefix,            # string shell commmand prefix
#             pre-existing baselines root dir # string path)
MACHINE_METADATA = {
    # NOTE: blake must use a different minor version of python than weaver
    # this is so pip installs do not go into the same location for both machines.
    # We have found some python modules are not shareable between these two machinse.
    "blake"    : (["module purge", "module load python/3.8.8/gcc/10.2.0", "module unload gcc/10.2.0", "module load openmpi/2.1.2 zlib git/2.9.4 cmake/3.19.3",
                   "export PATH=/ascldap/users/projects/e3sm/scream/libs/netcdf-fortran/install/blake/bin:$PATH",
                   "export PATH=/ascldap/users/projects/e3sm/scream/libs/netcdf-c/install/blake/bin:$PATH",
                   "export PATH=/ascldap/users/projects/e3sm/scream/libs/pnetcdf/install/blake/bin:$PATH",
                   "export INTEL_LICENSE_FILE=/home/projects/x86-64/intel/licenses/USE_SERVER.lic"  # speeds up license lookup
                  ],
                 ["mpicxx","mpifort","mpicc"],
                  "salloc -N 1 srun -n1 --preserve-env",
                  "/home/projects/e3sm/scream/pr-autotester/master-baselines/blake/"),
    "weaver"   : (["source /etc/profile.d/modules.sh", "module purge", "module load git/2.10.1 python/3.7.3 cmake/3.23.1 cuda/11.2.2/gcc/8.3.1 openmpi/4.1.1/gcc/8.3.1/cuda/11.2.2 netcdf-c/4.8.1/gcc/8.3.1/openmpi/4.1.1 netcdf-cxx/4.2/gcc/8.3.1/openmpi/4.1.1 netcdf-fortran/4.5.4/gcc/8.3.1/openmpi/4.1.1 parallel-netcdf/1.12.2/gcc/8.3.1/openmpi/4.1.1",
                 ],
                 ["mpicxx","mpifort","mpicc"],
                  "bsub -I -q rhel8 -n 4",
                  "/home/projects/e3sm/scream/pr-autotester/master-baselines/weaver/"),
    "mappy"   : (["module purge", "module load sems-archive-env acme-env sems-archive-gcc/9.2.0 sems-archive-cmake/3.19.1 sems-archive-git/2.10.1 acme-openmpi/4.0.7 acme-netcdf/4.7.4/acme"],
                 ["mpicxx","mpifort","mpicc"],
                  "",
                  "/sems-data-store/ACME/baselines/scream/master-baselines"),
    "lassen" : (["module --force purge", "module load git gcc/8.3.1 cuda/10.1.243 cmake/3.16.8 spectrum-mpi python/3.7.2", "export LLNL_USE_OMPI_VARS='y'"],
                 ["mpicxx","mpifort","mpicc"],
                  "bsub -Ip -qpdebug",
                  ""),
    "quartz-intel" : (["module --force purge", "module load StdEnv cmake/3.16.8 mkl/2019.0 intel/19.0.4 netcdf-fortran/4.4.4 netcdf/4.4.1.1 pnetcdf/1.9.0 mvapich2/2.3 python/3.8.2"],
                 ["mpicxx","mpifort","mpicc"],
                  "salloc --partition=pdebug",
                  ""),
    "quartz-gcc" : (["module --force purge", "module load StdEnv cmake/3.16.8 mkl/2019.0 gcc/8.3.1 netcdf-fortran/4.4.4 netcdf/4.4.1.1 pnetcdf/1.9.0 mvapich2/2.3"],
                 ["mpicxx","mpifort","mpicc"],
                  "salloc --partition=pdebug",
                  ""),
    "syrah"  : (["module --force purge", "module load StdEnv cmake/3.16.8 mkl/2019.0 intel/19.0.4 netcdf-fortran/4.4.4 netcdf/4.4.1.1 pnetcdf/1.9.0 mvapich2/2.3"],
                 ["mpicxx","mpifort","mpicc"],
                  "salloc --partition=pbatch --time=60",
                  ""),
    "summit" : (["module purge", "module load cmake/3.18.4 gcc/9.3.0 spectrum-mpi/10.4.0.3-20210112 cuda/11.5.2 python/3.7-anaconda3 netcdf-c/4.8.0 netcdf-fortran/4.4.5 openblas/0.3.5","unset OMPI_CXX", "export OMPI_COMM_WORLD_RANK=0"],
                ["mpicxx","mpifort","mpicc"],
                "bsub -I -q batch -W 0:30 -P cli115 -nnodes 1",
                "/gpfs/alpine/cli115/proj-shared/scream/master-baselines"),
"perlmutter" : (["module load PrgEnv-gnu gcc/10.3.0 cudatoolkit craype-accel-nvidia80 cray-libsci craype cray-mpich cray-hdf5-parallel cray-netcdf-hdf5parallel cray-parallel-netcdf cmake","module unload craype-accel-host perftools-base perftools darshan", "export NVCC_WRAPPER_DEFAULT_COMPILER=CC", "export NVCC_WRAPPER_DEFAULT_ARCH=sm_80"],
                ["CC","ftn","cc"],
                "srun --time 00:30:00 --nodes=1 --constraint=gpu --exclusive -q regular --account e3sm_g",
                ""),
    "cori-knl" : (["eval $(../../cime/CIME/Tools/get_case_env)", "export OMP_NUM_THREADS=68"],
                  ["CC","ftn","cc"],
                  "srun --time 02:00:00 --nodes=1 --constraint=knl,quad,cache --exclusive -q regular --account e3sm",
                  ""),
    "compy"   : (["module purge", "module load cmake/3.19.6 gcc/8.1.0  mvapich2/2.3.1 python/3.7.3"],
                 ["mpicxx","mpifort","mpicc"],
                  "srun --time 02:00:00 --nodes=1 -p short --exclusive --account e3sm",
                  ""),
    "chrysalis" : (["eval $(../../cime/CIME/Tools/get_case_env)", "export OMP_NUM_THREADS=1"],
                  ["mpic++","mpif90","mpicc"],
                  "srun --mpi=pmi2 -l -N 1 --kill-on-bad-exit --cpu_bind=cores",
<<<<<<< HEAD
                  ""),
=======
                  "/lcrc/group/e3sm/baselines/chrys/intel/scream"),
>>>>>>> c1243d90

    "linux-generic" :        ([],["mpicxx","mpifort","mpicc"],"", ""),
    "linux-generic-debug" :  ([],["mpicxx","mpifort","mpicc"],"", ""),
    "linux-generic-serial" : ([],["mpicxx","mpifort","mpicc"],"", ""),
}

if pathlib.Path("~/.cime/scream_mach_specs.py").expanduser().is_file(): # pylint: disable=no-member
    sys.path.append(str(pathlib.Path("~/.cime").expanduser()))
    from scream_mach_specs import MACHINE_METADATA as LOCAL_MD # pylint: disable=import-error
    if len(LOCAL_MD) == 4:
        MACHINE_METADATA["local"] = LOCAL_MD
    else:
        print("WARNING! File '~/.cime/scream_mach_specs.py' was found, but the MACHINE_METADATA in there is badly formatted. Ignoring it.")

###############################################################################
def get_all_supported_machines():
###############################################################################
    return MACHINE_METADATA.keys()

###############################################################################
def is_machine_supported(machine):
###############################################################################
    return machine in MACHINE_METADATA.keys()

###############################################################################
def assert_machine_supported(machine):
###############################################################################
    expect(is_machine_supported(machine),
           "Machine {} is not currently supported by scream testing system.\n"
           " Note: you can also create a file `~/.cime/scream_mach_specs.py` with your local machine specs.".format(machine))

###############################################################################
def get_mach_env_setup_command(machine, ctest_j=None):
###############################################################################
    """
    ctest_j=None -> probe for hardware for testing resources
    ctest_j=-1   -> Skip CTEST_PARALLEL_LEVEL
    """
    assert_machine_supported(machine)

    mach_custom_env = MACHINE_METADATA[machine][0]
    if ctest_j != -1:
        ctest_j = get_mach_testing_resources(machine) if ctest_j is None else ctest_j
        mach_custom_env.append("export CTEST_PARALLEL_LEVEL={}".format(ctest_j))

    if not is_cuda_machine(machine):
        mach_custom_env.append("export OMP_PROC_BIND=spread")

    return mach_custom_env

###############################################################################
def get_mach_cxx_compiler(machine):
###############################################################################
    assert_machine_supported(machine)
    return MACHINE_METADATA[machine][1][0]

###############################################################################
def get_mach_f90_compiler(machine):
###############################################################################
    assert_machine_supported(machine)
    return MACHINE_METADATA[machine][1][1]

###############################################################################
def get_mach_c_compiler(machine):
###############################################################################
    assert_machine_supported(machine)
    return MACHINE_METADATA[machine][1][2]

###############################################################################
def get_mach_batch_command(machine):
###############################################################################
    assert_machine_supported(machine)
    return MACHINE_METADATA[machine][2]

###############################################################################
def get_mach_baseline_root_dir(machine):
###############################################################################
    """
    The pre-existing baselines root dir is used for integration testing only.
    It can be an empty string (""). If so, test-all-scream will use a default
    (ctest-build/baselines), and build baselines on the fly.
    This directory is interpreted as the directory where different builds
    subdirs are located (full_debug, full_sp_debug, debug_no_fpe).
    """
    assert_machine_supported(machine)
    return MACHINE_METADATA[machine][3]

###############################################################################
def logical_cores_per_physical_core():
###############################################################################
    return psutil.cpu_count() // psutil.cpu_count(logical=False)

###############################################################################
def get_available_cpu_count(logical=True):
###############################################################################
    """
    Get number of CPUs available to this process and its children. logical=True
    will include hyperthreads, logical=False will return only physical cores
    """
    affinity_len = len(psutil.Process().cpu_affinity())
    if not logical:
        hyperthread_ratio = logical_cores_per_physical_core()
        return int(affinity_len / hyperthread_ratio)
    else:
        return affinity_len

###############################################################################
def get_mach_compilation_resources():
###############################################################################
    return get_available_cpu_count()

###############################################################################
def get_mach_testing_resources(machine):
###############################################################################
    """
    The number of host cores is used to parallelize compilation,
    while the number of devices is used to parallelize testing.
    On CPU machines, the two will usually coincide, while on GPU
    machines they are going to be different (compile on CPU, run on GPU).
    One difference is that, for CPU machines, we allow hyperthreading for
    compilation but not for testing because we want to minimize fragmentation
    of jobs across cores.
    """
    if is_cuda_machine(machine):
        return int(run_cmd_no_fail("nvidia-smi -L | wc -l"))
    else:
        return get_available_cpu_count()

###############################################################################
def is_cuda_machine(machine):
###############################################################################
    assert_machine_supported(machine)

    env_setup_raw = MACHINE_METADATA[machine][0]
    env_setup_str = " ".join(env_setup_raw)

    return "cuda" in env_setup_str.lower()

###############################################################################
def setup_mach_env(machine, ctest_j=None):
###############################################################################
    assert_machine_supported(machine)

    env_setup = get_mach_env_setup_command(machine, ctest_j=ctest_j)

    # Do something only if this machine has env specs
    if env_setup != []:
        # Running the env command only modifies the env in the subprocess
        # But we can return the resulting PATH, and update current env with that

        # Get the whole env string after running the env_setup command
        curr_env = run_cmd_no_fail("{{ {};  }} > /dev/null && env | sort".format(" && ".join(env_setup)),verbose=True)

        # Split by line. We are assuming that each env variable is *exactly* on one line
        curr_env_list = curr_env.split("\n")

        # For each line, split the string at the 1st '='.
        # The resulting length-2 stirng is (ENV_VAR_NAME, ENV_VAR_VALUE);
        # use it to update the os environment
        for item in curr_env_list:
            # On fedora systems, the environment contains the annoying entry (on 2 lines)
            #
            # BASH_FUNC_module()=() {  eval `/usr/bin/modulecmd bash $*`
            # }
            # Which breaks the assumption that each env var is on one line.
            # On some systems, this variable seems to have a different name,
            # and there can potentially be other BASH_FUNC_blah variables.
            # To get around this, discard lines that either do not contain '=',
            # or that start with BASH_FUNC_.
            if item.find("BASH_FUNC_") != -1 or item.find("=") == -1:
                continue

            # 2 means only 1st occurence will cause a split.
            # Just in case some env var value contains '='
            item_list = item.split("=",2)
            os.environ.update( dict( { item_list[0] : item_list[1] } ) )<|MERGE_RESOLUTION|>--- conflicted
+++ resolved
@@ -65,11 +65,7 @@
     "chrysalis" : (["eval $(../../cime/CIME/Tools/get_case_env)", "export OMP_NUM_THREADS=1"],
                   ["mpic++","mpif90","mpicc"],
                   "srun --mpi=pmi2 -l -N 1 --kill-on-bad-exit --cpu_bind=cores",
-<<<<<<< HEAD
-                  ""),
-=======
                   "/lcrc/group/e3sm/baselines/chrys/intel/scream"),
->>>>>>> c1243d90
 
     "linux-generic" :        ([],["mpicxx","mpifort","mpicc"],"", ""),
     "linux-generic-debug" :  ([],["mpicxx","mpifort","mpicc"],"", ""),
