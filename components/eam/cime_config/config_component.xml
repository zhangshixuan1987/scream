--- conflicted
+++ resolved
@@ -48,29 +48,16 @@
     <valid_values></valid_values>
     <default_value></default_value>
     <values modifier='additive'>
-<<<<<<< HEAD
-      <value compset=""                  >-mach $MACH</value>
-      <value compset="_EAM"              >-phys default</value>
-      <value compset="_EAM%CMIP6_"       >&eamv3_phys_defaults; &eamv3_chem_defaults;</value>
-      <value compset="_EAM%CMIP6-1pctCO2">&eamv3_phys_defaults; &eamv3_chem_defaults;</value>
-      <value compset="_EAM%CMIP6-4xCO2"  >&eamv3_phys_defaults; &eamv3_chem_defaults;</value>
-      <value compset="_ELM%[^_]*BC"      >-bc_dep_to_snow_updates</value>
-      <value compset="_EAM.*_BGC%*"      >-co2_cycle</value>
-=======
-      <value compset=""                >-mach $MACH</value>
-      <value compset="_EAM"            >-phys default</value>
-      <value compset="^((?!SSP).)*_EAM%CMIP6_" >&eam_phys_defaults; &eam_chem_defaults;</value>
-      <value compset="_EAM%CMIP6-1pctCO2" >&eam_phys_defaults; &eam_chem_defaults;</value>
-      <value compset="_EAM%CMIP6-4xCO2"   >&eam_phys_defaults; &eam_chem_defaults;</value>
-      <value compset="SSP.*_EAM%CMIP6_"   >&eam_phys_defaults; -chem linoz_mam4_resus_mom_soag -rain_evap_to_coarse_aero</value>
-      <value compset="_EAM%AR5sf"      >&eam_phys_defaults; -chem superfast_mam4_resus_mom_soag -rain_evap_to_coarse_aero</value>
-      <value compset="_EAM%CHEMUCI-LINOZV2"  >-clubb_sgs -microphys mg2 -chem superfast_mam4_resus_mom_soag -rain_evap_to_coarse_aero -nlev 72 -usr_mech_infile $SRCROOT/components/eam/chem_proc/inputs/pp_chemUCI_mam4_resus_mom_soag_tag.in</value>
-      <value compset="_EAM%CHEMUCI-LINOZV3"  >-clubb_sgs -microphys mg2 -chem superfast_mam4_resus_mom_soag -rain_evap_to_coarse_aero -nlev 72 -usr_mech_infile $SRCROOT/components/eam/chem_proc/inputs/pp_chemUCI_linozv3_mam4_resus_mom_soag_tag.in</value>
-      <value compset="_EAM%CHEMUCI-LINOZV3-MAM5"  >-clubb_sgs -microphys mg2 -chem chemuci_linozv3_mam5_vbs -rain_evap_to_coarse_aero -nlev 72 -usr_mech_infile $SRCROOT/components/eam/chem_proc/inputs/pp_chemUCI_linozv3_mam5_resus_mom_soag_tag_cnst_no3_oh.in</value>
-      <value compset="_ELM%[^_]*BC"    >-bc_dep_to_snow_updates</value>
-      <value compset="_EAM.*_BGC%*"    >-co2_cycle</value>
-      <value compset="_EAM%CMIP6-P3_"  >&eam_chem_defaults; -nlev 72 -clubb_sgs -microphys p3</value>
->>>>>>> 0fd88441
+
+      <value compset=""                        >-mach $MACH</value>
+      <value compset="_EAM"                    >-phys default</value>
+      <value compset="_EAM%CMIP6_"             >&eamv3_phys_defaults; &eamv3_chem_defaults;</value>
+      <value compset="_EAM%CMIP6-1pctCO2"      >&eamv3_phys_defaults; &eamv3_chem_defaults;</value>
+      <value compset="_EAM%CMIP6-4xCO2"        >&eamv3_phys_defaults; &eamv3_chem_defaults;</value>
+      <value compset="^((?!SSP).)*_EAM%CMIP6_" >&eamv3_phys_defaults; &eamv3_chem_defaults;</value>
+      <value compset="SSP.*_EAM%CMIP6_"        >&eamv3_phys_defaults; &eamv2_chem_defaults;</value>
+      <value compset="_ELM%[^_]*BC"            >-bc_dep_to_snow_updates</value>
+      <value compset="_EAM.*_BGC%*"            >-co2_cycle</value>
 
       <!-- Single column model (SCM) -->
       <value compset="_EAM%SCM_"       >&eamv3_phys_defaults; &eamv3_chem_defaults; -scam</value>
