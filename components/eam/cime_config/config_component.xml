<?xml version="1.0"?>

<?xml-stylesheet type="text/xsl" href="definitions_variables" ?>

<!DOCTYPE phys_defaults [
  <!ENTITY eam_phys_defaults "-nlev 72 -clubb_sgs -microphys mg2">
  <!ENTITY eam_chem_defaults "-chem linoz_mam4_resus_mom_soag -rain_evap_to_coarse_aero">
]>

<definitions_variables>

  <entry id="COMP_ATM">
    <type>char</type>
    <valid_values>eam</valid_values>
    <default_value>eam</default_value>
    <group>case_comp</group>
    <file>env_case.xml</file>
    <desc>Name of atmospheric component</desc>
  </entry>

  <entry id="CAM_DYCORE">
    <type>char</type>
    <valid_values>eul,fv,se</valid_values>
    <default_value>fv</default_value>
    <values>
      <value grid="a%T[1-9]" >eul</value>
      <value grid="a%ne[0-9]">se</value>
    </values>
    <group>build_component_cam</group>
    <file>env_build.xml</file>
    <desc>EAM dynamical core</desc>
  </entry>

  <entry id="CAM_TARGET">
    <type>char</type>
    <valid_values>preqx,preqx_kokkos,preqx_acc,theta-l,theta-l_kokkos</valid_values>
    <default_value>theta-l</default_value>
    <group>build_component_cam</group>
    <file>env_build.xml</file>
    <desc>EAM-SE cmake target (only used with EAM_DYCORE == 'se')</desc>
  </entry>

  <entry id="CAM_CONFIG_OPTS">
    <type>char</type>
    <valid_values></valid_values>
    <default_value></default_value>
    <values modifier='additive'>
      <value compset=""                >-mach $MACH</value>
      <value compset="_EAM"            >-phys default</value>
      <value compset="_EAM%CMIP6_"     >&eam_phys_defaults; &eam_chem_defaults;</value>
      <value compset="_EAM%AR5sf"      >&eam_phys_defaults; -chem superfast_mam4_resus_mom_soag -rain_evap_to_coarse_aero</value>
      <value compset="_ELM%[^_]*BC"    >-bc_dep_to_snow_updates</value>
      <value compset="_EAM.*_BGC%*"    >-co2_cycle</value>

      <!-- Single column model (SCM) -->
      <value compset="_EAM%SCM_"       >&eam_phys_defaults; &eam_chem_defaults; -scam</value>

      <!-- idealized configurations -->
      <value compset="_EAM%AQP_"       >&eam_phys_defaults; &eam_chem_defaults; -aquaplanet</value>
      <value compset="_EAM%RCE_"       >&eam_phys_defaults; -chem none -aquaplanet -rce -rad rrtmgp</value>
      <value compset="_EAM%IDEAL"      >-phys ideal</value>
      <value compset="_EAM%ADIAB"      >-phys adiabatic</value>

      <!-- Multiscale modeling framework (MMF) -->
      <value compset="_EAM%.*MMF"      >-use_MMF -crm samxx -nlev 60 -crm_nz 50</value>
      <value compset="_EAM%.*MMF"      >-crm_dt 10 -crm_dx 2000 -crm_nx 64 -crm_ny 1 </value>
      <value compset="_EAM%.*MMF"      >-crm_nx_rad 4 -crm_ny_rad 1 -rad rrtmgp -rrtmgpxx</value>
      <value compset="_EAM%.*MMF1"     >-MMF_microphysics_scheme sam1mom -chem none</value>
      <value compset="_EAM%AQP-MMF.*"  >-aquaplanet</value>
      <value compset="_EAM%RCE-MMF.*"  >-aquaplanet -rce</value>
      <value compset="_EAM%SCM-MMF.*"  >-scam</value>

    </values>
    <group>build_component_cam</group>
    <file>env_build.xml</file>
    <desc>
      EAM configure options, see EAM configure utility for details
      Provides option(s) for the EAM configure utility.
      CAM_CONFIG_OPTS are normally set as compset variables (e.g., -phys  cam3_5_1 -chem waccm_mozart)
      and in general should not be modified for supported compsets.  It is recommended that if you want
      to modify this value for your experiment, you should use your own user-defined
      component sets via using create_newcase with a compset_file argument
    </desc>
  </entry>

  <entry id="CAM_NML_USE_CASE">
    <type>char</type>
    <valid_values></valid_values>
    <default_value>UNSET</default_value>
    <values>
      <value compset="RCP2_EAM"                         >2006-2100_cam5_rcp26</value>
      <value compset="RCP4_EAM"                         >2006-2100_cam5_rcp45</value>
      <value compset="RCP6_EAM"                         >2006-2100_cam5_rcp60</value>
      <value compset="RCP8_EAM"                         >2006-2100_cam5_rcp85</value>
      <value compset="1850(?:SOI)?_EAM.*CMIP6"          >1850_eam_CMIP6</value>
      <value compset="1850(?:SOI)?_EAM.*CMIP6-1pctCO2"  >1850_eam_CMIP6-1pctCO2</value>
      <value compset="1950(?:SOI)?_EAM.*CMIP6"          >1950_eam_CMIP6</value>
      <value compset="1850(?:SOI)?_EAM.*CMIP6.*_BGC%*"  >1850_eam_CMIP6_bgc</value>
<<<<<<< HEAD
      <value compset="2010(?:SOI)?_EAM.*CMIP6"          >2010_eam_CMIP6</value>
      <value compset="1850(?:SOI)?_EAM.*AR5sf"          >1850_E3SMv1_superfast_ar5-emis</value>
      <value compset="1850S_EAM.*AR5sf"                 >1850S_E3SMv1_superfast_ar5-emis</value>
      <value compset="20TR(?:SOI)?_EAM%CMIP6_"          >20TR_eam_CMIP6</value>
      <value compset="20TR(?:SOI)?_EAM%CMIP6_.*_BGC%*"  >20TR_eam_CMIP6_bgc</value>
      <value compset="SSP585(?:SOI)?_EAM%CMIP6_"        >SSP585_cam5_CMIP6</value>
      <value compset="SSP585(?:SOI)?_EAM%CMIP6_.*_BGC%*">SSP585_cam5_CMIP6_bgc</value>
      <value compset="20TR(?:SOI)?_EAM%AR5sf"           >20TR_E3SMv1_superfast_ar5-emis</value>
      <value compset="20TRS_EAM%AR5sf"                  >20TRS_E3SMv1_superfast_ar5-emis</value>
      <value compset="ARM95_EAM%SCM_"                   >scam_arm95</value>
      <value compset="ARM97_EAM%SCM_"                   >scam_arm97</value>
      <value compset="SCM_EAM"                          >scam_generic</value>
      <value compset="PIPD_EAM"                         >1850-PD_cam5</value>
      <value compset="_EAM%AQP_"                        >aquaplanet_EAMv1</value>
      <value compset="_EAM%RCE_"                        >RCEMIP_EAMv1</value>
=======
      <value compset="2010(?:SOI)?_EAM.*CMIP6"  >2010_eam_CMIP6</value>
      <value compset="1850(?:SOI)?_EAM.*AR5sf"   >1850_E3SMv1_superfast_ar5-emis</value>
      <value compset="1850S_EAM.*AR5sf"  >1850S_E3SMv1_superfast_ar5-emis</value>
      <value compset="20TR(?:SOI)?_EAM.*CMIP6"  >20TR_eam_CMIP6</value>
      <value compset="20TR(?:SOI)?_EAM.*CMIP6.*_BGC*"  >20TR_eam_CMIP6_bgc</value>
      <value compset="SSP585(?:SOI)?_EAM.*CMIP6">SSP585_eam_CMIP6</value>
      <value compset="SSP370(?:SOI)?_EAM.*CMIP6">SSP370_eam_CMIP6</value>
      <value compset="SSP585(?:SOI)?_EAM.*CMIP6.*_BGC%B">SSP585_cam5_CMIP6_bgc</value>
      <value compset="20TR(?:SOI)?_EAM.*AR5sf" >20TR_E3SMv1_superfast_ar5-emis</value>
      <value compset="20TRS_EAM.*AR5sf">20TRS_E3SMv1_superfast_ar5-emis</value>
      <value compset="1850(?:SOI)?_EAM%WCCM"   >waccm_1850_cam5</value>
      <value compset="2000(?:SOI)?_EAM%WCCM"   >waccm_2000_cam5</value>
      <value compset="_EAM%SMA3"       >2000_cam5_trop_strat_mam3</value>
      <value compset="_EAM%SMA7"       >2000_cam5_trop_strat_mam7</value>
      <value compset="GEOS_EAM%SMA3"   >sd_cam5_trop_strat_mam3</value>
      <value compset="AR95_EAM"     >scam_arm95</value>
      <value compset="AR97_EAM"     >scam_arm97</value>
      <value compset="SCAM_EAM"        >scam_generic</value>
      <value compset="PIPD_EAM"        >1850-PD_cam5</value>
      <!-- Aqua planet -->
      <value compset="_EAM%AQUA"     >aquaplanet_EAMv1</value>
      <!-- Radiative-Convective Equilibrium (RCE) -->
      <value compset="_EAM%RCE"      >RCEMIP_EAMv1</value>
>>>>>>> 25ea3db5
      <!-- MMF / Super-Parameterization -->
      <value compset="2010(?:SOI)?_EAM%MMF1"            >2010_mmf_1mom</value>
      <value compset="2010(?:SOI)?_EAM%MMF2"            >2010_mmf_2mom</value>
      <value compset="_EAM%AQP.*MMF"                    >aquaplanet_MMF-1mom</value>
      <value compset="_EAM%RCE.*MMF"                    >RCEMIP_EAMv1</value>
      <value compset="ARM97_EAM%SCM.*MMF"               >scam_arm97_MMF-1mom</value>
      <value compset="RICO_EAM%SCM.*MMF"                >scam_rico_MMF-1mom</value>
      <value compset="20TR_EAM%CMIP6.*MMF"              >20TR_MMF-1mom_CMIP6</value>
    </values>

    <group>run_component_cam</group>
    <file>env_run.xml</file>
    <desc>EAM namelist use_case.  Provides the use_case option for the
      EAM build-namelist utility (which is called from
      $CASEROOT/Buildconf/cam.buildnml).  The EAM build-namelist
      leverages groups of namelist options (use cases) that are often
      paired with the EAM configure options.  These use cases are xml
      files located in
      $CIMEROOT/../components/atm/eam/bld/namelist_files/use_cases.
      In general, this variable should not be modified for supported
      component sets (compsets).  Recommendation: If you want to
      modify this value for your experiment, use your own user-defined
      component sets.</desc>
  </entry>

  <entry id="CAM_NAMELIST_OPTS">
    <type>char</type>
    <valid_values></valid_values>
    <default_value></default_value>
    <values>
      <value compset="_EAM.*%RCO2"> scenario_ghg=&apos;RAMP_CO2_ONLY&apos;ramp_co2_annual_rate=1 </value>
      <value compset="_BGC%BDRD"> co2_cycle_rad_passive=.true. </value>
      <value compset="_BGC%BCRC"> co2_cycle_rad_passive=.true. co2vmr_rad=284.317e-6  </value>
      <value compset="_BGC%BCRD"> co2_cycle_rad_passive=.true. </value>
      <value compset="_BGC%BDRC"> co2_cycle_rad_passive=.true. co2vmr_rad=284.317e-6 </value>
    </values>
    <group>run_component_cam</group>
    <file>env_run.xml</file>
    <desc>EAM specific namelist settings for -namelist option Provides
      options to the -namelist argument for the EAM build-namelist
      utility.  This should be reserved for component set
      specification. Users should modify EAM namelists only via the
      $CASEROOT/user_nl_eam file.</desc>
  </entry>

  <description>
    <desc compset="_EAM"  >cam5 physics:</desc>
    <desc compset="_EAM.*CMIP6"    >EAM with complete set of E3SM atmospheric mods for V1 (72 layers model) and ACES4BGC SOAG emissions- CMIP6-DECK:</desc>
    <desc compset="_EAM.*CMIP6-HR" >high-res (ne120 w/ 18to6 ocn) 72 layer E3SM v1 atmos model with CMIP6 forcings </desc>
    <desc compset="_EAM.*CMIP6-LR" >low-res (ne30 w/ oECv3 ocn) 72 layer E3SM v1 atmos model with CMIP6 forcings </desc>
    <desc compset="_EAM.*AR5sf"    >E3SM plus super-fast chemistry with AR5 emissions:</desc>
    <desc compset="_EAM%FCHM">EAM super_fast_llnl chemistry:</desc>
    <desc compset="_EAM%RCO2">EAM CO2 ramp: </desc>
    <desc compset="ARM95_EAM%">single column EAM ARM95 IOP test case:</desc>
    <desc compset="ARM97_EAM%">single column EAM ARM97 IOP test case:</desc>
    <desc compset="RICO_EAM%">single column EAM RICO IOP test case:</desc>
    <desc compset="ADIAB"        >EAM adiabatic physics:</desc>
    <desc compset="IDEAL"        >EAM ideal physics:</desc>
    <desc compset="AMIP">Atmospheric Model Intercomparison Project protocol: </desc>
    <desc compset="EAM.*_BGC%*">EAM prognostic CO2 cycle turned on.</desc>
    <!-- MMF / Super-Parameterization -->
    <desc compset="_EAM%MMF1">E3SM-MMF, RRTMGPXX, 1-mom micro, prescribed aerosol</desc>
    <desc compset="_EAM%MMF2">E3SM-MMF, RRTMGPXX, 2-mom micro, prescribed aerosol</desc>
    <!--  -->
  </description>

  <!-- Aquaplanet and RCE use this for setting orbital parameters -->
  <entry id="EAM_USER_MODS">
    <type>char</type>
    <valid_values></valid_values>
    <default_value></default_value>
    <values match="last">
    <value compset="DOCN%AQP">$SRCROOT/components/eam/cime_config/usermods_dirs/aquap</value>
    <value compset="EAM%RCE">$SRCROOT/components/eam/cime_config/usermods_dirs/rcemip</value>
    <value compset="EAM%SCM">$SRCROOT/components/eam/cime_config/usermods_dirs/scm</value>
    </values>
    <group>run_component_cam</group>
    <file>env_case.xml</file>
    <desc>User mods to apply to specific compset matches. </desc>
  </entry>

  <help>
    =========================================
    EAM naming conventions
    =========================================
  </help>

</definitions_variables><|MERGE_RESOLUTION|>--- conflicted
+++ resolved
@@ -96,47 +96,22 @@
       <value compset="1850(?:SOI)?_EAM.*CMIP6-1pctCO2"  >1850_eam_CMIP6-1pctCO2</value>
       <value compset="1950(?:SOI)?_EAM.*CMIP6"          >1950_eam_CMIP6</value>
       <value compset="1850(?:SOI)?_EAM.*CMIP6.*_BGC%*"  >1850_eam_CMIP6_bgc</value>
-<<<<<<< HEAD
       <value compset="2010(?:SOI)?_EAM.*CMIP6"          >2010_eam_CMIP6</value>
       <value compset="1850(?:SOI)?_EAM.*AR5sf"          >1850_E3SMv1_superfast_ar5-emis</value>
       <value compset="1850S_EAM.*AR5sf"                 >1850S_E3SMv1_superfast_ar5-emis</value>
-      <value compset="20TR(?:SOI)?_EAM%CMIP6_"          >20TR_eam_CMIP6</value>
-      <value compset="20TR(?:SOI)?_EAM%CMIP6_.*_BGC%*"  >20TR_eam_CMIP6_bgc</value>
-      <value compset="SSP585(?:SOI)?_EAM%CMIP6_"        >SSP585_cam5_CMIP6</value>
-      <value compset="SSP585(?:SOI)?_EAM%CMIP6_.*_BGC%*">SSP585_cam5_CMIP6_bgc</value>
-      <value compset="20TR(?:SOI)?_EAM%AR5sf"           >20TR_E3SMv1_superfast_ar5-emis</value>
-      <value compset="20TRS_EAM%AR5sf"                  >20TRS_E3SMv1_superfast_ar5-emis</value>
-      <value compset="ARM95_EAM%SCM_"                   >scam_arm95</value>
-      <value compset="ARM97_EAM%SCM_"                   >scam_arm97</value>
+      <value compset="20TR(?:SOI)?_EAM.*CMIP6"          >20TR_eam_CMIP6</value>
+      <value compset="20TR(?:SOI)?_EAM.*CMIP6.*_BGC*"   >20TR_eam_CMIP6_bgc</value>
+      <value compset="SSP585(?:SOI)?_EAM.*CMIP6"        >SSP585_eam_CMIP6</value>
+      <value compset="SSP370(?:SOI)?_EAM.*CMIP6"        >SSP370_eam_CMIP6</value>
+      <value compset="SSP585(?:SOI)?_EAM.*CMIP6.*_BGC%B">SSP585_cam5_CMIP6_bgc</value>
+      <value compset="20TR(?:SOI)?_EAM.*AR5sf"          >20TR_E3SMv1_superfast_ar5-emis</value>
+      <value compset="20TRS_EAM.*AR5sf"                 >20TRS_E3SMv1_superfast_ar5-emis</value>
+      <value compset="ARM95_EAM"                        >scam_arm95</value>
+      <value compset="ARM97_EAM"                        >scam_arm97</value>
       <value compset="SCM_EAM"                          >scam_generic</value>
       <value compset="PIPD_EAM"                         >1850-PD_cam5</value>
       <value compset="_EAM%AQP_"                        >aquaplanet_EAMv1</value>
       <value compset="_EAM%RCE_"                        >RCEMIP_EAMv1</value>
-=======
-      <value compset="2010(?:SOI)?_EAM.*CMIP6"  >2010_eam_CMIP6</value>
-      <value compset="1850(?:SOI)?_EAM.*AR5sf"   >1850_E3SMv1_superfast_ar5-emis</value>
-      <value compset="1850S_EAM.*AR5sf"  >1850S_E3SMv1_superfast_ar5-emis</value>
-      <value compset="20TR(?:SOI)?_EAM.*CMIP6"  >20TR_eam_CMIP6</value>
-      <value compset="20TR(?:SOI)?_EAM.*CMIP6.*_BGC*"  >20TR_eam_CMIP6_bgc</value>
-      <value compset="SSP585(?:SOI)?_EAM.*CMIP6">SSP585_eam_CMIP6</value>
-      <value compset="SSP370(?:SOI)?_EAM.*CMIP6">SSP370_eam_CMIP6</value>
-      <value compset="SSP585(?:SOI)?_EAM.*CMIP6.*_BGC%B">SSP585_cam5_CMIP6_bgc</value>
-      <value compset="20TR(?:SOI)?_EAM.*AR5sf" >20TR_E3SMv1_superfast_ar5-emis</value>
-      <value compset="20TRS_EAM.*AR5sf">20TRS_E3SMv1_superfast_ar5-emis</value>
-      <value compset="1850(?:SOI)?_EAM%WCCM"   >waccm_1850_cam5</value>
-      <value compset="2000(?:SOI)?_EAM%WCCM"   >waccm_2000_cam5</value>
-      <value compset="_EAM%SMA3"       >2000_cam5_trop_strat_mam3</value>
-      <value compset="_EAM%SMA7"       >2000_cam5_trop_strat_mam7</value>
-      <value compset="GEOS_EAM%SMA3"   >sd_cam5_trop_strat_mam3</value>
-      <value compset="AR95_EAM"     >scam_arm95</value>
-      <value compset="AR97_EAM"     >scam_arm97</value>
-      <value compset="SCAM_EAM"        >scam_generic</value>
-      <value compset="PIPD_EAM"        >1850-PD_cam5</value>
-      <!-- Aqua planet -->
-      <value compset="_EAM%AQUA"     >aquaplanet_EAMv1</value>
-      <!-- Radiative-Convective Equilibrium (RCE) -->
-      <value compset="_EAM%RCE"      >RCEMIP_EAMv1</value>
->>>>>>> 25ea3db5
       <!-- MMF / Super-Parameterization -->
       <value compset="2010(?:SOI)?_EAM%MMF1"            >2010_mmf_1mom</value>
       <value compset="2010(?:SOI)?_EAM%MMF2"            >2010_mmf_2mom</value>
