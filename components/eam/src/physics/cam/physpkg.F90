module physpkg
  !-----------------------------------------------------------------------
  ! Purpose:
  !
  ! Provides the interface to CAM physics package
  !
  ! Revision history:
  ! Aug  2005,  E. B. Kluzek,  Creation of module from physpkg subroutine
  ! 2005-10-17  B. Eaton       Add contents of inti.F90 to phys_init().  Add
  !                            initialization of grid info in phys_state.
  ! Nov 2010    A. Gettelman   Put micro/macro physics into separate routines
  ! July 2015   B. Singh       Added code for unified convective transport
  !-----------------------------------------------------------------------


  use shr_kind_mod,     only: i8 => shr_kind_i8, r8 => shr_kind_r8
  use spmd_utils,       only: masterproc
  use physconst,        only: latvap, latice, rh2o
  use physics_types,    only: physics_state, physics_tend, physics_state_set_grid, &
       physics_ptend, physics_tend_init,    &
       physics_type_alloc, physics_ptend_dealloc,&
       physics_state_alloc, physics_state_dealloc, physics_tend_alloc, physics_tend_dealloc
  use conditional_diag, only: cnd_diag_t, cnd_diag_info
  use conditional_diag_main, only: cnd_diag_checkpoint
  use physics_update_mod,  only: physics_update, physics_update_init, hist_vars, nvars_prtrb_hist, get_var
  use phys_grid,        only: get_ncols_p, print_cost_p, update_cost_p, phys_proc_cost
  use phys_gmean,       only: gmean_mass
  use ppgrid,           only: begchunk, endchunk, pcols, pver, pverp, psubcols
  use constituents,     only: pcnst, cnst_name, cnst_get_ind, &
                              setup_moist_indices, icldice, icldliq, irain, isnow
  use camsrfexch,       only: cam_out_t, cam_in_t

  use cam_control_mod,  only: ideal_phys, adiabatic
  use phys_control,     only: phys_do_flux_avg, phys_getopts, waccmx_is
  use zm_conv,          only: do_zmconv_dcape_ull => trigdcape_ull, &
                              do_zmconv_dcape_only => trig_dcape_only
  use scamMod,          only: single_column, scm_crm_mode
  use flux_avg,         only: flux_avg_init
  use infnan,           only: posinf, assignment(=)
#ifdef SPMD
  use mpishorthand
#endif
  use perf_mod
  use cam_logfile,     only: iulog
  use camsrfexch,      only: cam_export

  use modal_aero_calcsize,    only: modal_aero_calcsize_init, &
                                    modal_aero_calcsize_reg
  use modal_aero_wateruptake, only: modal_aero_wateruptake_init, &
                                    modal_aero_wateruptake_reg

  implicit none
  private

  !  Physics buffer index
  integer ::  teout_idx          = 0  

  integer ::  tini_idx           = 0 
  integer ::  qini_idx           = 0 
  integer ::  cldliqini_idx      = 0 
  integer ::  cldiceini_idx      = 0 
  integer ::  static_ener_ac_idx = 0
  integer ::  water_vap_ac_idx   = 0

  integer ::  prec_str_idx       = 0
  integer ::  snow_str_idx       = 0
  integer ::  prec_sed_idx       = 0
  integer ::  snow_sed_idx       = 0
  integer ::  prec_pcw_idx       = 0
  integer ::  snow_pcw_idx       = 0
  integer ::  prec_dp_idx        = 0
  integer ::  snow_dp_idx        = 0
  integer ::  prec_sh_idx        = 0
  integer ::  snow_sh_idx        = 0
  integer :: species_class(pcnst)  = -1 !BSINGH: Moved from modal_aero_data.F90 as it is being used in second call to zm deep convection scheme (convect_deep_tend_2)

  save

  ! Public methods
  public phys_register ! was initindx  - register physics methods
  public phys_init   ! Public initialization method
  public phys_run1   ! First phase of the public run method
  public phys_run2   ! Second phase of the public run method
  public phys_final  ! Public finalization method
  !
  ! Private module data
  !
  ! Physics package options
  character(len=16) :: shallow_scheme
  character(len=16) :: macrop_scheme
  character(len=16) :: microp_scheme 
  integer           :: cld_macmic_num_steps    ! Number of macro/micro substeps
  logical           :: do_clubb_sgs
  logical           :: do_shoc_sgs
  logical           :: use_subcol_microp   ! if true, use subcolumns in microphysics
  logical           :: state_debug_checks  ! Debug physics_state.
  logical           :: clim_modal_aero     ! climate controled by prognostic or prescribed modal aerosols
  logical           :: prog_modal_aero     ! Prognostic modal aerosols present
  logical           :: micro_do_icesupersat
  logical           :: pergro_test_active= .false.
  logical           :: pergro_mods = .false.
  logical           :: is_cmip6_volc !true if cmip6 style volcanic file is read otherwise false

  !======================================================================= 
contains

subroutine phys_register
    !----------------------------------------------------------------------- 
    ! 
    ! Purpose: Register constituents and physics buffer fields.
    ! 
    ! Author:    CSM Contact: M. Vertenstein, Aug. 1997
    !            B.A. Boville, Oct 2001
    !            A. Gettelman, Nov 2010 - put micro/macro physics into separate routines
    ! 
    !-----------------------------------------------------------------------
    use physics_buffer,     only: pbuf_init_time
    use physics_buffer,     only: pbuf_add_field, dtype_r8, pbuf_register_subcol
    use shr_kind_mod,       only: r8 => shr_kind_r8
    use spmd_utils,         only: masterproc
    use constituents,       only: pcnst, cnst_add, cnst_chk_dim, cnst_name

    use cam_control_mod,    only: moist_physics
    use chemistry,          only: chem_register
    use cloud_fraction,     only: cldfrc_register
    use stratiform,         only: stratiform_register
    use microp_driver,      only: microp_driver_register
    use microp_aero,        only: microp_aero_register
    use macrop_driver,      only: macrop_driver_register
    use clubb_intr,         only: clubb_register_cam
    use shoc_intr,          only: shoc_register_e3sm
    use conv_water,         only: conv_water_register
    use physconst,          only: mwdry, cpair, mwh2o, cpwv
    use tracers,            only: tracers_register
    use check_energy,       only: check_energy_register
    use cam3_aero_data,     only: cam3_aero_data_on, cam3_aero_data_register
    use cam3_ozone_data,    only: cam3_ozone_data_on, cam3_ozone_data_register
    use ghg_data,           only: ghg_data_register
    use vertical_diffusion, only: vd_register
    use convect_deep,       only: convect_deep_register
    use convect_shallow,    only: convect_shallow_register
    use radiation,          only: radiation_register
    use co2_cycle,          only: co2_register
    use co2_diagnostics,    only: co2_diags_register
    use flux_avg,           only: flux_avg_register
    use iondrag,            only: iondrag_register
    use ionosphere,         only: ionos_register
    use string_utils,       only: to_lower
    use prescribed_ozone,   only: prescribed_ozone_register
    use prescribed_volcaero,only: prescribed_volcaero_register
    use prescribed_aero,    only: prescribed_aero_register
    use read_spa_data,      only: read_spa_data_register
    use prescribed_ghg,     only: prescribed_ghg_register
    use sslt_rebin,         only: sslt_rebin_register
    use aoa_tracers,        only: aoa_tracers_register
    use aircraft_emit,      only: aircraft_emit_register
    use cam_diagnostics,    only: diag_register
    use cloud_diagnostics,  only: cloud_diagnostics_register
    use cospsimulator_intr, only: cospsimulator_intr_register
    use rad_constituents,   only: rad_cnst_get_info ! Added to query if it is a modal aero sim or not
    use subcol,             only: subcol_register
    use subcol_utils,       only: is_subcol_on
    use output_aerocom_aie, only: output_aerocom_aie_register, do_aerocom_ind3

    !---------------------------Local variables-----------------------------
    !
    integer  :: m        ! loop index
    integer  :: mm       ! constituent index 
    !-----------------------------------------------------------------------

    integer :: nmodes

    call phys_getopts(shallow_scheme_out       = shallow_scheme, &
                      macrop_scheme_out        = macrop_scheme,   &
                      microp_scheme_out        = microp_scheme,   &
                      cld_macmic_num_steps_out = cld_macmic_num_steps, &
                      do_clubb_sgs_out         = do_clubb_sgs,     &
		      do_shoc_sgs_out          = do_shoc_sgs, &
                      do_aerocom_ind3_out      = do_aerocom_ind3,  &
                      use_subcol_microp_out    = use_subcol_microp, &
                      state_debug_checks_out   = state_debug_checks, &
                      micro_do_icesupersat_out = micro_do_icesupersat, &
                      pergro_test_active_out   = pergro_test_active, &
                      pergro_mods_out          = pergro_mods)
    ! Initialize dyn_time_lvls
    call pbuf_init_time()

    ! Register the subcol scheme
    call subcol_register()

    ! Register water vapor.
    ! ***** N.B. ***** This must be the first call to cnst_add so that
    !                  water vapor is constituent 1.
    if (moist_physics) then
       call cnst_add('Q', mwh2o, cpwv, 1.E-12_r8, mm, &
            longname='Specific humidity', readiv=.true., is_convtran1=.true.)
    else
       call cnst_add('Q', mwh2o, cpwv, 0.0_r8, mm, &
            longname='Specific humidity', readiv=.false., is_convtran1=.true.)
    end if

    ! Fields for physics package diagnostics
    call pbuf_add_field('TINI',      'physpkg', dtype_r8, (/pcols,pver/), tini_idx)
    call pbuf_add_field('QINI',      'physpkg', dtype_r8, (/pcols,pver/), qini_idx)
    call pbuf_add_field('CLDLIQINI', 'physpkg', dtype_r8, (/pcols,pver/), cldliqini_idx)
    call pbuf_add_field('CLDICEINI', 'physpkg', dtype_r8, (/pcols,pver/), cldiceini_idx)
    call pbuf_add_field('static_ener_ac', 'global', dtype_r8, (/pcols/), static_ener_ac_idx)
    call pbuf_add_field('water_vap_ac',   'global', dtype_r8, (/pcols/), water_vap_ac_idx)


    ! check energy package
    call check_energy_register

    ! If using an ideal/adiabatic physics option, the CAM physics parameterizations 
    ! aren't called.
    if (moist_physics) then

       ! register fluxes for saving across time
       if (phys_do_flux_avg()) call flux_avg_register()

       call cldfrc_register()

       ! cloud water
       if( microp_scheme == 'RK' ) then
          call stratiform_register()
       elseif( microp_scheme == 'MG' .or. microp_scheme == 'P3' ) then
          if (.not. do_clubb_sgs .and. .not. do_shoc_sgs) call macrop_driver_register()
          call microp_aero_register()
          call microp_driver_register()
       end if
       
       ! Register CLUBB_SGS here
       if (do_clubb_sgs) call clubb_register_cam()
       
       ! Register SHOC_SGS here
       if (do_shoc_sgs) call shoc_register_e3sm()
       

       call pbuf_add_field('PREC_STR',  'physpkg',dtype_r8,(/pcols/),prec_str_idx)
       call pbuf_add_field('SNOW_STR',  'physpkg',dtype_r8,(/pcols/),snow_str_idx)
       call pbuf_add_field('PREC_PCW',  'physpkg',dtype_r8,(/pcols/),prec_pcw_idx)
       call pbuf_add_field('SNOW_PCW',  'physpkg',dtype_r8,(/pcols/),snow_pcw_idx)
       call pbuf_add_field('PREC_SED',  'physpkg',dtype_r8,(/pcols/),prec_sed_idx)
       call pbuf_add_field('SNOW_SED',  'physpkg',dtype_r8,(/pcols/),snow_sed_idx)
       if (is_subcol_on()) then
         call pbuf_register_subcol('PREC_STR', 'phys_register', prec_str_idx)
         call pbuf_register_subcol('SNOW_STR', 'phys_register', snow_str_idx)
         call pbuf_register_subcol('PREC_PCW', 'phys_register', prec_pcw_idx)
         call pbuf_register_subcol('SNOW_PCW', 'phys_register', snow_pcw_idx)
         call pbuf_register_subcol('PREC_SED', 'phys_register', prec_sed_idx)
         call pbuf_register_subcol('SNOW_SED', 'phys_register', snow_sed_idx)
       end if

    ! Who should add FRACIS? 
    ! -- It does not seem that aero_intr should add it since FRACIS is used in convection
    !     even if there are no prognostic aerosols ... so do it here for now 
       call pbuf_add_field('FRACIS','physpkg',dtype_r8,(/pcols,pver,pcnst/),m)

       call conv_water_register()
       
       ! Determine whether its a 'modal' aerosol simulation  or not
       call rad_cnst_get_info(0, nmodes=nmodes)
       clim_modal_aero = (nmodes > 0)

       if (clim_modal_aero) then
          call modal_aero_calcsize_reg()
          call modal_aero_wateruptake_reg()
       endif

       ! register chemical constituents including aerosols ...
       call chem_register(species_class)

       ! co2 constituents
       call co2_register()
       call co2_diags_register()

       ! register data model ozone with pbuf
       if (cam3_ozone_data_on) then
          call cam3_ozone_data_register()
       end if
       call prescribed_volcaero_register()
       call prescribed_ozone_register()
       call prescribed_aero_register()
       call read_spa_data_register()
       call prescribed_ghg_register()
       call sslt_rebin_register

       ! CAM3 prescribed aerosols
       if (cam3_aero_data_on) then
          call cam3_aero_data_register()
       end if

       ! register various data model gasses with pbuf
       call ghg_data_register()

       ! Register iondrag variables with pbuf
       call iondrag_register()

       ! Register ionosphere variables with pbuf if mode set to ionosphere
       if( waccmx_is('ionosphere') ) then
          call ionos_register()
       endif

       call aircraft_emit_register()

       ! deep convection
       call convect_deep_register

       !  shallow convection
       call convect_shallow_register

       ! radiation
       call radiation_register
       call cloud_diagnostics_register

       ! COSP
       call cospsimulator_intr_register

       ! vertical diffusion
       if (.not. do_clubb_sgs .and. .not. do_shoc_sgs) call vd_register()

       if (do_aerocom_ind3) call output_aerocom_aie_register()
    
    end if

    ! Register diagnostics PBUF
    call diag_register()

    ! Register age of air tracers
    call aoa_tracers_register()

    ! Register test tracers
    ! ***** N.B. ***** This is the last call to register constituents because
    !                  the test tracers fill the remaining available slots up
    !                  to constituent number PCNST -- regardless of what PCNST is set to.
    call tracers_register()

    ! All tracers registered, check that the dimensions are correct
    call cnst_chk_dim()

    ! ***NOTE*** No registering constituents after the call to cnst_chk_dim.

end subroutine phys_register



  !======================================================================= 

subroutine phys_inidat( cam_out, pbuf2d )
    use cam_abortutils, only : endrun

    use physics_buffer, only : pbuf_get_index, pbuf_get_field, physics_buffer_desc, pbuf_set_field, dyn_time_lvls


    use cam_initfiles,       only: initial_file_get_id, topo_file_get_id
    use cam_grid_support,    only: cam_grid_check, cam_grid_id
    use cam_grid_support,    only: cam_grid_get_dim_names
    use pio,                 only: file_desc_t
    use ncdio_atm,           only: infld
    use dycore,              only: dycore_is
    use polar_avg,           only: polar_average
    use short_lived_species, only: initialize_short_lived_species
    use comsrf,              only: sgh, sgh30
    use cam_control_mod,     only: aqua_planet

    type(cam_out_t),     intent(inout) :: cam_out(begchunk:endchunk)
    type(physics_buffer_desc), pointer :: pbuf2d(:,:)
    integer :: lchnk, m, n, i, k, ncol
    type(file_desc_t), pointer :: fh_ini, fh_topo
    character(len=8) :: fieldname
    real(r8), pointer :: cldptr(:,:,:,:), convptr_3d(:,:,:,:)
    real(r8), pointer :: tptr(:,:), tptr3d(:,:,:), tptr3d_2(:,:,:)
    real(r8), pointer :: qpert(:,:)

    character*11 :: subname='phys_inidat' ! subroutine name
    integer :: tpert_idx, qpert_idx, pblh_idx, vmag_gust_idx

    logical :: found=.false., found2=.false.
    integer :: ierr
    character(len=8) :: dim1name, dim2name
    integer                   :: grid_id  ! grid ID for data mapping
    nullify(tptr,tptr3d,tptr3d_2,cldptr,convptr_3d)

    fh_ini=>initial_file_get_id()

    !   dynamics variables are handled in dyn_init - here we read variables needed for physics 
    !   but not dynamics

    grid_id = cam_grid_id('physgrid')
    if (.not. cam_grid_check(grid_id)) then
      call endrun(trim(subname)//': Internal error, no "physgrid" grid')
    end if
    call cam_grid_get_dim_names(grid_id, dim1name, dim2name)

    if(aqua_planet) then
       sgh = 0._r8
       sgh30 = 0._r8
       if (masterproc) write(iulog,*) 'AQUA_PLANET simulation, sgh, sgh30 initialized to 0.'
    else
       if (masterproc) write(iulog,*) 'NOT AN AQUA_PLANET simulation, initialize &
                                      &sgh, sgh30, land m using data from file.'
       fh_topo=>topo_file_get_id()
       call t_startf('phys_inidat_infld')
       call infld('SGH', fh_topo, dim1name, dim2name, 1, pcols, begchunk, endchunk, &
            sgh, found, gridname='physgrid')
       call t_stopf('phys_inidat_infld')
       if(.not. found) call endrun('ERROR: SGH not found on topo file')

       call t_startf('phys_inidat_infld')
       call infld('SGH30', fh_topo, dim1name, dim2name, 1, pcols, begchunk, endchunk, &
            sgh30, found, gridname='physgrid')
       call t_stopf('phys_inidat_infld')
       
       if(.not. found) then
          if (masterproc) write(iulog,*) 'Warning: Error reading SGH30 from topo file.'
          if (masterproc) write(iulog,*) 'The field SGH30 will be filled using data from SGH.'
          sgh30 = sgh
       end if
    end if

    allocate(tptr(1:pcols,begchunk:endchunk))

    call t_startf('phys_inidat_infld')
    call infld('PBLH', fh_ini, dim1name, dim2name, 1, pcols, begchunk, endchunk, &
         tptr(:,:), found, gridname='physgrid')
    call t_stopf('phys_inidat_infld')
    
    if(.not. found) then
       tptr(:,:) = 0._r8
       if (masterproc) write(iulog,*) 'PBLH initialized to 0.'
    end if
    pblh_idx = pbuf_get_index('pblh')

    call pbuf_set_field(pbuf2d, pblh_idx, tptr)

    call infld('TPERT', fh_ini, dim1name, dim2name, 1, pcols, begchunk, endchunk, &
         tptr(:,:), found, gridname='physgrid')
    if(.not. found) then
       tptr(:,:) = 0._r8
       if (masterproc) write(iulog,*) 'TPERT initialized to 0.'
    end if
    tpert_idx = pbuf_get_index( 'tpert')
    call pbuf_set_field(pbuf2d, tpert_idx, tptr)


    call infld('vmag_gust', fh_ini, dim1name, dim2name, 1, pcols, begchunk, endchunk, &
         tptr(:,:), found, gridname='physgrid')
    if(.not. found) then
       tptr(:,:) = 0._r8
       if (masterproc) write(iulog,*) 'vmag_gust initialized to 1.'
    end if
    vmag_gust_idx = pbuf_get_index( 'vmag_gust')
    call pbuf_set_field(pbuf2d, vmag_gust_idx, tptr)


    fieldname='QPERT'  
    qpert_idx = pbuf_get_index( 'qpert',ierr)
    if (qpert_idx > 0) then
       call infld(fieldname, fh_ini, dim1name, dim2name, 1, pcols, begchunk, endchunk, &
            tptr, found, gridname='physgrid')
       if(.not. found) then
          tptr=0_r8
          if (masterproc) write(iulog,*) trim(fieldname), ' initialized to 0.'
       end if

       allocate(tptr3d_2(pcols,pcnst,begchunk:endchunk))
       tptr3d_2 = 0_r8
       tptr3d_2(:,1,:) = tptr(:,:)

       call pbuf_set_field(pbuf2d, qpert_idx, tptr3d_2)
       deallocate(tptr3d_2)
    end if

    fieldname='CUSH'
    m = pbuf_get_index('cush')
    call infld(fieldname, fh_ini, dim1name, dim2name, 1, pcols, begchunk, endchunk, &
         tptr, found, gridname='physgrid')
    if(.not.found) then
       if(masterproc) write(iulog,*) trim(fieldname), ' initialized to 1000.'
       tptr=1000._r8
    end if
    do n=1,dyn_time_lvls
       call pbuf_set_field(pbuf2d, m, tptr, start=(/1,n/), kount=(/pcols,1/))
    end do
    deallocate(tptr)

    do lchnk=begchunk,endchunk
       cam_out(lchnk)%tbot(:) = posinf
    end do

    !
    ! 3-D fields
    !

    allocate(tptr3d(pcols,pver,begchunk:endchunk))

    fieldname='CLOUD'
    m = pbuf_get_index('CLD')
    call infld(fieldname, fh_ini, dim1name, 'lev', dim2name, 1, pcols, 1, pver, begchunk, endchunk, &
         tptr3d, found, gridname='physgrid')
    if(found) then
       do n = 1, dyn_time_lvls
          call pbuf_set_field(pbuf2d, m, tptr3d, (/1,1,n/),(/pcols,pver,1/))
       end do
    else
       call pbuf_set_field(pbuf2d, m, 0._r8)
       if (masterproc) write(iulog,*) trim(fieldname), ' initialized to 0.'
    end if

    fieldname='QCWAT'
    m = pbuf_get_index(fieldname,ierr)
    if (m > 0) then
       call infld(fieldname, fh_ini, dim1name, 'lev', dim2name, 1, pcols, 1, pver, begchunk, endchunk, &
            tptr3d, found, gridname='physgrid')
       if(.not. found) then
          call infld('Q',fh_ini,dim1name, 'lev', dim2name, 1, pcols, 1, pver, begchunk, endchunk, &
               tptr3d, found, gridname='physgrid')
          if (found) then
             if (masterproc) write(iulog,*) trim(fieldname), ' initialized with Q'
             if(dycore_is('LR')) call polar_average(pver, tptr3d) 	
          else
             call endrun('  '//trim(subname)//' Error:  Q must be on Initial File')
          end if
       end if
       do n = 1, dyn_time_lvls
          call pbuf_set_field(pbuf2d, m, tptr3d, (/1,1,n/),(/pcols,pver,1/))
       end do
    end if

    fieldname = 'ICCWAT'
    m = pbuf_get_index(fieldname, ierr)
    if (m > 0) then
       call infld(fieldname, fh_ini, dim1name, 'lev', dim2name, 1, pcols, 1, pver, begchunk, endchunk, &
          tptr3d, found, gridname='physgrid')
       if(found) then
          do n = 1, dyn_time_lvls
             call pbuf_set_field(pbuf2d, m, tptr3d, (/1,1,n/),(/pcols,pver,1/))
          end do
       else
          call infld('CLDICE',fh_ini,dim1name, 'lev', dim2name, 1, pcols, 1, pver, begchunk, endchunk, &
             tptr3d, found, gridname='physgrid')
          if(found) then
             do n = 1, dyn_time_lvls
                call pbuf_set_field(pbuf2d, m, tptr3d, (/1,1,n/),(/pcols,pver,1/))
             end do
          else
             call pbuf_set_field(pbuf2d, m, 0._r8)
          end if
          if (masterproc) then
             if (found) then
                write(iulog,*) trim(fieldname), ' initialized with CLDICE'
             else
                write(iulog,*) trim(fieldname), ' initialized to 0.0'
             end if
          end if
       end if
    end if

    fieldname = 'LCWAT'
    m = pbuf_get_index(fieldname,ierr)
    if (m > 0) then
       call infld(fieldname, fh_ini, dim1name, 'lev', dim2name, 1, pcols, 1, pver, begchunk, endchunk, &
            tptr3d, found, gridname='physgrid')
       if(found) then
          do n = 1, dyn_time_lvls
             call pbuf_set_field(pbuf2d, m, tptr3d, (/1,1,n/),(/pcols,pver,1/))
          end do
       else
          allocate(tptr3d_2(pcols,pver,begchunk:endchunk))     
          call infld('CLDICE',fh_ini,dim1name, 'lev', dim2name, 1, pcols, 1, pver, begchunk, endchunk, &
               tptr3d, found, gridname='physgrid')
          call infld('CLDLIQ',fh_ini,dim1name, 'lev', dim2name, 1, pcols, 1, pver, begchunk, endchunk, &
               tptr3d_2, found2, gridname='physgrid')
          if(found .and. found2) then
             tptr3d(:,:,:)=tptr3d(:,:,:)+tptr3d_2(:,:,:)
             if (masterproc) write(iulog,*) trim(fieldname), ' initialized with CLDICE + CLDLIQ'
          else if (found) then ! Data already loaded in tptr3d
             if (masterproc) write(iulog,*) trim(fieldname), ' initialized with CLDICE only'
          else if (found2) then
             tptr3d(:,:,:)=tptr3d_2(:,:,:)
             if (masterproc) write(iulog,*) trim(fieldname), ' initialized with CLDLIQ only'
          end if

          if (found .or. found2) then
             do n = 1, dyn_time_lvls
                call pbuf_set_field(pbuf2d, m, tptr3d, (/1,1,n/),(/pcols,pver,1/))
             end do
             if(dycore_is('LR')) call polar_average(pver, tptr3d) 	
          else
             call pbuf_set_field(pbuf2d, m, 0._r8)
             if (masterproc)  write(iulog,*) trim(fieldname), ' initialized to 0.0'
          end if
          deallocate(tptr3d_2)
       end if
    end if

    deallocate(tptr3d)
    allocate(tptr3d(pcols,pver,begchunk:endchunk))

    fieldname = 'TCWAT'
    m = pbuf_get_index(fieldname,ierr)
    if (m > 0) then
       call infld(fieldname, fh_ini, dim1name, 'lev', dim2name, 1, pcols, 1, pver, begchunk, endchunk, &
            tptr3d, found, gridname='physgrid')
       if(.not.found) then
          call infld('T', fh_ini, dim1name, 'lev', dim2name, 1, pcols, 1, pver, begchunk, endchunk, &
               tptr3d, found, gridname='physgrid')
          if(dycore_is('LR')) call polar_average(pver, tptr3d) 	
          if (masterproc) write(iulog,*) trim(fieldname), ' initialized with T'
       end if
       do n = 1, dyn_time_lvls
          call pbuf_set_field(pbuf2d, m, tptr3d, (/1,1,n/),(/pcols,pver,1/))
       end do
    end if

    deallocate(tptr3d)
    allocate(tptr3d(pcols,pverp,begchunk:endchunk))

    fieldname = 'TKE'
    m = pbuf_get_index( 'tke')
    call infld(fieldname, fh_ini, dim1name, 'ilev', dim2name, 1, pcols, 1, pverp, begchunk, endchunk, &
         tptr3d, found, gridname='physgrid')
    if (found) then
       call pbuf_set_field(pbuf2d, m, tptr3d)
    else
       call pbuf_set_field(pbuf2d, m, 0.01_r8)
       if (masterproc) write(iulog,*) trim(fieldname), ' initialized to 0.01'
    end if


    fieldname = 'KVM'
    m = pbuf_get_index('kvm')
    call infld(fieldname, fh_ini, dim1name, 'ilev', dim2name, 1, pcols, 1, pverp, begchunk, endchunk, &
         tptr3d, found, gridname='physgrid')
    if (found) then
       call pbuf_set_field(pbuf2d, m, tptr3d)
    else
       call pbuf_set_field(pbuf2d, m, 0._r8)
       if (masterproc) write(iulog,*) trim(fieldname), ' initialized to 0.'
    end if


    fieldname = 'KVH'
    m = pbuf_get_index('kvh')
    call infld(fieldname, fh_ini, dim1name, 'ilev', dim2name, 1, pcols, 1, pverp, begchunk, endchunk, &
         tptr3d, found, gridname='physgrid')
    if (found) then
       call pbuf_set_field(pbuf2d, m, tptr3d)
    else
       call pbuf_set_field(pbuf2d, m, 0._r8)
       if (masterproc) write(iulog,*) trim(fieldname), ' initialized to 0.'
    end if

    deallocate(tptr3d)
    allocate(tptr3d(pcols,pver,begchunk:endchunk))

    fieldname = 'CONCLD'
    m = pbuf_get_index('CONCLD')
    call infld(fieldname, fh_ini, dim1name, 'lev', dim2name, 1, pcols, 1, pver, begchunk, endchunk, &
         tptr3d, found, gridname='physgrid')
    if(found) then
       do n = 1, dyn_time_lvls
          call pbuf_set_field(pbuf2d, m, tptr3d, (/1,1,n/),(/pcols,pver,1/))
       end do
    else
       call pbuf_set_field(pbuf2d, m, 0._r8)
       if (masterproc) write(iulog,*) trim(fieldname), ' initialized to 0.'
    end if

    deallocate (tptr3d)

    call initialize_short_lived_species(fh_ini, pbuf2d)
end subroutine phys_inidat


subroutine phys_init( phys_state, phys_tend, pbuf2d, cam_out )

    !----------------------------------------------------------------------- 
    ! 
    ! Initialization of physics package.
    ! 
    !-----------------------------------------------------------------------

    use physics_buffer,     only: physics_buffer_desc, pbuf_initialize, pbuf_get_index
    use physics_buffer,     only: pbuf_get_chunk
    use time_manager,       only: is_first_step
    use physconst,          only: rair, cpair, gravit, stebol, tmelt, &
                                  latvap, latice, rh2o, rhoh2o, pstd, zvir, &
                                  karman, rhodair, physconst_init 
    use ref_pres,           only: pref_edge, pref_mid
    use cloud_rad_props,    only: cloud_rad_props_init
    use cam_control_mod,    only: nsrest  ! restart flag
    use check_energy,       only: check_energy_init
    use chemistry,          only: chem_init
    use prescribed_ozone,   only: prescribed_ozone_init
    use prescribed_ghg,     only: prescribed_ghg_init
    use prescribed_aero,    only: prescribed_aero_init
    use read_spa_data,      only: read_spa_data_init
    use seasalt_model,      only: init_ocean_data, has_mam_mom
    use aerodep_flx,        only: aerodep_flx_init
    use aircraft_emit,      only: aircraft_emit_init
    use prescribed_volcaero,only: prescribed_volcaero_init
    use cloud_fraction,     only: cldfrc_init
    use cldfrc2m,           only: cldfrc2m_init
    use co2_cycle,          only: co2_init, co2_transport
    use convect_deep,       only: convect_deep_init
    use convect_shallow,    only: convect_shallow_init
    use cam_diagnostics,    only: diag_init
    use gw_drag,            only: gw_init
    use cam3_aero_data,     only: cam3_aero_data_on, cam3_aero_data_init
    use cam3_ozone_data,    only: cam3_ozone_data_on, cam3_ozone_data_init
    use radheat,            only: radheat_init
    use radiation,          only: radiation_init
    use cloud_diagnostics,  only: cloud_diagnostics_init
    use co2_diagnostics,    only: co2_diags_init
    use stratiform,         only: stratiform_init
    use wv_saturation,      only: wv_sat_init
    use microp_driver,      only: microp_driver_init
    use microp_aero,        only: microp_aero_init
    use macrop_driver,      only: macrop_driver_init
    use conv_water,         only: conv_water_init
    use tracers,            only: tracers_init
    use aoa_tracers,        only: aoa_tracers_init
    use rayleigh_friction,  only: rayleigh_friction_init
    use pbl_utils,          only: pbl_utils_init
    use vertical_diffusion, only: vertical_diffusion_init
    use dycore,             only: dycore_is
    use phys_debug_util,    only: phys_debug_init
    use rad_constituents,   only: rad_cnst_init
    use aer_rad_props,      only: aer_rad_props_init
    use subcol,             only: subcol_init
    use qbo,                only: qbo_init
    use iondrag,            only: iondrag_init
#if ( defined OFFLINE_DYN )
    use metdata,            only: metdata_phys_init
#endif
    use ionosphere,	    only: ionos_init  ! Initialization of ionosphere module (WACCM-X)
    use majorsp_diffusion,  only: mspd_init   ! Initialization of major species diffusion module (WACCM-X)
    use clubb_intr,         only: clubb_ini_cam
    use shoc_intr,          only: shoc_init_e3sm
    use sslt_rebin,         only: sslt_rebin_init
    use tropopause,         only: tropopause_init
    use solar_data,         only: solar_data_init
    use rad_solar_var,      only: rad_solar_var_init
    use nudging,            only: Nudge_Model,nudging_init
    use output_aerocom_aie, only: output_aerocom_aie_init, do_aerocom_ind3
    use misc_diagnostics,   only: dcape_diags_init
    use conditional_diag_output_utils, only: cnd_diag_output_init

    ! Input/output arguments
    type(physics_state), pointer       :: phys_state(:)
    type(physics_tend ), pointer       :: phys_tend(:)
    type(physics_buffer_desc), pointer :: pbuf2d(:,:)
    type(physics_buffer_desc), pointer :: pbuf1d(:)

    type(cam_out_t),intent(inout)      :: cam_out(begchunk:endchunk)

    ! local variables
    integer :: lchnk
    real(r8) :: dp1 = huge(1.0_r8) !set in namelist, assigned in cloud_fraction.F90
    character(len=16)  :: deep_scheme      ! Default set in phys_control.F90

    !-----------------------------------------------------------------------

    call physics_type_alloc(phys_state, phys_tend, begchunk, endchunk, pcols)

    do lchnk = begchunk, endchunk
       call physics_state_set_grid(lchnk, phys_state(lchnk))
    end do

    !-------------------------------------------------------------------------------------------
    ! Initialize any variables in physconst which are not temporally and/or spatially constant
    !------------------------------------------------------------------------------------------- 
    call physconst_init()

    ! Initialize debugging a physics column
    call phys_debug_init()

    call pbuf_initialize(pbuf2d)

    !initialize physics update interface routine
    call physics_update_init()

    ! Initialize subcol scheme
    call subcol_init(pbuf2d)

    call setup_moist_indices()

    ! diag_init makes addfld calls for dynamics fields that are output from
    ! the physics decomposition
    call diag_init()

    call check_energy_init()

    call tracers_init()

    ! age of air tracers
    call aoa_tracers_init()

    teout_idx = pbuf_get_index( 'TEOUT')

    ! "addfld" and "add_default" calls for CondiDiag
    call cnd_diag_output_init( pver, cnd_diag_info )

    ! For adiabatic or ideal physics don't need to initialize any of the
    ! parameterizations below:
    if (adiabatic .or. ideal_phys) return

    if (nsrest .eq. 0) then
       call t_startf ('phys_inidat')
       call phys_inidat(cam_out, pbuf2d) 
       call t_stopf ('phys_inidat')
    end if
    
    ! wv_saturation is relatively independent of everything else and
    ! low level, so init it early. Must at least do this before radiation.
    call wv_sat_init

    ! CAM3 prescribed aerosols
    if (cam3_aero_data_on) call cam3_aero_data_init(phys_state)

    ! Initialize rad constituents and their properties
    call t_startf ('rad_cnst_init')
    call rad_cnst_init()
    call t_stopf ('rad_cnst_init')
    
    call aer_rad_props_init()
    call cloud_rad_props_init()

    ! solar irradiance data modules
    call t_startf ('solar_data_init')
    call solar_data_init()
    call t_stopf ('solar_data_init')

    ! Prognostic chemistry.
    call t_startf ('chem_init')
    call chem_init(phys_state,pbuf2d, species_class)
    call t_stopf ('chem_init')

    ! Prescribed tracers
    call prescribed_ozone_init()
    call prescribed_ghg_init()
    call prescribed_aero_init()
    call read_spa_data_init()
    call aerodep_flx_init()
    call aircraft_emit_init(phys_state,pbuf2d)
    !when is_cmip6_volc is true ,cmip6 style volcanic file is read
    !Initialized to .false. here but it gets its values from prescribed_volcaero_init
    is_cmip6_volc = .false. 
    call t_startf ('prescribed_volcaero_init')
    call prescribed_volcaero_init(is_cmip6_volc)
    call t_stopf ('prescribed_volcaero_init')

    ! Initialize ocean data
    if (has_mam_mom) then
       call t_startf ('init_ocean_data')
       call init_ocean_data()
       call t_stopf ('init_ocean_data')
    end if

    ! co2 cycle            
    if (co2_transport()) then
       call co2_init()
    end if
    call co2_diags_init(phys_state)

    ! CAM3 prescribed ozone
    if (cam3_ozone_data_on) call cam3_ozone_data_init(phys_state)

    call gw_init()

    call rayleigh_friction_init()

    call pbl_utils_init(gravit, karman, cpair, rair, zvir)
    if (.not. do_clubb_sgs .and. .not. do_shoc_sgs) call vertical_diffusion_init(pbuf2d)

    if ( waccmx_is('ionosphere') .or. waccmx_is('neutral') ) then
       call mspd_init ()
       ! Initialization of ionosphere module if mode set to ionosphere
       if( waccmx_is('ionosphere') ) then
          call ionos_init()
       endif
    endif

    call tsinti(tmelt, latvap, rair, stebol, latice)

    call t_startf ('radiation_init')
    call radiation_init(phys_state,pbuf2d)
    call t_stopf ('radiation_init')

    call rad_solar_var_init()

    call cloud_diagnostics_init()

    call radheat_init(pref_mid)

    call convect_shallow_init(pref_edge, pbuf2d)

    call cldfrc_init(dp1)! for passing dp1 on to clubb
    call cldfrc2m_init()

    call convect_deep_init(pref_edge, pbuf2d)

    ! If this is the first timestep of an initial run,
    ! set some old-timestep values for dCAPE diagnostics.
    ! In restart/branch/hybrid runs, these values are read from
    ! the restart file.

    call phys_getopts( deep_scheme_out   = deep_scheme )

    if (is_first_step() .and. deep_scheme .eq. 'ZM') then
       do lchnk = begchunk, endchunk
          pbuf1d => pbuf_get_chunk(pbuf2d, lchnk)
          call dcape_diags_init( pbuf1d, pver )
       end do
    end if
    !----

    if( microp_scheme == 'RK' ) then
       call stratiform_init()
    elseif( microp_scheme == 'MG' .or. microp_scheme == 'P3' ) then 
       if (.not. do_clubb_sgs .and. .not. do_shoc_sgs) call macrop_driver_init(pbuf2d)
       call microp_aero_init()
       call microp_driver_init(pbuf2d)
       call conv_water_init
    end if

    ! initiate CLUBB within CAM
    if (do_clubb_sgs) call clubb_ini_cam(pbuf2d,dp1)
    
    ! initiate SHOC within E3SM
    if (do_shoc_sgs) call shoc_init_e3sm(pbuf2d,dp1)

    call qbo_init

    call iondrag_init(pref_mid)

#if ( defined OFFLINE_DYN )
    call metdata_phys_init()
#endif
    call sslt_rebin_init()
    
    call t_startf ('tropopause_init')
    call tropopause_init()
    call t_stopf ('tropopause_init')

    if(do_aerocom_ind3) call output_aerocom_aie_init()

    prec_dp_idx  = pbuf_get_index('PREC_DP')
    snow_dp_idx  = pbuf_get_index('SNOW_DP')
    prec_sh_idx  = pbuf_get_index('PREC_SH')
    snow_sh_idx  = pbuf_get_index('SNOW_SH')

    call phys_getopts(prog_modal_aero_out=prog_modal_aero)

    if (clim_modal_aero) then

       ! If climate calculations are affected by prescribed modal aerosols, the
       ! the initialization routine for the dry mode radius calculation is called
       ! here.  For prognostic MAM the initialization is called from
       ! modal_aero_initialize
       if (.not. prog_modal_aero) then
          call modal_aero_calcsize_init(pbuf2d, species_class)
       endif

       call modal_aero_wateruptake_init(pbuf2d)

    end if

    ! Initialize Nudging Parameters
    !--------------------------------
    if(Nudge_Model) call nudging_init

    
   !BSINGH -  addfld and adddefault calls for perturb growth testing    
    if(pergro_test_active)call add_fld_default_calls()

end subroutine phys_init

  !
  !-----------------------------------------------------------------------
  !

subroutine phys_run1(phys_state, ztodt, phys_tend, pbuf2d,  cam_in, cam_out, phys_diag)
    !----------------------------------------------------------------------- 
    ! 
    ! Purpose: 
    ! First part of atmospheric physics package before updating of surface models
    ! 
    !-----------------------------------------------------------------------
    use time_manager,   only: get_nstep
    use cam_diagnostics,only: diag_allocate, diag_physvar_ic
    use check_energy,   only: check_energy_gmean

    use physics_buffer,         only: physics_buffer_desc, pbuf_get_chunk, pbuf_allocate
#if (defined E3SM_SCM_REPLAY )
    use cam_history,    only: outfld
#endif
    use comsrf,         only: fsns, fsnt, flns, sgh, sgh30, flnt, fsds
    use cam_abortutils,     only: endrun
#if ( defined OFFLINE_DYN )
     use metdata,       only: get_met_srf1
#endif

    !
    ! Input arguments
    !
    real(r8), intent(in) :: ztodt            ! physics time step unless nstep=0
    !
    ! Input/Output arguments
    !
    type(physics_state), intent(inout), dimension(begchunk:endchunk) :: phys_state
    type(physics_tend ), intent(inout), dimension(begchunk:endchunk) :: phys_tend

    type(physics_buffer_desc), pointer, dimension(:,:) :: pbuf2d
    type(cam_in_t),                     dimension(begchunk:endchunk) :: cam_in
    type(cam_out_t),                    dimension(begchunk:endchunk) :: cam_out
    type(cnd_diag_t),    intent(inout), dimension(begchunk:endchunk) :: phys_diag
    !-----------------------------------------------------------------------
    !
    !---------------------------Local workspace-----------------------------
    !
    integer :: c                                 ! indices
    integer :: ncol                              ! number of columns
    integer :: nstep                             ! current timestep number
#if (! defined SPMD)
    integer :: mpicom = 0
#endif
    integer(i8) :: beg_proc_cnt                  ! start time for the process
    integer(i8) :: end_proc_cnt                  ! stop time for the process
    integer(i8) :: beg_chnk_cnt                  ! start time for a chunk
    integer(i8) :: end_chnk_cnt                  ! stop time for a chunk
    integer(i8) :: sysclock_rate                 ! system clock rate
    integer(i8) :: sysclock_max                  ! system clock max value
    real(r8)    :: chunk_cost                    ! measured cost per chunk
    type(physics_buffer_desc), pointer :: phys_buffer_chunk(:)

    call t_startf ('physpkg_st1')
    nstep = get_nstep()

#if ( defined OFFLINE_DYN )
    !
    ! if offline mode set SNOWH and TS for micro-phys
    !
    call get_met_srf1( cam_in )
#endif

    ! The following initialization depends on the import state (cam_in)
    ! being initialized.  This isn't true when cam_init is called, so need
    ! to postpone this initialization to here.
    if (nstep == 0 .and. phys_do_flux_avg()) call flux_avg_init(cam_in,  pbuf2d)

    ! Compute total energy of input state and previous output state
    call t_startf ('chk_en_gmean')
    call check_energy_gmean(phys_state, pbuf2d, ztodt, nstep)
    call t_stopf ('chk_en_gmean')

    
    if ( adiabatic .or. ideal_phys )then
       call t_stopf ('physpkg_st1')

       call t_startf ('bc_physics')
       call phys_run1_adiabatic_or_ideal(ztodt, phys_state, phys_tend,  pbuf2d)
       call t_stopf ('bc_physics')
    else
       call pbuf_allocate(pbuf2d, 'physpkg')
       call diag_allocate()

       !-----------------------------------------------------------------------
       ! Advance time information
       !-----------------------------------------------------------------------

       call t_startf('phys_timestep_init')
       call phys_timestep_init( phys_state, cam_out, pbuf2d)
       call t_stopf('phys_timestep_init')

       call t_stopf ('physpkg_st1')

#ifdef TRACER_CHECK
       call gmean_mass ('before tphysbc DRY', phys_state)
#endif


       !-----------------------------------------------------------------------
       ! Tendency physics before flux coupler invocation
       !-----------------------------------------------------------------------
       !

#if (defined BFB_CAM_SCAM_IOP )
       do c=begchunk, endchunk
          call outfld('Tg',cam_in(c)%ts,pcols   ,c     )
       end do
#endif
       call t_barrierf('sync_bc_physics', mpicom)
       call t_startf ('bc_physics')
       !call t_adj_detailf(+1)

       call system_clock(count=beg_proc_cnt)
       
!$OMP PARALLEL DO SCHEDULE(STATIC,1) &
!$OMP PRIVATE (c, beg_chnk_cnt, phys_buffer_chunk, end_chnk_cnt, sysclock_rate, sysclock_max, chunk_cost)
       do c=begchunk, endchunk

          call system_clock(count=beg_chnk_cnt)

          !
          ! Output physics terms to IC file
          !
          phys_buffer_chunk => pbuf_get_chunk(pbuf2d, c)

          call t_startf ('diag_physvar_ic')
          call diag_physvar_ic ( c,  phys_buffer_chunk, cam_out(c), cam_in(c) )
          call t_stopf ('diag_physvar_ic')

          call tphysbc (ztodt, fsns(1,c), fsnt(1,c), flns(1,c), flnt(1,c), phys_state(c),        &
                       phys_tend(c), phys_buffer_chunk, phys_diag(c), fsds(1,c),                 &
                       sgh(1,c), sgh30(1,c), cam_out(c), cam_in(c) )

          call system_clock(count=end_chnk_cnt, count_rate=sysclock_rate, count_max=sysclock_max)
          if ( end_chnk_cnt < beg_chnk_cnt ) end_chnk_cnt = end_chnk_cnt + sysclock_max
          chunk_cost = real( (end_chnk_cnt-beg_chnk_cnt), r8)/real(sysclock_rate, r8)
          call update_cost_p(c, chunk_cost)

       end do

       call system_clock(count=end_proc_cnt, count_rate=sysclock_rate, count_max=sysclock_max)
       if ( end_proc_cnt < beg_proc_cnt ) end_proc_cnt = end_proc_cnt + sysclock_max
       phys_proc_cost = phys_proc_cost + real( (end_proc_cnt-beg_proc_cnt), r8)/real(sysclock_rate, r8)

       !call t_adj_detailf(-1)
       call t_stopf ('bc_physics')

       ! Don't call the rest in CRM mode
       if(single_column.and.scm_crm_mode) return

#ifdef TRACER_CHECK
       call gmean_mass ('between DRY', phys_state)
#endif
    end if

end subroutine phys_run1

  !
  !-----------------------------------------------------------------------
  !

subroutine phys_run1_adiabatic_or_ideal(ztodt, phys_state, phys_tend,  pbuf2d)
    !----------------------------------------------------------------------- 
    ! 
    ! Purpose: 
    ! Physics for adiabatic or idealized physics case.
    ! 
    !-----------------------------------------------------------------------
    use physics_buffer, only : physics_buffer_desc, pbuf_set_field, pbuf_get_chunk, pbuf_old_tim_idx
    use time_manager,     only: get_nstep
    use cam_diagnostics,  only: diag_phys_writeout
    use check_energy,     only: check_energy_fix, check_energy_chng
    use dycore,           only: dycore_is

    !
    ! Input arguments
    !
    real(r8), intent(in) :: ztodt            ! physics time step unless nstep=0
    !
    ! Input/Output arguments
    !
    type(physics_state), intent(inout), dimension(begchunk:endchunk) :: phys_state
    type(physics_tend ), intent(inout), dimension(begchunk:endchunk) :: phys_tend

    type(physics_buffer_desc), pointer :: pbuf2d(:,:)
    !-----------------------------------------------------------------------
    !---------------------------Local workspace-----------------------------
    !
    integer             :: c               ! indices
    integer             :: nstep           ! current timestep number
    type(physics_ptend) :: ptend(begchunk:endchunk) ! indivdual parameterization tendencies
    real(r8)            :: flx_heat(pcols) ! effective sensible heat flux
    real(r8)            :: zero(pcols)     ! array of zeros

    integer(i8)         :: beg_proc_cnt    ! start time for the process
    integer(i8)         :: end_proc_cnt    ! stop time for the process
    integer(i8)         :: beg_chnk_cnt    ! start time for a chunk
    integer(i8)         :: end_chnk_cnt    ! stop time for a chunk
    integer(i8)         :: sysclock_rate   ! system clock rate
    integer(i8)         :: sysclock_max    ! system clock max value
    real(r8)            :: chunk_cost      ! measured cost per chunk

    character(len=128)  :: ideal_phys_option

    ! physics buffer field for total energy
    real(r8), pointer, dimension(:) :: teout
    logical, SAVE :: first_exec_of_phys_run1_adiabatic_or_ideal  = .TRUE.
    !-----------------------------------------------------------------------

    nstep = get_nstep()
    zero  = 0._r8

    ! Associate pointers with physics buffer fields
    if (first_exec_of_phys_run1_adiabatic_or_ideal) then
       first_exec_of_phys_run1_adiabatic_or_ideal  = .FALSE.
    endif

    call system_clock(count=beg_proc_cnt)

    call phys_getopts(ideal_phys_option_out=ideal_phys_option)

!$OMP PARALLEL DO SCHEDULE(STATIC,1) &
!$OMP PRIVATE (c, beg_chnk_cnt, flx_heat, end_chnk_cnt, sysclock_rate, sysclock_max, chunk_cost)
    do c=begchunk, endchunk

       call system_clock(count=beg_chnk_cnt)

       ! Initialize the physics tendencies to zero.
       call physics_tend_init(phys_tend(c))

       ! Dump dynamics variables to history buffers
       call diag_phys_writeout(phys_state(c))

       if (dycore_is('LR') .or. dycore_is('SE') ) then
          call check_energy_fix(phys_state(c), ptend(c), nstep, flx_heat)
          call physics_update(phys_state(c), ptend(c), ztodt, phys_tend(c))
          call check_energy_chng(phys_state(c), phys_tend(c), "chkengyfix", nstep, ztodt, &
               zero, zero, zero, flx_heat)
          call physics_ptend_dealloc(ptend(c))
       end if

       if ( ideal_phys )then
          call t_startf('tphysidl')
          call tphysidl(ztodt, phys_state(c), phys_tend(c), trim(ideal_phys_option))
          call t_stopf('tphysidl')
       end if

       ! Save total enery after physics for energy conservation checks
       call pbuf_set_field(pbuf_get_chunk(pbuf2d, c), teout_idx, phys_state(c)%te_cur)

       call system_clock(count=end_chnk_cnt, count_rate=sysclock_rate, count_max=sysclock_max)
       if ( end_chnk_cnt < beg_chnk_cnt ) end_chnk_cnt = end_chnk_cnt + sysclock_max
       chunk_cost = real( (end_chnk_cnt-beg_chnk_cnt), r8)/real(sysclock_rate, r8)
       call update_cost_p(c, chunk_cost)

    end do

    call system_clock(count=end_proc_cnt, count_rate=sysclock_rate, count_max=sysclock_max)
    if ( end_proc_cnt < beg_proc_cnt ) end_proc_cnt = end_proc_cnt + sysclock_max
    phys_proc_cost = phys_proc_cost + real( (end_proc_cnt-beg_proc_cnt), r8)/real(sysclock_rate, r8)

end subroutine phys_run1_adiabatic_or_ideal

  !
  !-----------------------------------------------------------------------
  !

subroutine phys_run2(phys_state, ztodt, phys_tend, pbuf2d,  cam_out, &
       cam_in, phys_diag )
    !----------------------------------------------------------------------- 
    ! 
    ! Purpose: 
    ! Second part of atmospheric physics package after updating of surface models
    ! 
    ! Modified by Kai Zhang 2017-03: add IEFLX fixer treatment 
    !-----------------------------------------------------------------------
    use physics_buffer,         only: physics_buffer_desc, pbuf_get_chunk, pbuf_deallocate, pbuf_update_tim_idx
    use mo_lightning,   only: lightning_no_prod


    use cam_diagnostics,only: diag_deallocate, diag_surf
    use comsrf,         only: trefmxav, trefmnav, sgh, sgh30, fsds 
    use physconst,      only: stebol, latvap
#if ( defined OFFLINE_DYN )
    use metdata,        only: get_met_srf2
#endif
    use time_manager,   only: get_nstep, is_first_step, is_end_curr_month, &
                              is_first_restart_step, is_last_step
    use check_energy,   only: ieflx_gmean, check_ieflx_fix 
    use phys_control,   only: ieflx_opt
    use co2_diagnostics,only: get_total_carbon, print_global_carbon_diags, &
                              co2_diags_store_fields, co2_diags_read_fields
    use co2_cycle,      only: co2_transport
    !
    ! Input arguments
    !
    real(r8), intent(in) :: ztodt                       ! physics time step unless nstep=0
    !
    ! Input/Output arguments
    !
    type(physics_state), intent(inout), dimension(begchunk:endchunk) :: phys_state
    type(physics_tend ), intent(inout), dimension(begchunk:endchunk) :: phys_tend
    type(physics_buffer_desc),pointer, dimension(:,:)     :: pbuf2d

    type(cam_out_t),     intent(inout), dimension(begchunk:endchunk) :: cam_out
    type(cam_in_t),      intent(inout), dimension(begchunk:endchunk) :: cam_in
    type(cnd_diag_t),    intent(inout), dimension(begchunk:endchunk) :: phys_diag

    !
    !-----------------------------------------------------------------------
    !---------------------------Local workspace-----------------------------
    !
    integer :: c                                 ! chunk index
    integer :: ncol                              ! number of columns
    integer :: nstep                             ! current timestep number
#if (! defined SPMD)
    integer :: mpicom = 0
#endif
    integer(i8) :: beg_proc_cnt                  ! start time for the process
    integer(i8) :: end_proc_cnt                  ! stop time for the process
    integer(i8) :: beg_chnk_cnt                  ! start time for a chunk
    integer(i8) :: end_chnk_cnt                  ! stop time for a chunk
    integer(i8) :: sysclock_rate                 ! system clock rate
    integer(i8) :: sysclock_max                  ! system clock max value
    real(r8)    :: chunk_cost                    ! measured cost per chunk
    type(physics_buffer_desc),pointer, dimension(:)     :: phys_buffer_chunk
    !
    ! If exit condition just return
    !

    if(single_column.and.scm_crm_mode) return

    if ( adiabatic .or. ideal_phys ) return
    !-----------------------------------------------------------------------
    ! Tendency physics after coupler 
    ! Not necessary at terminal timestep.
    !-----------------------------------------------------------------------
    !
#if ( defined OFFLINE_DYN )
    !
    ! if offline mode set SHFLX QFLX TAUX TAUY for vert diffusion
    !
    call get_met_srf2( cam_in )
#endif
    ! Set lightning production of NO
    call t_startf ('lightning_no_prod')
    call lightning_no_prod( phys_state, pbuf2d,  cam_in )
    call t_stopf ('lightning_no_prod')

    call t_barrierf('sync_ac_physics', mpicom)
    call t_startf ('ac_physics')
    !call t_adj_detailf(+1)

    nstep = get_nstep()


    !! calculate the global mean ieflx 

    if(ieflx_opt>0) then
       call ieflx_gmean(phys_state, phys_tend, pbuf2d, cam_in, cam_out, nstep)
    end if

    ! Get carbon conservation fields from pbuf if restarting
    if ( co2_transport() ) then
       if ( is_first_restart_step() ) then
          call co2_diags_read_fields(phys_state, pbuf2d)
       end if
    end if

    call system_clock(count=beg_proc_cnt)

!$OMP PARALLEL DO SCHEDULE(STATIC,1) &
!$OMP PRIVATE (c, beg_chnk_cnt, ncol, phys_buffer_chunk, end_chnk_cnt, sysclock_rate, sysclock_max, chunk_cost)
    do c=begchunk,endchunk

       call system_clock(count=beg_chnk_cnt)

       ncol = get_ncols_p(c)
       phys_buffer_chunk => pbuf_get_chunk(pbuf2d, c)

       !! 
       !! add the implied internal energy flux to sensible heat flux
       !! 

       if(ieflx_opt>0) then
          call check_ieflx_fix(c, ncol, nstep, cam_in(c)%shf)
       end if

       !
       ! surface diagnostics for history files
       !
       call t_startf('diag_surf')
       call diag_surf(cam_in(c), cam_out(c), phys_state(c)%ps,trefmxav(1,c), trefmnav(1,c))
       call t_stopf('diag_surf')

       call tphysac(ztodt, cam_in(c),  &
            sgh(1,c), sgh30(1,c), cam_out(c),                              &
            phys_state(c), phys_tend(c), phys_buffer_chunk, phys_diag(c),  &
            fsds(1,c))

       call system_clock(count=end_chnk_cnt, count_rate=sysclock_rate, count_max=sysclock_max)
       if ( end_chnk_cnt < beg_chnk_cnt ) end_chnk_cnt = end_chnk_cnt + sysclock_max
       chunk_cost = real( (end_chnk_cnt-beg_chnk_cnt), r8)/real(sysclock_rate, r8)
       call update_cost_p(c, chunk_cost)

    end do                    ! Chunk loop

    call system_clock(count=end_proc_cnt, count_rate=sysclock_rate, count_max=sysclock_max)
    if ( end_proc_cnt < beg_proc_cnt ) end_proc_cnt = end_proc_cnt + sysclock_max
    phys_proc_cost = phys_proc_cost + real( (end_proc_cnt-beg_proc_cnt), r8)/real(sysclock_rate, r8)

    !call t_adj_detailf(-1)
    call t_stopf('ac_physics')

#ifdef TRACER_CHECK
    call gmean_mass ('after tphysac FV:WET)', phys_state)
#endif

    !
    ! Check for carbon conservation
    !
    if ( co2_transport() ) then
       do c = begchunk, endchunk
          call get_total_carbon(phys_state(c), 'wet')
       end do
       call print_global_carbon_diags(phys_state, ztodt, nstep)
       do c = begchunk, endchunk
          ncol = get_ncols_p(c)
          phys_state(c)%tc_prev(:ncol) = phys_state(c)%tc_curr(:ncol)
          if ( is_first_step() ) then
             phys_state(c)%tc_init(:ncol) = phys_state(c)%tc_curr(:ncol)
          end if
          if ( is_end_curr_month() ) then
             phys_state(c)%tc_mnst(:ncol) = phys_state(c)%tc_curr(:ncol)
          end if
       end do
       call co2_diags_store_fields(phys_state, pbuf2d)
    end if

    call t_startf ('physpkg_st2')
    call pbuf_deallocate(pbuf2d, 'physpkg')

    call pbuf_update_tim_idx()
    call diag_deallocate()
    call t_stopf ('physpkg_st2')

end subroutine phys_run2

  !
  !----------------------------------------------------------------------- 
  !

subroutine phys_final( phys_state, phys_tend, pbuf2d, phys_diag )
    use physics_buffer, only : physics_buffer_desc, pbuf_deallocate
    use chemistry, only : chem_final
    use wv_saturation, only : wv_sat_final
    use radiation, only: radiation_final
    !----------------------------------------------------------------------- 
    ! 
    ! Purpose: 
    ! Finalization of physics package
    ! 
    !-----------------------------------------------------------------------
    ! Input/output arguments
    type(physics_state), pointer :: phys_state(:)
    type(physics_tend ), pointer :: phys_tend(:)
    type(physics_buffer_desc), pointer :: pbuf2d(:,:)
    type(cnd_diag_t),          pointer :: phys_diag(:)

    if(associated(pbuf2d)) then
       call pbuf_deallocate(pbuf2d,'global')
       deallocate(pbuf2d)
    end if
    deallocate(phys_state)
    deallocate(phys_tend)
    deallocate(phys_diag)

    call t_startf ('chem_final')
    call chem_final
    call t_stopf ('chem_final')

    call t_startf ('wv_sat_final')
    call wv_sat_final
    call t_stopf ('wv_sat_final')

    call t_startf ('radiation_final')
    call radiation_final()
    call t_stopf ('radiation_final')

    call t_startf ('print_cost_p')
    call print_cost_p
    call t_stopf ('print_cost_p')

end subroutine phys_final


subroutine tphysac (ztodt,   cam_in,  &
       sgh,     sgh30,                                     &
       cam_out,  state,   tend,    pbuf,   diag,           &
       fsds    )
    !----------------------------------------------------------------------- 
    ! 
    ! Purpose: 
    ! Tendency physics after coupling to land, sea, and ice models.
    ! Computes the following:
    !   o Radon surface flux and decay (optional)
    !   o Vertical diffusion and planetary boundary layer
    !   o Multiple gravity wave drag
    ! 
    ! Method: 
    ! <Describe the algorithm(s) used in the routine.> 
    ! <Also include any applicable external references.> 
    ! 
    ! Author: CCM1, CMS Contact: J. Truesdale
    ! 
    !-----------------------------------------------------------------------
    use physics_buffer, only: physics_buffer_desc, pbuf_set_field, pbuf_get_index, pbuf_get_field, pbuf_old_tim_idx
    use shr_kind_mod,       only: r8 => shr_kind_r8
    use chemistry,          only: chem_is_active, chem_timestep_tend, chem_emissions
    use cam_diagnostics,    only: diag_phys_tend_writeout
    use gw_drag,            only: gw_tend
    use vertical_diffusion, only: vertical_diffusion_tend
    use rayleigh_friction,  only: rayleigh_friction_tend
    use physics_types,      only: physics_state, physics_tend, physics_ptend,    &
         physics_dme_adjust, set_dry_to_wet, physics_state_check
    use majorsp_diffusion,  only: mspd_intr  ! WACCM-X major diffusion
    use ionosphere,         only: ionos_intr ! WACCM-X ionosphere
    use tracers,            only: tracers_timestep_tend
    use aoa_tracers,        only: aoa_tracers_timestep_tend
    use physconst,          only: rhoh2o, latvap,latice, rga
    use aero_model,         only: aero_model_drydep
    use check_energy,       only: check_energy_chng, check_water, & 
                                  check_prect, check_qflx , &
                                  check_tracers_data, check_tracers_init, &
                                  check_tracers_chng, check_tracers_fini
    use time_manager,       only: get_nstep, is_first_step, is_end_curr_month
    use cam_abortutils,         only: endrun
    use dycore,             only: dycore_is
    use cam_control_mod,    only: aqua_planet 
    use mo_gas_phase_chemdr,only: map2chm
    use clybry_fam,         only: clybry_fam_set
    use charge_neutrality,  only: charge_fix
    use qbo,                only: qbo_relax
    use iondrag,            only: iondrag_calc, do_waccm_ions
    use clubb_intr,         only: clubb_surface
    use cflx,               only: cflx_tend
    use perf_mod
    use flux_avg,           only: flux_avg_run
    use nudging,            only: Nudge_Model,Nudge_ON,nudging_timestep_tend
    use phys_control,       only: use_qqflx_fixer
    use co2_cycle,          only: co2_cycle_set_ptend, co2_transport
    use co2_diagnostics,    only: get_carbon_sfc_fluxes, get_carbon_air_fluxes

    implicit none

    !
    ! Arguments
    !
    real(r8), intent(in) :: ztodt                  ! Two times model timestep (2 delta-t)
    real(r8), intent(in) :: fsds(pcols)            ! down solar flux
    real(r8), intent(in) :: sgh(pcols)             ! Std. deviation of orography for gwd
    real(r8), intent(in) :: sgh30(pcols)           ! Std. deviation of 30s orography for tms

    type(cam_in_t),      intent(inout) :: cam_in
    type(cam_out_t),     intent(inout) :: cam_out
    type(physics_state), intent(inout) :: state
    type(physics_tend ), intent(inout) :: tend
    type(physics_buffer_desc), pointer :: pbuf(:)
    type(cnd_diag_t),    intent(inout) :: diag

    !
    !---------------------------Local workspace-----------------------------
    !
    type(check_tracers_data):: tracerint           ! tracer mass integrals and cummulative boundary fluxes
    type(physics_ptend)     :: ptend               ! indivdual parameterization tendencies

    integer  :: nstep                              ! current timestep number
    real(r8) :: zero(pcols)                        ! array of zeros

    integer :: lchnk                                ! chunk identifier
    integer :: ncol                                 ! number of atmospheric columns
    integer i,k,m                 ! Longitude, level indices
    integer :: yr, mon, day, tod       ! components of a date

    logical :: labort                            ! abort flag

    real(r8) tvm(pcols,pver)           ! virtual temperature
    real(r8) prect(pcols)              ! total precipitation
    real(r8) surfric(pcols)            ! surface friction velocity
    real(r8) obklen(pcols)             ! Obukhov length
    real(r8) :: fh2o(pcols)            ! h2o flux to balance source from methane chemistry
    real(r8) :: tmp_q     (pcols,pver) ! tmp space
    real(r8) :: tmp_cldliq(pcols,pver) ! tmp space
    real(r8) :: tmp_cldice(pcols,pver) ! tmp space
    real(r8) :: tmp_t     (pcols,pver) ! tmp space
    real(r8) :: ftem      (pcols,pver) ! tmp space
    real(r8), pointer, dimension(:) :: static_ener_ac_2d ! Vertically integrated static energy
    real(r8), pointer, dimension(:) :: water_vap_ac_2d   ! Vertically integrated water vapor

    ! physics buffer fields for total energy and mass adjustment
    integer itim_old, ifld

    real(r8), pointer, dimension(:,:) :: tini
    real(r8), pointer, dimension(:,:) :: cld
    real(r8), pointer, dimension(:,:) :: qini
    real(r8), pointer, dimension(:,:) :: cldliqini
    real(r8), pointer, dimension(:,:) :: cldiceini
    real(r8), pointer, dimension(:,:) :: dtcore
    real(r8), pointer, dimension(:,:) :: ast     ! relative humidity cloud fraction 

    logical :: do_clubb_sgs 

    !DCAPE-ULL: physics buffer fields to compute tendencies for dcape
    real(r8), pointer, dimension(:,:) :: t_star   ! temperature
    real(r8), pointer, dimension(:,:) :: q_star   ! moisture

    character(len=16)  :: deep_scheme             ! Default set in phys_control.F90

    ! Debug physics_state.
    logical :: state_debug_checks

    logical :: l_tracer_aero
    logical :: l_vdiff
    logical :: l_rayleigh
    logical :: l_gw_drag
    logical :: l_ac_energy_chk

    ! Numerical schemes for process coupling
    integer :: cflx_cpl_opt  ! When to apply surface tracer fluxes  (not including water vapor).
                             ! The default for aerosols is to do this 
                             ! after tphysac:clubb_surface and before aerosol dry removal.
                             ! For chemical gases, different versions of EAM 
                             ! might use different process ordering.
    !
    !-----------------------------------------------------------------------
    !
    lchnk = state%lchnk
    ncol  = state%ncol

    nstep = get_nstep()
    
    call phys_getopts( do_clubb_sgs_out       = do_clubb_sgs, &
                       do_shoc_sgs_out        = do_shoc_sgs, &
                       state_debug_checks_out = state_debug_checks &
                      ,deep_scheme_out        = deep_scheme        &
                      ,cflx_cpl_opt_out       = cflx_cpl_opt       &
                      ,l_tracer_aero_out      = l_tracer_aero      &
                      ,l_vdiff_out            = l_vdiff            &
                      ,l_rayleigh_out         = l_rayleigh         &
                      ,l_gw_drag_out          = l_gw_drag          &
                      ,l_ac_energy_chk_out    = l_ac_energy_chk    &
                     )

    ! Adjust the surface fluxes to reduce instabilities in near sfc layer
    if (phys_do_flux_avg()) then 
       call flux_avg_run(state, cam_in,  pbuf, nstep, ztodt)
    endif

    ! Validate the physics state.
    if (state_debug_checks) &
         call physics_state_check(state, name="before tphysac")

    ! CondiDiag checkpoint before the after-coupling parameterization suite
    call cnd_diag_checkpoint( diag, 'MCTCPL', state, pbuf, cam_in, cam_out )

    call t_startf('tphysac_init')
    ! Associate pointers with physics buffer fields
    itim_old = pbuf_old_tim_idx()


    ifld = pbuf_get_index('DTCORE')
    call pbuf_get_field(pbuf, ifld, dtcore, start=(/1,1,itim_old/), kount=(/pcols,pver,1/) )

    call pbuf_get_field(pbuf, tini_idx, tini)
    call pbuf_get_field(pbuf, qini_idx, qini)
    call pbuf_get_field(pbuf, cldliqini_idx, cldliqini)
    call pbuf_get_field(pbuf, cldiceini_idx, cldiceini)

    ifld = pbuf_get_index('CLD')
    call pbuf_get_field(pbuf, ifld, cld, start=(/1,1,itim_old/),kount=(/pcols,pver,1/))

    ifld = pbuf_get_index('AST')
    call pbuf_get_field(pbuf, ifld, ast, start=(/1,1,itim_old/), kount=(/pcols,pver,1/) )

    !
    ! accumulate fluxes into net flux array for spectral dycores
    ! jrm Include latent heat of fusion for snow
    !
    do i=1,ncol
       tend%flx_net(i) = tend%flx_net(i) + cam_in%shf(i) + (cam_out%precc(i) &
            + cam_out%precl(i))*latvap*rhoh2o &
            + (cam_out%precsc(i) + cam_out%precsl(i))*latice*rhoh2o
    end do

if (l_tracer_aero) then

    ! emissions of aerosols and gas-phase chemistry constituents at surface
    call chem_emissions( state, cam_in )

end if ! l_tracer_aero

    call cnd_diag_checkpoint( diag, 'CHEMEMIS', state, pbuf, cam_in, cam_out )

    ! get nstep and zero array for energy checker
    zero = 0._r8
    nstep = get_nstep()
    call check_tracers_init(state, tracerint)

!!== KZ_WCON

    call check_qflx(state, tend, "PHYAC01", nstep, ztodt, cam_in%cflx(:,1))

    if(.not.use_qqflx_fixer) then 

       ! Check if latent heat flux exceeds the total moisture content of the
       ! lowest model layer, thereby creating negative moisture.

       call qneg4('TPHYSAC '       ,lchnk               ,ncol  ,ztodt ,               &
            state%q(1,pver,1),state%rpdel(1,pver) ,cam_in%shf ,         &
            cam_in%lhf , cam_in%cflx )

    end if 

    call check_qflx(state, tend, "PHYAC02", nstep, ztodt, cam_in%cflx(:,1))

!!== KZ_WCON

    call t_stopf('tphysac_init')
    call cnd_diag_checkpoint( diag, 'PACINI', state, pbuf, cam_in, cam_out )

if (l_tracer_aero) then
    !===================================================
    ! Source/sink terms for advected tracers.
    !===================================================
    call t_startf('adv_tracer_src_snk')
    ! Test tracers

    call tracers_timestep_tend(state, ptend, cam_in%cflx, cam_in%landfrac, ztodt)      
    call physics_update(state, ptend, ztodt, tend)
    call check_tracers_chng(state, tracerint, "tracers_timestep_tend", nstep, ztodt,   &
         cam_in%cflx)

    call aoa_tracers_timestep_tend(state, ptend, cam_in%cflx, cam_in%landfrac, ztodt)      
    call physics_update(state, ptend, ztodt, tend)
    call check_tracers_chng(state, tracerint, "aoa_tracers_timestep_tend", nstep, ztodt,   &
         cam_in%cflx)
    
    ! add tendency from aircraft emissions
    call co2_cycle_set_ptend(state, pbuf, ptend)
    call physics_update(state, ptend, ztodt, tend)
    call get_carbon_air_fluxes(state, pbuf, ztodt)

    ! Chemistry calculation
    if (chem_is_active()) then
       call chem_timestep_tend(state, ptend, cam_in, cam_out, ztodt, &
            pbuf,  fh2o, fsds)

       call physics_update(state, ptend, ztodt, tend)
       call check_energy_chng(state, tend, "chem", nstep, ztodt, fh2o, zero, zero, zero)
       call check_tracers_chng(state, tracerint, "chem_timestep_tend", nstep, ztodt, &
            cam_in%cflx)
    end if
    call t_stopf('adv_tracer_src_snk')

end if ! l_tracer_aero

    call cnd_diag_checkpoint( diag, 'CHEM', state, pbuf, cam_in, cam_out )

    !===================================================
    ! Vertical diffusion/pbl calculation
    ! Call vertical diffusion code (pbl, free atmosphere and molecular)
    !===================================================
<<<<<<< HEAD

    ! If CLUBB (or SHOC) is called, do not call vertical diffusion, but obukov length and
    !   surface friction velocity still need to be computed.  In addition, 
    !   surface fluxes need to be updated here for constituents 
    if (do_clubb_sgs .or. do_shoc_sgs) then
=======
    if (do_clubb_sgs) then
>>>>>>> 4d91f61a

       ! If CLUBB is called, do not call vertical diffusion, but still
       ! calculate surface friction velocity (ustar) and Obukhov length
       call clubb_surface ( state, cam_in, surfric, obklen)

       ! Diagnose tracer mixing ratio tendencies from surface fluxes, 
       ! then update the mixing ratios. (If cflx_cpl_opt==2, these are done in 
       ! tphysbc after deep convection before the cloud mac-mic subcycles
       ! so that the emission-induced updates of state can be closer to turbulent transport.)
       ! Note that the two subroutine calls below do not touch water vapor. 
       ! They also have no effects on tracers for which cam_in%cflx(:,m) 
       ! is zero at this point.

       if (cflx_cpl_opt==1) then
          call cflx_tend( state, cam_in, ztodt, ptend)       
          call physics_update(state, ptend, ztodt, tend)
       end if

       call cnd_diag_checkpoint( diag, 'CFLXAPP', state, pbuf, cam_in, cam_out )

    else
    if (l_vdiff) then

       call t_startf('vertical_diffusion_tend')
       call vertical_diffusion_tend (ztodt ,state ,cam_in%wsx, cam_in%wsy,   &
            cam_in%shf     ,cam_in%cflx     ,surfric  ,obklen   ,ptend    ,ast    ,&
            cam_in%ocnfrac  , cam_in%landfrac ,        &
            sgh30    ,pbuf )

    !------------------------------------------
    ! Call major diffusion for extended model
    !------------------------------------------
    if ( waccmx_is('ionosphere') .or. waccmx_is('neutral') ) then
       call mspd_intr (ztodt    ,state    ,ptend)
    endif

       call physics_update(state, ptend, ztodt, tend)
       call t_stopf ('vertical_diffusion_tend')
       call cnd_diag_checkpoint( diag, 'VDIFF', state, pbuf, cam_in, cam_out )
    
    end if ! l_vdiff
    endif

    ! collect surface carbon fluxes
    call get_carbon_sfc_fluxes(state, cam_in, ztodt)


if (l_rayleigh) then
    !===================================================
    ! Rayleigh friction calculation
    !===================================================
    call t_startf('rayleigh_friction')
    call rayleigh_friction_tend( ztodt, state, ptend)
    call physics_update(state, ptend, ztodt, tend)
    call t_stopf('rayleigh_friction')

    if (do_clubb_sgs .or. do_shoc_sgs) then
      call check_energy_chng(state, tend, "vdiff", nstep, ztodt, zero, zero, zero, zero)
    else
      call check_energy_chng(state, tend, "vdiff", nstep, ztodt, cam_in%cflx(:,1), zero, &
           zero, cam_in%shf)
    endif
    
    call check_tracers_chng(state, tracerint, "vdiff", nstep, ztodt, cam_in%cflx)

end if ! l_rayleigh

    call cnd_diag_checkpoint( diag, 'RAYLEIGH', state, pbuf, cam_in, cam_out )

if (l_tracer_aero) then

    !  aerosol dry deposition processes
    call t_startf('aero_drydep')
    call aero_model_drydep( state, pbuf, obklen, surfric, cam_in, ztodt, cam_out, ptend )
    call physics_update(state, ptend, ztodt, tend)
    call t_stopf('aero_drydep')

    !---------------------------------------------------------------------------------
    !	... enforce charge neutrality
    !---------------------------------------------------------------------------------
    call charge_fix( ncol, state%q(:,:,:) )

end if ! l_tracer_aero

    call cnd_diag_checkpoint( diag, 'AERDRYRM', state, pbuf, cam_in, cam_out )

if (l_gw_drag) then
    !===================================================
    ! Gravity wave drag
    !===================================================
    call t_startf('gw_tend')

    call gw_tend(state, sgh, pbuf, ztodt, ptend, cam_in)

    call physics_update(state, ptend, ztodt, tend)
    ! Check energy integrals
    call check_energy_chng(state, tend, "gwdrag", nstep, ztodt, zero, zero, zero, zero)
    call t_stopf('gw_tend')
    call cnd_diag_checkpoint( diag, 'GWDRAG', state, pbuf, cam_in, cam_out )

    ! QBO relaxation
    call qbo_relax(state, pbuf, ptend)
    call physics_update(state, ptend, ztodt, tend)
    ! Check energy integrals
    call check_energy_chng(state, tend, "qborelax", nstep, ztodt, zero, zero, zero, zero)

    ! Ion drag calculation
    call t_startf ( 'iondrag' )

    if ( do_waccm_ions ) then
       call iondrag_calc( lchnk, ncol, state, ptend, pbuf,  ztodt )
    else
       call iondrag_calc( lchnk, ncol, state, ptend)
    endif
    !----------------------------------------------------------------------------
    ! Call ionosphere routines for extended model if mode is set to ionosphere
    !----------------------------------------------------------------------------
    if( waccmx_is('ionosphere') ) then
       call ionos_intr(state, ptend, pbuf, ztodt)
    endif

    call physics_update(state, ptend, ztodt, tend)
    ! Check energy integrals
    call check_energy_chng(state, tend, "iondrag", nstep, ztodt, zero, zero, zero, zero)
    call t_stopf  ( 'iondrag' )

    call cnd_diag_checkpoint( diag, 'IONDRAG', state, pbuf, cam_in, cam_out )

end if ! l_gw_drag

    !===================================================
    ! Update Nudging values, if needed
    !===================================================
    if((Nudge_Model).and.(Nudge_ON)) then
      call nudging_timestep_tend(state,ptend)
      call physics_update(state,ptend,ztodt,tend)
    endif
    call cnd_diag_checkpoint( diag, 'NDG', state, pbuf, cam_in, cam_out )

if (l_ac_energy_chk) then
    !-------------- Energy budget checks vvvvvvvvvvvvvvvvvvvvvvvvvvvvvvvvvvvvvv

    call pbuf_set_field(pbuf, teout_idx, state%te_cur, (/1,itim_old/),(/pcols,1/))       

    tmp_t(:ncol,:pver) = state%t(:ncol,:pver)

    ! store dse after tphysac in buffer
    do k = 1,pver
       dtcore(:ncol,k) = state%t(:ncol,k)
    end do

    !
    ! FV: convert dry-type mixing ratios to moist here because physics_dme_adjust
    !     assumes moist. This is done in p_d_coupling for other dynamics. Bundy, Feb 2004.


    if ( dycore_is('LR') .or. dycore_is('SE')) call set_dry_to_wet(state)    ! Physics had dry, dynamics wants moist


    ! Scale dry mass and energy (does nothing if dycore is EUL or SLD)
    tmp_q     (:ncol,:pver) = state%q(:ncol,:pver,1)
    tmp_cldliq(:ncol,:pver) = state%q(:ncol,:pver,icldliq)
    tmp_cldice(:ncol,:pver) = state%q(:ncol,:pver,icldice)
    call physics_dme_adjust(state, tend, qini, ztodt)
!!!   REMOVE THIS CALL, SINCE ONLY Q IS BEING ADJUSTED. WON'T BALANCE ENERGY. TE IS SAVED BEFORE THIS
!!!   call check_energy_chng(state, tend, "drymass", nstep, ztodt, zero, zero, zero, zero)

    !-------------- Energy budget checks ^^^^^^^^^^^^^^^^^^^^^^^^^^^^^^^^^^^^^^
end if ! l_ac_energy_chk

    call cnd_diag_checkpoint( diag, 'DRYWET', state, pbuf, cam_in, cam_out )

    if (aqua_planet) then
       labort = .false.
       do i=1,ncol
          if (cam_in%ocnfrac(i) /= 1._r8) labort = .true.
       end do
       if (labort) then
          call endrun ('TPHYSAC error:  grid contains non-ocean point')
       endif
    endif

    call diag_phys_tend_writeout (state, pbuf,  tend, ztodt, tmp_q, tmp_cldliq, tmp_cldice, &
         tmp_t, qini, cldliqini, cldiceini)

    ! DCAPE-ULL: record current state of T and q for computing dynamical tendencies
    !            the calculation follows the same format as in diag_phys_tend_writeout
    if (deep_scheme .eq. 'ZM' .and. (do_zmconv_dcape_ull .or. do_zmconv_dcape_only)) then
      ifld = pbuf_get_index('T_STAR')
      call pbuf_get_field(pbuf, ifld, t_star, (/1,1/),(/pcols,pver/))
      ifld = pbuf_get_index('Q_STAR')
      call pbuf_get_field(pbuf, ifld, q_star, (/1,1/),(/pcols,pver/))
      do k=1,pver
         q_star(:ncol,k) = state%q(:ncol,k,1)
         t_star(:ncol,k) = state%t(:ncol,k)
      enddo
    endif

    call clybry_fam_set( ncol, lchnk, map2chm, state%q, pbuf )

    static_ener_ac_idx = pbuf_get_index('static_ener_ac')
    call pbuf_get_field(pbuf, static_ener_ac_idx, static_ener_ac_2d )
    water_vap_ac_idx   = pbuf_get_index('water_vap_ac')
    call pbuf_get_field(pbuf, water_vap_ac_idx, water_vap_ac_2d )

    !Integrate column static energy
    ftem(:ncol,:) = (state%s(:ncol,:) + latvap*state%q(:ncol,:,1)) * state%pdel(:ncol,:)*rga
    do k=2,pver
       ftem(:ncol,1) = ftem(:ncol,1) + ftem(:ncol,k)
    end do
    static_ener_ac_2d(:ncol) = ftem(:ncol,1)

    !Integrate water vapor
    ftem(:ncol,:) = state%q(:ncol,:,1)*state%pdel(:ncol,:)*rga
    do k=2,pver
       ftem(:ncol,1) = ftem(:ncol,1) + ftem(:ncol,k)
    end do
    water_vap_ac_2d(:ncol) = ftem(:ncol,1)

    call check_tracers_fini(tracerint)
    call cnd_diag_checkpoint( diag, 'PACEND', state, pbuf, cam_in, cam_out )

end subroutine tphysac

subroutine tphysbc (ztodt,               &
       fsns,    fsnt,    flns,    flnt,    state,   &
       tend,    pbuf,    diag,    fsds,             &
       sgh, sgh30, cam_out, cam_in )
    !----------------------------------------------------------------------- 
    ! 
    ! Purpose: 
    ! Evaluate and apply physical processes that are calculated BEFORE 
    ! coupling to land, sea, and ice models.  
    !
    ! Processes currently included are: 
    ! dry adjustment, moist convection, stratiform, wet deposition, radiation
    !
    ! Pass surface fields for separate surface flux calculations
    ! Dump appropriate fields to history file.
    ! 
    ! Method: 
    !
    ! Each parameterization should be implemented with this sequence of calls:
    !  1)  Call physics interface
    !  2)  Check energy
    !  3)  Call physics_update
    ! See Interface to Column Physics and Chemistry Packages 
    !   http://www.ccsm.ucar.edu/models/atm-cam/docs/phys-interface/index.html
    ! 
    ! Author: CCM1, CMS Contact: J. Truesdale
    !         modified by A. Gettelman and C. Craig Nov 2010 to separate micro/macro physics
    ! 
    !-----------------------------------------------------------------------

    use physics_buffer,          only : physics_buffer_desc, pbuf_get_field
    use physics_buffer,          only : pbuf_get_index, pbuf_old_tim_idx
    use physics_buffer,          only : col_type_subcol, dyn_time_lvls
    use shr_kind_mod,    only: r8 => shr_kind_r8

    use stratiform,      only: stratiform_tend
    use microp_driver,   only: microp_driver_tend
    use microp_aero,     only: microp_aero_run
    use macrop_driver,   only: macrop_driver_tend
    use physics_types,   only: physics_state, physics_tend, physics_ptend, &
         physics_ptend_init, physics_ptend_sum, physics_state_check, physics_ptend_scale
    use cam_diagnostics, only: diag_conv_tend_ini, diag_phys_writeout, diag_conv, diag_export, diag_state_b4_phys_write
    use cam_history,     only: outfld, fieldname_len
    use physconst,       only: cpair, latvap, gravit, rga
    use constituents,    only: pcnst, qmin, cnst_get_ind
    use convect_deep,    only: convect_deep_tend, convect_deep_tend_2, deep_scheme_does_scav_trans
    use time_manager,    only: get_nstep
    use convect_shallow, only: convect_shallow_tend
    use check_energy,    only: check_energy_chng, check_energy_fix, &
                               check_qflx, check_water, check_prect, & 
                               check_energy_timestep_init, &
                               check_tracers_data, check_tracers_init, &
                               check_tracers_chng, check_tracers_fini
    use dycore,          only: dycore_is
    use aero_model,      only: aero_model_wetdep
    use froude,          only: calc_uovern
    use radiation,       only: radiation_tend
    use cloud_diagnostics, only: cloud_diagnostics_calc
    use perf_mod
    use mo_gas_phase_chemdr,only: map2chm
    use clybry_fam,         only: clybry_fam_adj
    use clubb_intr,      only: clubb_tend_cam
    use shoc_intr,       only: shoc_tend_e3sm
    use sslt_rebin,      only: sslt_rebin_adv
    use tropopause,      only: tropopause_output
    use output_aerocom_aie, only: do_aerocom_ind3, cloud_top_aerocom
    use cam_abortutils,      only: endrun
    use subcol,          only: subcol_gen, subcol_ptend_avg
    use subcol_utils,    only: subcol_ptend_copy, is_subcol_on
    use phys_control,    only: use_qqflx_fixer, use_mass_borrower
    use nudging,         only: Nudge_Model,Nudge_Loc_PhysOut,nudging_calc_tend
    use debug_info,      only: get_debug_chunk, get_debug_macmiciter
    use lnd_infodata,    only: precip_downscaling_method
    use cflx,            only: cflx_tend

    implicit none

    !
    ! Arguments
    !
    real(r8), intent(in) :: ztodt                            ! 2 delta t (model time increment)
    real(r8), intent(inout) :: fsns(pcols)                   ! Surface solar absorbed flux
    real(r8), intent(inout) :: fsnt(pcols)                   ! Net column abs solar flux at model top
    real(r8), intent(inout) :: flns(pcols)                   ! Srf longwave cooling (up-down) flux
    real(r8), intent(inout) :: flnt(pcols)                   ! Net outgoing lw flux at model top
    real(r8), intent(inout) :: fsds(pcols)                   ! Surface solar down flux
    real(r8), intent(in) :: sgh(pcols)                       ! Std. deviation of orography
    real(r8), intent(in) :: sgh30(pcols)                     ! Std. deviation of 30 s orography for tms

    type(physics_state), intent(inout) :: state
    type(physics_tend ), intent(inout) :: tend
    type(physics_buffer_desc), pointer :: pbuf(:)
    type(cnd_diag_t),    intent(inout) :: diag

    type(cam_out_t),     intent(inout) :: cam_out
    type(cam_in_t),      intent(in)    :: cam_in


    !
    !---------------------------Local workspace-----------------------------
    !

    type(physics_ptend)   :: ptend            ! indivdual parameterization tendencies
    type(physics_state)   :: state_sc         ! state for sub-columns
    type(physics_ptend)   :: ptend_sc         ! ptend for sub-columns
    type(physics_ptend)   :: ptend_aero       ! ptend for microp_aero
    type(physics_ptend)   :: ptend_aero_sc    ! ptend for microp_aero on sub-columns
    type(physics_tend)    :: tend_sc          ! tend for sub-columns

    integer :: nstep                          ! current timestep number

    real(r8) :: net_flx(pcols)

    real(r8) :: zdu(pcols,pver)               ! detraining mass flux from deep convection
    real(r8) :: cmfmc(pcols,pverp)            ! Convective mass flux--m sub c

    real(r8) cmfcme(pcols,pver)                ! cmf condensation - evaporation
    real(r8) cmfmc2(pcols,pverp)               ! Moist convection cloud mass flux
    real(r8) dlf(pcols,pver)                   ! Detraining cld H20 from shallow + deep convections
    real(r8) dlf2(pcols,pver)                  ! Detraining cld H20 from shallow convections
    real(r8) pflx(pcols,pverp)                 ! Conv rain flux thru out btm of lev
    real(r8) rtdt                              ! 1./ztodt

    integer lchnk                              ! chunk identifier
    integer ncol                               ! number of atmospheric columns
    integer ierr

    integer  i,k,m,ihist                       ! Longitude, level, constituent indices
    ! for macro/micro co-substepping
    integer :: macmic_it                       ! iteration variables
    real(r8) :: cld_macmic_ztodt               ! modified timestep
    character(len=2) :: char_macmic_it

    ! physics buffer fields to compute tendencies for stratiform package
    integer itim_old, ifld
    real(r8), pointer, dimension(:,:) :: cld        ! cloud fraction

    character(len=16)  :: deep_scheme      ! Default set in phys_control.F90

    ! physics buffer fields for total energy and mass adjustment
    real(r8), pointer, dimension(:  ) :: teout
    real(r8), pointer, dimension(:,:) :: tini
    real(r8), pointer, dimension(:,:) :: qini
    real(r8), pointer, dimension(:,:) :: cldliqini
    real(r8), pointer, dimension(:,:) :: cldiceini
    real(r8), pointer, dimension(:,:) :: dtcore

    real(r8), pointer, dimension(:,:,:) :: fracis  ! fraction of transported species that are insoluble

    ! convective precipitation variables
    real(r8),pointer :: prec_dp(:)                ! total precipitation from ZM convection
    real(r8),pointer :: snow_dp(:)                ! snow from ZM convection
    real(r8),pointer :: prec_sh(:)                ! total precipitation from Hack convection
    real(r8),pointer :: snow_sh(:)                ! snow from Hack convection

    ! stratiform precipitation variables
    real(r8),pointer :: prec_str(:)    ! sfc flux of precip from stratiform (m/s)
    real(r8),pointer :: snow_str(:)     ! sfc flux of snow from stratiform   (m/s)
    real(r8),pointer :: prec_str_sc(:)  ! sfc flux of precip from stratiform (m/s) -- for subcolumns
    real(r8),pointer :: snow_str_sc(:)  ! sfc flux of snow from stratiform   (m/s) -- for subcolumns
    real(r8),pointer :: prec_pcw(:)     ! total precip from prognostic cloud scheme
    real(r8),pointer :: snow_pcw(:)     ! snow from prognostic cloud scheme
    real(r8),pointer :: prec_sed(:)     ! total precip from cloud sedimentation
    real(r8),pointer :: snow_sed(:)     ! snow from cloud ice sedimentation
    real(r8) :: sh_e_ed_ratio(pcols,pver)       ! shallow conv [ent/(ent+det)] ratio  


    ! Local copies for substepping
    real(r8) :: prec_pcw_macmic(pcols)
    real(r8) :: snow_pcw_macmic(pcols)
    real(r8) :: prec_sed_macmic(pcols)
    real(r8) :: snow_sed_macmic(pcols)

    ! energy checking variables
    real(r8) :: zero(pcols)                    ! array of zeros
    real(r8) :: zero_sc(pcols*psubcols)        ! array of zeros
    real(r8) :: rliq(pcols)                    ! vertical integral of liquid not yet in q(ixcldliq)
    real(r8) :: rliq2(pcols)                   ! vertical integral of liquid from shallow scheme
    real(r8) :: det_s  (pcols)                 ! vertical integral of detrained static energy from ice
    real(r8) :: det_ice(pcols)                 ! vertical integral of detrained ice
    real(r8) :: flx_cnd(pcols)
    real(r8) :: flx_heat(pcols)
    type(check_tracers_data):: tracerint             ! energy integrals and cummulative boundary fluxes
    real(r8) :: zero_tracers(pcols,pcnst)

    logical   :: lq(pcnst)

    character(len=fieldname_len)   :: varname, vsuffix
    !BSINGH - Following variables are from zm_conv_intr, which are moved here as they are now used
    ! by aero_model_wetdep subroutine. 

    real(r8):: mu(pcols,pver) 
    real(r8):: eu(pcols,pver)
    real(r8):: du(pcols,pver)
    real(r8):: md(pcols,pver)
    real(r8):: ed(pcols,pver)
    real(r8):: dp(pcols,pver)
    
    ! wg layer thickness in mbs (between upper/lower interface).
    real(r8):: dsubcld(pcols)
    
    ! wg layer thickness in mbs between lcl and maxi.    
    integer :: jt(pcols)
    
    ! wg top  level index of deep cumulus convection.
    integer :: maxg(pcols)
    
    ! wg gathered values of maxi.
    integer :: ideep(pcols)
    
    ! w holds position of gathered points vs longitude index
    integer :: lengath

    real(r8)  :: lcldo(pcols,pver)              !Pass old liqclf from macro_driver to micro_driver

    real(r8) :: ftem(pcols,pver)         ! tmp space
    real(r8), pointer, dimension(:) :: static_ener_ac_2d ! Vertically integrated static energy
    real(r8), pointer, dimension(:) :: water_vap_ac_2d   ! Vertically integrated water vapor
    real(r8) :: CIDiff(pcols)            ! Difference in vertically integrated static energy

    !HuiWan (2014/15): added for a short-term time step convergence test ++ 
    logical :: l_bc_energy_fix
    logical :: l_dry_adj
    logical :: l_tracer_aero
    logical :: l_st_mac
    logical :: l_st_mic
    logical :: l_rad
    !HuiWan (2014/15): added for a short-term time step convergence test ==

<<<<<<< HEAD
    !-----------------------------------------------------------------------
    call cnd_diag_checkpoint( diag, 'DYNEND', state, pbuf, cam_in, cam_out )
    !-----------------------------------------------------------------------
=======
    ! Numerical schemes for process coupling
    integer :: cflx_cpl_opt  ! When to apply surface tracer fluxes  (not including water vapor).
                             ! The default for aerosols is to do this 
                             ! after tphysac:clubb_surface and before aerosol dry removal.
                             ! For chemical gases, different versions of EAM 
                             ! might use different process ordering.
>>>>>>> 4d91f61a

    call phys_getopts( microp_scheme_out      = microp_scheme, &
                       macrop_scheme_out      = macrop_scheme, &
                       use_subcol_microp_out  = use_subcol_microp, &
                       deep_scheme_out        = deep_scheme,       &
                       state_debug_checks_out = state_debug_checks &
                      ,cflx_cpl_opt_out       = cflx_cpl_opt       &
                      ,l_bc_energy_fix_out    = l_bc_energy_fix    &
                      ,l_dry_adj_out          = l_dry_adj          &
                      ,l_tracer_aero_out      = l_tracer_aero      &
                      ,l_st_mac_out           = l_st_mac           &
                      ,l_st_mic_out           = l_st_mic           &
                      ,l_rad_out              = l_rad              &
                      )
    
    !-----------------------------------------------------------------------
    call t_startf('bc_init')

    zero = 0._r8
    zero_tracers(:,:) = 0._r8
    zero_sc(:) = 0._r8

    lchnk = state%lchnk
    ncol  = state%ncol

    call get_debug_chunk(lchnk)

    rtdt = 1._r8/ztodt

    nstep = get_nstep()

    if (pergro_test_active) then 
       !call outfld calls
       do ihist = 1 , nvars_prtrb_hist
          vsuffix  = trim(adjustl(hist_vars(ihist)))
          varname  = trim(adjustl(vsuffix))//'_topphysbc' ! form variable name
          call outfld( trim(adjustl(varname)),get_var(state,vsuffix), pcols , lchnk )
       enddo
    endif

    static_ener_ac_idx = pbuf_get_index('static_ener_ac')
    call pbuf_get_field(pbuf, static_ener_ac_idx, static_ener_ac_2d )
    water_vap_ac_idx   = pbuf_get_index('water_vap_ac')
    call pbuf_get_field(pbuf, water_vap_ac_idx, water_vap_ac_2d )

    ! Integrate and compute the difference
    ! CIDiff = difference of column integrated values
    if( nstep == 0 ) then
       CIDiff(:ncol) = 0.0_r8
       call outfld('DTENDTH', CIDiff, pcols, lchnk )
       call outfld('DTENDTQ', CIDiff, pcols, lchnk )
    else
       ! MSE first
       ftem(:ncol,:) = (state%s(:ncol,:) + latvap*state%q(:ncol,:,1)) * state%pdel(:ncol,:)*rga
       do k=2,pver
          ftem(:ncol,1) = ftem(:ncol,1) + ftem(:ncol,k)
       end do
       CIDiff(:ncol) = (ftem(:ncol,1) - static_ener_ac_2d(:ncol))*rtdt

       call outfld('DTENDTH', CIDiff, pcols, lchnk )
       ! Water vapor second
       ftem(:ncol,:) = state%q(:ncol,:,1)*state%pdel(:ncol,:)*rga
       do k=2,pver
          ftem(:ncol,1) = ftem(:ncol,1) + ftem(:ncol,k)
       end do
       CIDiff(:ncol) = (ftem(:ncol,1) - water_vap_ac_2d(:ncol))*rtdt

       call outfld('DTENDTQ', CIDiff, pcols, lchnk )
    end if

    ! Associate pointers with physics buffer fields
    itim_old = pbuf_old_tim_idx()
    ifld = pbuf_get_index('CLD')
    call pbuf_get_field(pbuf, ifld, cld, (/1,1,itim_old/),(/pcols,pver,1/))

    call pbuf_get_field(pbuf, teout_idx, teout, (/1,itim_old/), (/pcols,1/))

    call pbuf_get_field(pbuf, tini_idx, tini)
    call pbuf_get_field(pbuf, qini_idx, qini)
    call pbuf_get_field(pbuf, cldliqini_idx, cldliqini)
    call pbuf_get_field(pbuf, cldiceini_idx, cldiceini)

    ifld   =  pbuf_get_index('DTCORE')
    call pbuf_get_field(pbuf, ifld, dtcore, start=(/1,1,itim_old/), kount=(/pcols,pver,1/) )

    ifld    = pbuf_get_index('FRACIS')
    call pbuf_get_field(pbuf, ifld, fracis, start=(/1,1,1/), kount=(/pcols, pver, pcnst/)  )
    fracis (:ncol,:,1:pcnst) = 1._r8

    ! Set physics tendencies to 0
    tend %dTdt(:ncol,:pver)  = 0._r8
    tend %dudt(:ncol,:pver)  = 0._r8
    tend %dvdt(:ncol,:pver)  = 0._r8

!!== KZ_WCON
    call check_qflx (state, tend, "PHYBC01", nstep, ztodt, cam_in%cflx(:,1))
    call check_water(state, tend, "PHYBC01", nstep, ztodt)


    if(use_mass_borrower) then 

      !! printout diagnostic information
      !!.................................................................
       call qneg3('TPHYSBCb',lchnk  ,ncol    ,pcols   ,pver    , &
            1, pcnst, qmin  ,state%q, .False.)

      !! tracer borrower for mass conservation 
      !!.................................................................

       do m = 1, pcnst 
          call massborrow("PHYBC01",lchnk,ncol,state%psetcols,m,m,qmin(m),state%q(1,1,m),state%pdel)
       end do

!!      call qneg3('TPHYSBCb',lchnk  ,ncol    ,pcols   ,pver    , &
!!           1, pcnst, qmin  ,state%q, .True. )
    else

      !! original fixer to make sure tracers are all positive
      !!.................................................................

      call qneg3('TPHYSBCb',lchnk  ,ncol    ,pcols   ,pver    , &
           1, pcnst, qmin  ,state%q, .True. )

    end if 

!!== KZ_WCON

    ! Validate state coming from the dynamics.
    if (state_debug_checks) &
         call physics_state_check(state, name="before tphysbc (dycore?)")

    call clybry_fam_adj( ncol, lchnk, map2chm, state%q, pbuf )

!!== KZ_WCON

    if(use_mass_borrower) then

       !! if use_mass_borrower = True, only printout diagnostic information
       !!.................................................................

       call qneg3('TPHYSBCc',lchnk  ,ncol    ,pcols   ,pver    , &
            1, pcnst, qmin  ,state%q, .False. )

       !! tracer borrower for mass conservation 
       !!.................................................................
       do m = 1, pcnst
          call massborrow("PHYBC02",lchnk,ncol,state%psetcols,m,m,qmin(m),state%q(1,1,m),state%pdel)
       end do

!!       call qneg3('TPHYSBCc',lchnk  ,ncol    ,pcols   ,pver    , &
!!            1, pcnst, qmin  ,state%q, .True. )

    else

       !! original fixer to make sure tracers are all positive
       !!.................................................................

       call qneg3('TPHYSBCc',lchnk  ,ncol    ,pcols   ,pver    , &
            1, pcnst, qmin  ,state%q, .True. )

    end if


    call check_water(state, tend, "PHYBC02", nstep, ztodt)
!!== KZ_WCON

    ! Validate output of clybry_fam_adj.
    if (state_debug_checks) &
         call physics_state_check(state, name="clybry_fam_adj")

    !
    ! Dump out "before physics" state
    !
    call diag_state_b4_phys_write (state)

    ! compute mass integrals of input tracers state
    call check_tracers_init(state, tracerint)

    call t_stopf('bc_init')

    !===================================================
    ! Global mean total energy fixer
    !===================================================
if (l_bc_energy_fix) then

    call t_startf('energy_fixer')

    tini(:ncol,:pver) = state%t(:ncol,:pver)
    if (dycore_is('LR') .or. dycore_is('SE'))  then
       call check_energy_fix(state, ptend, nstep, flx_heat)
       call physics_update(state, ptend, ztodt, tend)
       call check_energy_chng(state, tend, "chkengyfix", nstep, ztodt, zero, zero, zero, flx_heat)
    end if
    ! Save state for convective tendency calculations.
    call diag_conv_tend_ini(state, pbuf)

    qini     (:ncol,:pver) = state%q(:ncol,:pver,       1)
    cldliqini(:ncol,:pver) = state%q(:ncol,:pver,icldliq)
    cldiceini(:ncol,:pver) = state%q(:ncol,:pver,icldice)


    call outfld('TEOUT', teout       , pcols, lchnk   )
    call outfld('TEINP', state%te_ini, pcols, lchnk   )
    call outfld('TEFIX', state%te_cur, pcols, lchnk   )

    ! set and output the dse change due to dynpkg
    if( nstep > dyn_time_lvls-1 ) then
       do k = 1,pver
          dtcore(:ncol,k) = (tini(:ncol,k) - dtcore(:ncol,k))/(ztodt) + tend%dTdt(:ncol,k)
       end do
       call outfld( 'DTCORE', dtcore, pcols, lchnk )
    end if

    call t_stopf('energy_fixer')

end if

    call cnd_diag_checkpoint( diag, 'PBCINI', state, pbuf, cam_in, cam_out )

    !
    !===================================================
    ! Dry adjustment
    ! This code block is not a good example of interfacing a parameterization
    !===================================================
if (l_dry_adj) then

    call t_startf('dry_adjustment')

    ! Copy state info for input to dadadj
    ! This is a kludge, so that dadadj does not have to be correctly reformulated in dry static energy

    lq(:) = .FALSE.
    lq(1) = .TRUE.
    call physics_ptend_init(ptend, state%psetcols, 'dadadj', ls=.true., lq=lq)
    ptend%s(:ncol,:pver)   = state%t(:ncol,:pver)
    ptend%q(:ncol,:pver,1) = state%q(:ncol,:pver,1)

    call dadadj (lchnk, ncol, state%pmid,  state%pint,  state%pdel,  &
         ptend%s, ptend%q(1,1,1))
    ptend%s(:ncol,:)   = (ptend%s(:ncol,:)   - state%t(:ncol,:)  )/ztodt * cpair
    ptend%q(:ncol,:,1) = (ptend%q(:ncol,:,1) - state%q(:ncol,:,1))/ztodt
    call physics_update(state, ptend, ztodt, tend)

    call t_stopf('dry_adjustment')

end if
    call cnd_diag_checkpoint( diag, 'DRYADJ', state, pbuf, cam_in, cam_out )

    !
    !===================================================
    ! Moist convection
    !===================================================
    call t_startf('moist_convection')
    !
    ! Since the PBL doesn't pass constituent perturbations, they
    ! are zeroed here for input to the moist convection routine
    !
    call t_startf ('convect_deep_tend')
    call convect_deep_tend(  &
         cmfmc,      cmfcme,             &
         dlf,        pflx,    zdu,       &
         rliq,    &
         ztodt,   &
         state,   ptend, cam_in%landfrac, pbuf, mu, eu, du, md, ed, dp,   &
         dsubcld, jt, maxg, ideep, lengath) 
    call t_stopf('convect_deep_tend')

    call physics_update(state, ptend, ztodt, tend)

    call pbuf_get_field(pbuf, prec_dp_idx, prec_dp )
    call pbuf_get_field(pbuf, snow_dp_idx, snow_dp )
    call pbuf_get_field(pbuf, prec_sh_idx, prec_sh )
    call pbuf_get_field(pbuf, snow_sh_idx, snow_sh )
    call pbuf_get_field(pbuf, prec_str_idx, prec_str)
    call pbuf_get_field(pbuf, snow_str_idx, snow_str)
    call pbuf_get_field(pbuf, prec_sed_idx, prec_sed)
    call pbuf_get_field(pbuf, snow_sed_idx, snow_sed)
    call pbuf_get_field(pbuf, prec_pcw_idx, prec_pcw )
    call pbuf_get_field(pbuf, snow_pcw_idx, snow_pcw )

    if (use_subcol_microp) then
      call pbuf_get_field(pbuf, prec_str_idx, prec_str_sc, col_type=col_type_subcol)
      call pbuf_get_field(pbuf, snow_str_idx, snow_str_sc, col_type=col_type_subcol)
    end if

    ! Check energy integrals, including "reserved liquid"
    flx_cnd(:ncol) = prec_dp(:ncol) + rliq(:ncol)
    call check_energy_chng(state, tend, "convect_deep", nstep, ztodt, zero, flx_cnd, snow_dp, zero)

    call cnd_diag_checkpoint( diag, 'DEEPCU', state, pbuf, cam_in, cam_out )

    !
    ! Call Hack (1994) convection scheme to deal with shallow/mid-level convection
    !
    call t_startf ('convect_shallow_tend')

    call convect_shallow_tend (ztodt   , cmfmc,  cmfmc2  ,&
         dlf        , dlf2   ,  rliq   , rliq2, & 
         state      , ptend  ,  pbuf   , sh_e_ed_ratio   , sgh, sgh30, cam_in) 
    call t_stopf ('convect_shallow_tend')

    call physics_update(state, ptend, ztodt, tend)

    flx_cnd(:ncol) = prec_sh(:ncol) + rliq2(:ncol)
    call check_energy_chng(state, tend, "convect_shallow", nstep, ztodt, zero, flx_cnd, snow_sh, zero)

    call check_tracers_chng(state, tracerint, "convect_shallow", nstep, ztodt, zero_tracers)

    call cnd_diag_checkpoint( diag, 'SHCU', state, pbuf, cam_in, cam_out )

    call t_stopf('moist_convection')

if (l_tracer_aero) then

    ! Rebin the 4-bin version of sea salt into bins for coarse and accumulation
    ! modes that correspond to the available optics data.  This is only necessary
    ! for CAM-RT.  But it's done here so that the microphysics code which is called
    ! from the stratiform interface has access to the same aerosols as the radiation
    ! code.
    call sslt_rebin_adv(pbuf,  state)
    
end if


    !========================================================================================
    ! Stratiform cloud macro and microphysics, turbulence, aerosol activation-resuspension
    !========================================================================================
    if( microp_scheme == 'RK' ) then

     if (l_st_mac.or.l_st_mic) then
       !===================================================
       ! Calculate stratiform tendency (sedimentation, detrain, cloud fraction and microphysics )
       !===================================================
       call t_startf('stratiform_tend')

       call stratiform_tend(state, ptend, pbuf, ztodt, &
            cam_in%icefrac, cam_in%landfrac, cam_in%ocnfrac, &
            cam_in%snowhland, & ! sediment
            dlf, dlf2, & ! detrain
            rliq  , & ! check energy after detrain
            cmfmc,   cmfmc2, &
            cam_in%ts,      cam_in%sst,        zdu)

       call physics_update(state, ptend, ztodt, tend)
       call check_energy_chng(state, tend, "cldwat_tend", nstep, ztodt, zero, prec_str(:ncol), snow_str(:ncol), zero)

       call t_stopf('stratiform_tend')
     end if !l_st_mac

<<<<<<< HEAD
    elseif( microp_scheme == 'MG' .or. microp_scheme == 'P3' ) then
=======
    elseif( microp_scheme == 'MG' ) then

       !========================================================================================
       ! Apply surface tracer fluxes to update tracer mixing ratios before turbulent tranport 
       !========================================================================================
       ! Diagnose tracer mixing ratio tendencies from surface fluxes, then update the mixing ratios.
       ! Note that these subroutine calls do not touch water vapor. They also have no effects
       ! on tracers for which cam_in%cflx(:,m) is zero at this point.

      !if ( do_clubb_sgs .and. (cflx_cpl_opt==2) ) then
       if ( cflx_cpl_opt==2 ) then
          call cflx_tend( state, cam_in, ztodt, ptend)
          call physics_update(state, ptend, ztodt, tend)
       end if

       !========================================================================================
>>>>>>> 4d91f61a
       ! Start co-substepping of macrophysics and microphysics
       cld_macmic_ztodt = ztodt/cld_macmic_num_steps

       ! Clear precip fields that should accumulate.
       prec_sed_macmic = 0._r8
       snow_sed_macmic = 0._r8
       prec_pcw_macmic = 0._r8
       snow_pcw_macmic = 0._r8

       do macmic_it = 1, cld_macmic_num_steps

        call get_debug_macmiciter(macmic_it)
        write(char_macmic_it,'(i2.2)') macmic_it

        if (l_st_mac) then

          if (micro_do_icesupersat) then 

            !===================================================
            ! Aerosol Activation
            !===================================================
            call t_startf('microp_aero_run')
            call microp_aero_run(state, ptend, cld_macmic_ztodt, pbuf, lcldo)
            call t_stopf('microp_aero_run')

            call physics_ptend_scale(ptend, 1._r8/cld_macmic_num_steps, ncol)

            call physics_update(state, ptend, ztodt, tend)
            call check_energy_chng(state, tend, "mp_aero_tend", nstep, ztodt, zero, zero, zero, zero)      

          endif
          !===================================================
          ! Calculate macrophysical tendency (sedimentation, detrain, cloud fraction)
          !===================================================

          call t_startf('macrop_tend')

          ! don't call Park macrophysics if CLUBB is called
          if (macrop_scheme .ne. 'CLUBB_SGS' .and. macrop_scheme .ne. 'SHOC_SGS') then

             call macrop_driver_tend( &
                  state,           ptend,          cld_macmic_ztodt, &
                  cam_in%landfrac, cam_in%ocnfrac, cam_in%snowhland, & ! sediment
                  dlf,             dlf2,                             & ! detrain
                  cmfmc,           cmfmc2,                           &
                  cam_in%ts,       cam_in%sst,     zdu,              &
                  pbuf,            det_s,          det_ice,          &
                  lcldo)

             !  Since we "added" the reserved liquid back in this routine, we need 
             !    to account for it in the energy checker
             flx_cnd(:ncol) = -1._r8*rliq(:ncol) 
             flx_heat(:ncol) = det_s(:ncol)

             ! Unfortunately, physics_update does not know what time period
             ! "tend" is supposed to cover, and therefore can't update it
             ! with substeps correctly. For now, work around this by scaling
             ! ptend down by the number of substeps, then applying it for
             ! the full time (ztodt).
             call physics_ptend_scale(ptend, 1._r8/cld_macmic_num_steps, ncol)          
             call physics_update(state, ptend, ztodt, tend)
             call check_energy_chng(state, tend, "macrop_tend", nstep, ztodt, &
                  zero, flx_cnd/cld_macmic_num_steps, &
                  det_ice/cld_macmic_num_steps, flx_heat/cld_macmic_num_steps)
       
          else ! Calculate CLUBB macrophysics


!!== KZ_WATCON 

    !! qqflx fixer to avoid negative water vapor in the surface layer
    !! due to strong negative qflx  
    !!.................................................................

    if(use_qqflx_fixer) then
       call qqflx_fixer('TPHYSBC ', lchnk, ncol, cld_macmic_ztodt, &
            state%q(1,1,1), state%rpdel(1,1), cam_in%shf, &
            cam_in%lhf , cam_in%cflx/cld_macmic_num_steps )

    end if
!!== KZ_WATCON 

             ! =====================================================
             !    CLUBB call (PBL, shallow convection, macrophysics)
             ! =====================================================  
           if (do_clubb_sgs) then
             call clubb_tend_cam(state,ptend,pbuf,diag,cld_macmic_ztodt,&
                cmfmc, cam_in, cam_out, sgh30, macmic_it, cld_macmic_num_steps, &
                dlf, det_s, det_ice, lcldo)
	   endif
   
           if (do_shoc_sgs) then
             call shoc_tend_e3sm(state,ptend,pbuf,cld_macmic_ztodt,&
                cmfmc, cam_in, sgh30, macmic_it, cld_macmic_num_steps, & 
                dlf, det_s, det_ice, lcldo)
           endif   

                !  Since we "added" the reserved liquid back in this routine, we need 
                !    to account for it in the energy checker
                flx_cnd(:ncol) = -1._r8*rliq(:ncol) 
                flx_heat(:ncol) = cam_in%shf(:ncol) + det_s(:ncol)

                ! Unfortunately, physics_update does not know what time period
                ! "tend" is supposed to cover, and therefore can't update it
                ! with substeps correctly. For now, work around this by scaling
                ! ptend down by the number of substeps, then applying it for
                ! the full time (ztodt).
                call physics_ptend_scale(ptend, 1._r8/cld_macmic_num_steps, ncol)
                !    Update physics tendencies and copy state to state_eq, because that is 
                !      input for microphysics              
                call physics_update(state, ptend, ztodt, tend)
                call check_energy_chng(state, tend, "clubb_tend", nstep, ztodt, &
                     cam_in%cflx(:,1)/cld_macmic_num_steps, flx_cnd/cld_macmic_num_steps, &
                     det_ice/cld_macmic_num_steps, flx_heat/cld_macmic_num_steps)
		     
	
 
          endif

          call t_stopf('macrop_tend')
        end if ! l_st_mac
        call cnd_diag_checkpoint( diag, 'CLDMAC'//char_macmic_it, state, pbuf, cam_in, cam_out )

          !===================================================
          ! Calculate cloud microphysics 
          !===================================================
        if (l_st_mic) then

          if (is_subcol_on()) then
             ! Allocate sub-column structures. 
             call physics_state_alloc(state_sc, lchnk, psubcols*pcols)
             call physics_tend_alloc(tend_sc, psubcols*pcols)

             ! Generate sub-columns using the requested scheme
             call subcol_gen(state, tend, state_sc, tend_sc, pbuf)

             !Initialize check energy for subcolumns
             call check_energy_timestep_init(state_sc, tend_sc, pbuf, col_type_subcol)
          end if

          if (.not. micro_do_icesupersat) then 

            call t_startf('microp_aero_run')
            call microp_aero_run(state, ptend_aero, cld_macmic_ztodt, pbuf, lcldo)
            call t_stopf('microp_aero_run')

          endif
          call cnd_diag_checkpoint( diag, 'CLDAER'//char_macmic_it, state, pbuf, cam_in, cam_out )


          call t_startf('microp_tend')


          if (use_subcol_microp) then
             call microp_driver_tend(state_sc, ptend_sc, cld_macmic_ztodt, pbuf)

             ! Average the sub-column ptend for use in gridded update - will not contain ptend_aero
             call subcol_ptend_avg(ptend_sc, state_sc%ngrdcol, lchnk, ptend)

             ! Copy ptend_aero field to one dimensioned by sub-columns before summing with ptend
             call subcol_ptend_copy(ptend_aero, state_sc, ptend_aero_sc)
             call physics_ptend_sum(ptend_aero_sc, ptend_sc, state_sc%ncol)
             call physics_ptend_dealloc(ptend_aero_sc)

             ! Have to scale and apply for full timestep to get tend right
             ! (see above note for macrophysics).
             call physics_ptend_scale(ptend_sc, 1._r8/cld_macmic_num_steps, ncol)

             call physics_update (state_sc, ptend_sc, ztodt, tend_sc)
             call check_energy_chng(state_sc, tend_sc, "microp_tend_subcol", &
                  nstep, ztodt, zero_sc, prec_str_sc(:ncol)/cld_macmic_num_steps, &
                  snow_str_sc(:ncol)/cld_macmic_num_steps, zero_sc)

             call physics_state_dealloc(state_sc)
             call physics_tend_dealloc(tend_sc)
             call physics_ptend_dealloc(ptend_sc)
          else
             call microp_driver_tend(state, ptend, cld_macmic_ztodt, pbuf)
          end if
          ! combine aero and micro tendencies for the grid
          if (.not. micro_do_icesupersat) then
             call physics_ptend_sum(ptend_aero, ptend, ncol)
             call physics_ptend_dealloc(ptend_aero)
          endif

          ! Have to scale and apply for full timestep to get tend right
          ! (see above note for macrophysics).
          call physics_ptend_scale(ptend, 1._r8/cld_macmic_num_steps, ncol)

          call physics_update (state, ptend, ztodt, tend)
          call check_energy_chng(state, tend, "microp_tend", nstep, ztodt, &
               zero, prec_str(:ncol)/cld_macmic_num_steps, &
               snow_str(:ncol)/cld_macmic_num_steps, zero)

          call t_stopf('microp_tend')

        else 
        ! If microphysics is off, set surface cloud liquid/ice and rain/snow fluxes to zero

          prec_sed = 0._r8
          snow_sed = 0._r8
          prec_pcw = 0._r8
          snow_pcw = 0._r8

        end if ! l_st_mic

          prec_sed_macmic(:ncol) = prec_sed_macmic(:ncol) + prec_sed(:ncol)
          snow_sed_macmic(:ncol) = snow_sed_macmic(:ncol) + snow_sed(:ncol)
          prec_pcw_macmic(:ncol) = prec_pcw_macmic(:ncol) + prec_pcw(:ncol)
          snow_pcw_macmic(:ncol) = snow_pcw_macmic(:ncol) + snow_pcw(:ncol)

          call cnd_diag_checkpoint( diag, 'CLDMIC'//char_macmic_it, state, pbuf, cam_in, cam_out )

       end do ! end substepping over macrophysics/microphysics

       prec_sed(:ncol) = prec_sed_macmic(:ncol)/cld_macmic_num_steps
       snow_sed(:ncol) = snow_sed_macmic(:ncol)/cld_macmic_num_steps
       prec_pcw(:ncol) = prec_pcw_macmic(:ncol)/cld_macmic_num_steps
       snow_pcw(:ncol) = snow_pcw_macmic(:ncol)/cld_macmic_num_steps
       prec_str(:ncol) = prec_pcw(:ncol) + prec_sed(:ncol)
       snow_str(:ncol) = snow_pcw(:ncol) + snow_sed(:ncol)

     end if !microp_scheme

     call cnd_diag_checkpoint( diag, 'STCLD', state, pbuf, cam_in, cam_out )
     !----------------------------------------------------------------------

   if (l_tracer_aero) then
      if ( .not. deep_scheme_does_scav_trans() ) then

         !======================================================================
         ! Aerosol wet chemistry determines scavenging and transformations.
         ! This is followed by convective transport of all trace species except
         ! water vapor and condensate. Scavenging needs to occur prior to
         ! transport in order to determine interstitial fraction.
         !======================================================================

         call t_startf('tphysbc_aerosols')

         if (do_clubb_sgs .or. do_shoc_sgs) then
            sh_e_ed_ratio = 0.0_r8
         endif

         ! Aerosol wet removal (including aerosol water uptake)
         call aero_model_wetdep( ztodt, dlf, dlf2, cmfmc2, state,  & ! inputs
                sh_e_ed_ratio, mu, md, du, eu, ed, dp, dsubcld,    &
                jt, maxg, ideep, lengath, species_class,           &
                cam_out, pbuf, ptend )                               ! outputs
         call physics_update(state, ptend, ztodt, tend)

         ! deep convective aerosol transport
         call convect_deep_tend_2( state, ptend, ztodt, pbuf, &
                mu, eu, du, md, ed, dp, dsubcld, jt, maxg,    &
                ideep, lengath, species_class )
         call physics_update(state, ptend, ztodt, tend)

         ! check tracer integrals
         call check_tracers_chng(state, tracerint, "cmfmca", nstep, ztodt,  zero_tracers)

         call t_stopf('tphysbc_aerosols')

      end if
   end if ! l_tracer_aero

    call cnd_diag_checkpoint( diag, 'AERWETRM', state, pbuf, cam_in, cam_out )

    !===================================================
    ! Moist physical parameteriztions complete: 
    ! send dynamical variables, and derived variables to history file
    !===================================================

    call t_startf('bc_history_write')
    call diag_phys_writeout(state, cam_out%psl)
    call diag_conv(state, ztodt, pbuf)

    call t_stopf('bc_history_write')

    !===================================
    ! Update Nudging tendency if needed
    !===================================
    if (Nudge_Model .and. Nudge_Loc_PhysOut) then
       call nudging_calc_tend(state)
    endif

    !===================================================
    ! Write cloud diagnostics on history file
    !===================================================

    call t_startf('bc_cld_diag_history_write')

    call cloud_diagnostics_calc(state, pbuf)

    call t_stopf('bc_cld_diag_history_write')

    call cnd_diag_checkpoint( diag, 'PBCDIAG', state, pbuf, cam_in, cam_out )

if (l_rad) then
    !===================================================
    ! Radiation computations
    !===================================================
    call t_startf('radiation')


    call radiation_tend(state,ptend, pbuf, &
         cam_out, cam_in, &
         cam_in%landfrac, cam_in%icefrac, cam_in%snowhland, &
         fsns,    fsnt, flns,    flnt,  &
         fsds, net_flx,is_cmip6_volc, ztodt)

    ! Set net flux used by spectral dycores
    do i=1,ncol
       tend%flx_net(i) = net_flx(i)
    end do
    call physics_update(state, ptend, ztodt, tend)
    call check_energy_chng(state, tend, "radheat", nstep, ztodt, zero, zero, zero, net_flx)

    call t_stopf('radiation')

end if ! l_rad

    call cnd_diag_checkpoint( diag, 'RAD', state, pbuf, cam_in, cam_out )

    if(do_aerocom_ind3) then
       call cloud_top_aerocom(state, pbuf) 
    end if

    if (trim(adjustl(precip_downscaling_method)) == "FNM") then
       !if the land model's precip downscaling method is FNM, compute uovern
       call calc_uovern(state,cam_out)
    end if

    ! Diagnose the location of the tropopause and its location to the history file(s).
    call t_startf('tropopause')
    call tropopause_output(state)
    call t_stopf('tropopause')

    ! Save atmospheric fields to force surface models
    call t_startf('cam_export')
    call cam_export (state,cam_out,pbuf)
    call t_stopf('cam_export')

    ! Write export state to history file
    call t_startf('diag_export')
    call diag_export(cam_out)
    call t_stopf('diag_export')

    call check_tracers_fini(tracerint)

    call cnd_diag_checkpoint( diag, 'PBCEND', state, pbuf, cam_in, cam_out )

end subroutine tphysbc

subroutine phys_timestep_init(phys_state, cam_out, pbuf2d)
!-----------------------------------------------------------------------------------
!
! Purpose: The place for parameterizations to call per timestep initializations.
!          Generally this is used to update time interpolated fields from boundary
!          datasets.
!
!-----------------------------------------------------------------------------------
  use shr_kind_mod,        only: r8 => shr_kind_r8
  use chemistry,           only: chem_timestep_init
  use chem_surfvals,       only: chem_surfvals_set
  use physics_types,       only: physics_state
  use physics_buffer,      only: physics_buffer_desc
  use ghg_data,            only: ghg_data_timestep_init
  use cam3_aero_data,      only: cam3_aero_data_on, cam3_aero_data_timestep_init
  use cam3_ozone_data,     only: cam3_ozone_data_on, cam3_ozone_data_timestep_init
  use radiation,           only: radiation_do
  use tracers,             only: tracers_timestep_init
  use aoa_tracers,         only: aoa_tracers_timestep_init
  use vertical_diffusion,  only: vertical_diffusion_ts_init
  use radheat,             only: radheat_timestep_init
  use solar_data,          only: solar_data_advance
  use qbo,                 only: qbo_timestep_init
  use efield,              only: get_efield
  use iondrag,             only: do_waccm_ions
  use perf_mod

  use prescribed_ozone,    only: prescribed_ozone_adv
  use prescribed_ghg,      only: prescribed_ghg_adv
  use prescribed_aero,     only: prescribed_aero_adv
  use read_spa_data,       only: read_spa_data_adv
  use aerodep_flx,         only: aerodep_flx_adv
  use aircraft_emit,       only: aircraft_emit_adv
  use prescribed_volcaero, only: prescribed_volcaero_adv
  use nudging,             only: Nudge_Model,nudging_timestep_init

  use seasalt_model,       only: advance_ocean_data, has_mam_mom

  implicit none

  type(physics_state), intent(inout), dimension(begchunk:endchunk) :: phys_state
  type(cam_out_t),     intent(inout), dimension(begchunk:endchunk) :: cam_out
  
  type(physics_buffer_desc), pointer                 :: pbuf2d(:,:)

  !-----------------------------------------------------------------------------

  ! Chemistry surface values
  call chem_surfvals_set()

  ! Solar irradiance
  call solar_data_advance()

  ! Time interpolate for chemistry.
  call t_startf('chem_timestep_init')
  call chem_timestep_init(phys_state, pbuf2d)
  call t_stopf('chem_timestep_init')

  ! Prescribed tracers
  call prescribed_ozone_adv(phys_state, pbuf2d)
  call prescribed_ghg_adv(phys_state, pbuf2d)
  call prescribed_aero_adv(phys_state, pbuf2d)
  call read_spa_data_adv(phys_state, pbuf2d)
  call aircraft_emit_adv(phys_state, pbuf2d)

  call t_startf('prescribed_volcaero_adv')
  call prescribed_volcaero_adv(phys_state, pbuf2d)
  call t_stopf('prescribed_volcaero_adv')

  if (has_mam_mom) then
     call t_startf('advance_ocean_data')
     call advance_ocean_data(phys_state, pbuf2d)
     call t_stopf('advance_ocean_data')
  end if

  ! prescribed aerosol deposition fluxes
  call aerodep_flx_adv(phys_state, pbuf2d, cam_out)

  ! CAM3 prescribed aerosol masses
  if (cam3_aero_data_on) call cam3_aero_data_timestep_init(pbuf2d,  phys_state)

  ! CAM3 prescribed ozone data
  if (cam3_ozone_data_on) call cam3_ozone_data_timestep_init(pbuf2d,  phys_state)

  ! Time interpolate data models of gasses in pbuf2d
  call ghg_data_timestep_init(pbuf2d,  phys_state)

  ! Upper atmosphere radiative processes
  call radheat_timestep_init(phys_state, pbuf2d)
 
  ! Time interpolate for vertical diffusion upper boundary condition
  call vertical_diffusion_ts_init(pbuf2d, phys_state)

  !----------------------------------------------------------------------
  ! update QBO data for this time step
  !----------------------------------------------------------------------
  call qbo_timestep_init

  if (do_waccm_ions) then
     ! Compute the electric field
     call t_startf ('efield')
     call get_efield
     call t_stopf ('efield')
  endif

  ! Time interpolate for tracers, if appropriate
  call tracers_timestep_init(phys_state)

  ! age of air tracers
  call aoa_tracers_timestep_init(phys_state)

  ! Update Nudging values, if needed
  !----------------------------------
  if(Nudge_Model) call nudging_timestep_init(phys_state)

end subroutine phys_timestep_init


subroutine add_fld_default_calls()
  !BSINGH -  For adding addfld and add defualt calls
  use cam_history,        only: addfld, add_default, fieldname_len

  implicit none

  !Add all existing ptend names for the addfld calls
  character(len=20), parameter :: vlist(27) = (/     'topphysbc           '                       ,&
       'chkenergyfix        ','dadadj              ','zm_convr            ','zm_conv_evap        ',&
       'momtran             ','zm_conv_tend        ','UWSHCU              ','convect_shallow     ',&
       'pcwdetrain_mac      ','macro_park          ','macrop              ','micro_mg            ',&
       'cldwat_mic          ','aero_model_wetdep_ma','convtran2           ','cam_radheat         ',&
       'chemistry           ','vdiff               ','rayleigh_friction   ','aero_model_drydep_ma',&
       'Grav_wave_drag      ','convect_shallow_off ','clubb_ice1          ','clubb_det           ',&
       'clubb_ice4          ','clubb_srf           ' /)



  character(len=fieldname_len) :: varname
  character(len=1000)          :: s_lngname,stend_lngname,qv_lngname,qvtend_lngname,t_lngname
  
  integer :: iv, ntot, ihist

  ntot = size(vlist)

  do ihist = 1 , nvars_prtrb_hist
     do iv = 1, ntot   
        
        varname  = trim(adjustl(hist_vars(ihist)))//'_'//trim(adjustl(vlist(iv))) ! form variable name

        call addfld (trim(adjustl(varname)), (/ 'lev' /), 'A', 'prg_test_units', 'pergro_longname',flag_xyfill=.true.)!The units and longname are dummy as it is for a test only
        call add_default (trim(adjustl(varname)), 1, ' ')        
     enddo
  enddo

end subroutine add_fld_default_calls

end module physpkg<|MERGE_RESOLUTION|>--- conflicted
+++ resolved
@@ -1755,15 +1755,11 @@
     ! Vertical diffusion/pbl calculation
     ! Call vertical diffusion code (pbl, free atmosphere and molecular)
     !===================================================
-<<<<<<< HEAD
 
     ! If CLUBB (or SHOC) is called, do not call vertical diffusion, but obukov length and
     !   surface friction velocity still need to be computed.  In addition, 
     !   surface fluxes need to be updated here for constituents 
     if (do_clubb_sgs .or. do_shoc_sgs) then
-=======
-    if (do_clubb_sgs) then
->>>>>>> 4d91f61a
 
        ! If CLUBB is called, do not call vertical diffusion, but still
        ! calculate surface friction velocity (ustar) and Obukhov length
@@ -2217,18 +2213,16 @@
     logical :: l_rad
     !HuiWan (2014/15): added for a short-term time step convergence test ==
 
-<<<<<<< HEAD
-    !-----------------------------------------------------------------------
-    call cnd_diag_checkpoint( diag, 'DYNEND', state, pbuf, cam_in, cam_out )
-    !-----------------------------------------------------------------------
-=======
     ! Numerical schemes for process coupling
     integer :: cflx_cpl_opt  ! When to apply surface tracer fluxes  (not including water vapor).
                              ! The default for aerosols is to do this 
                              ! after tphysac:clubb_surface and before aerosol dry removal.
                              ! For chemical gases, different versions of EAM 
                              ! might use different process ordering.
->>>>>>> 4d91f61a
+
+    !-----------------------------------------------------------------------
+    call cnd_diag_checkpoint( diag, 'DYNEND', state, pbuf, cam_in, cam_out )
+    !-----------------------------------------------------------------------
 
     call phys_getopts( microp_scheme_out      = microp_scheme, &
                        macrop_scheme_out      = macrop_scheme, &
@@ -2578,10 +2572,7 @@
        call t_stopf('stratiform_tend')
      end if !l_st_mac
 
-<<<<<<< HEAD
     elseif( microp_scheme == 'MG' .or. microp_scheme == 'P3' ) then
-=======
-    elseif( microp_scheme == 'MG' ) then
 
        !========================================================================================
        ! Apply surface tracer fluxes to update tracer mixing ratios before turbulent tranport 
@@ -2597,7 +2588,6 @@
        end if
 
        !========================================================================================
->>>>>>> 4d91f61a
        ! Start co-substepping of macrophysics and microphysics
        cld_macmic_ztodt = ztodt/cld_macmic_num_steps
 
