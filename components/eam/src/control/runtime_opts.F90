module runtime_opts

!----------------------------------------------------------------------- 
! 
! Purpose: This module is responsible for reading CAM namelist cam_inparm 
!          and broadcasting namelist values if needed.  
! 
! Author:
!   Original routines:  CMS
!   Module:             T. Henderson, September 2003
!
!-----------------------------------------------------------------------

!-----------------------------------------------------------------------
!- use statements ------------------------------------------------------
!-----------------------------------------------------------------------
use shr_kind_mod,    only: r8 => shr_kind_r8, SHR_KIND_CL
use spmd_utils,      only: masterproc
use namelist_utils,  only: find_group_name
use pmgrid,          only: plon
use cam_instance,    only: inst_suffix
use cam_history
use cam_control_mod
use cam_logfile,     only: iulog
use pspect
use units
use constituents,    only: pcnst, readtrace
use tracers,         only: tracers_flag
use time_manager,    only: dtime
use filenames,       only: ncdata, bnd_topo, &
                           caseid, &
                           brnch_retain_casename
use dycore,          only: dycore_is
use cam_abortutils,      only: endrun
use rayleigh_friction, only: rayk0, raykrange, raytau0

!-----------------------------------------------------------------------
!- module boilerplate --------------------------------------------------
!-----------------------------------------------------------------------
implicit none
private
save


!-----------------------------------------------------------------------
! Public interfaces ----------------------------------------------------
!-----------------------------------------------------------------------
public read_namelist        ! Set and/or get all runtime options

!-----------------------------------------------------------------------
! Private data ---------------------------------------------------------
!-----------------------------------------------------------------------

character(len=SHR_KIND_CL), private :: nlfilename = 'atm_in' ! Namelist filename

!-----------------------------------------------------------------------
!
! SOMEWHAT ALPHABETICAL listing of variables in the cam_inparm namelist:
!
! variable                description
! --------             -----------------
!
! bnd_topo             Path and filename of topography dataset
! 
! dtime = nnnn,        Model time step in seconds. Default is dycore dependent.
! 
! nlvdry = nn,         Number of layers over which to do dry
!                      adjustment. Defaults to 3.
! 
! cam_branch_file      Filepath of restart file to branch from (nsrest=3)
!                      Full pathname required.
character(len=256) :: cam_branch_file = ' '
!

!------------------------------------------------------------------
! The following 3 are specific to Rayleigh friction
! integer rayk0         vertical level at which rayleigh friction term is centered
! real(r8) raykrange    range of rayleigh friction profile; if 0, range is set automatically
! real(r8) raytau0      approximate value of decay time at model top (days);
!                       if 0., no rayleigh friction is applied
!------------------------------------------------------------------
!
!
! pertlim = n.n        Max size of perturbation to apply to initial
!                      temperature field.
!
! new_random           logical: if .true., use RNG in dynamics/se/random_xgc.F90
!                      instead of the fortran intrinsic.
!
! seed_custom          integer: if > 0, use new seeding mechanism that uses a
!                      custom seed rather than a custom limit. Default 0
!
! seed_clock           logical: if .true., XOR the system_clock with the seed,
!                      wheter it includes a custom seed or not. Default .false.
! 
! phys_chnk_fdim       Declared first dimension for physics variables (chunks).
!                      If <= 0, then value calculated based on problem specifics.
!                      See phys_grid module.  
integer :: phys_chnk_fdim
!
! phys_chnk_fdim_max   Upper bound on declared first dimension for physics
!                      variables (chunks), for when phys_chnk_fdim <= 0. 
!                      See phys_grid module.  
integer :: phys_chnk_fdim_max
!
! phys_chnk_fdim_mult  Restriction on declared first dimension for physics
!                      variables (chunks) to be a multiple of this value,
!                      for when phys_chnk_fdim <= 0. See phys_grid module.  
integer :: phys_chnk_fdim_mult
!
! phys_alltoall        Dynamics/physics transpose option. See phys_grid module.
!
integer :: phys_alltoall
! 
! phys_loadbalance     Load balance option for performance tuning of 
!                      physics chunks.  See phys_grid module.  
integer :: phys_loadbalance
! 
! phys_twin_algorithm  Load balance option for performance tuning of 
!                      physics chunks.  See phys_grid module.  
integer :: phys_twin_algorithm
! 
! phys_chnk_per_thd    Performance tuning option for physics chunks.  See 
!                      phys_grid module.  
integer :: phys_chnk_per_thd
! 
! phys_chnk_cost_write Output option for evaluating physics chunk load balance.  See 
!                      phys_grid module.  
logical :: phys_chnk_cost_write
! 
! tracers_flag = .F.    If true, implement tracer test code. Number of tracers determined
!                      in tracers_suite.F90 must agree with PCNST
!
! readtrace = .T.      If true, tracer initial conditions obtained from 
!                      initial file. 
!
! print_step_cost      true => print per timestep cost info
!
!
!   logical indirect     
!                    ! true => include indirect radiative effects of
!                    ! sulfate aerosols.  Default is false.
!
!
! met_data_file        name of file that contains the offline meteorology data
! met_data_path        name of directory that contains the offline meteorology data
!
! met_filenames_list   name of file that contains names of the offline 
!                      meteorology data files
!
! met_remove_file      true => the offline meteorology file will be removed
!
! met_cell_wall_winds  true => the offline meteorology winds are defined on the model
!                      grid cell walls
! Physics buffer
logical :: pbuf_global_allocate       ! allocate all buffers as global (default: .true.)


! Conservation checks

logical            :: print_energy_errors ! switch for diagnostic output from check_energy module

! SCM Options
logical  :: single_column
real(r8) :: scmlat,scmlon
real(r8) :: iop_nudge_tq_low
real(r8) :: iop_nudge_tq_high
real(r8) :: iop_nudge_tscale
real(r8) :: iop_perturb_high
integer, parameter :: max_chars = 128
character(len=max_chars) iopfile
character(len=200) :: scm_clubb_iop_name
logical  :: scm_iop_srf_prop
logical  :: iop_dosubsidence
logical  :: iop_nudge_tq
logical  :: iop_nudge_uv
logical  :: scm_diurnal_avg
logical  :: scm_crm_mode
logical  :: scm_observed_aero
logical  :: precip_off
<<<<<<< HEAD
logical  :: scm_multcols
logical  :: dp_crm
=======
logical  :: scm_zero_non_iop_tracers
>>>>>>> a17d4b4f

contains

!=======================================================================

  subroutine read_namelist(single_column_in, scmlon_in, scmlat_in, scm_multcols_in,&
                           nlfilename_in )

   !----------------------------------------------------------------------- 
   ! 
   ! Purpose: 
   ! Read data from namelist cam_inparm to define the run. Process some of the
   ! namelist variables to determine history and restart/branch file path 
   ! names.  Check input namelist variables for validity and print them
   ! to standard output. 
   ! 
   ! Method: 
   ! Important Note for running on SUN systems: "implicit automatic (a-z)"
   ! will not work because namelist data must be static.
   !
   ! Author: 
   ! Original version:  CCM1
   ! Standardized:      L. Bath, June 1992
   !                    T. Acker, March 1996
   !     
   !-----------------------------------------------------------------------

   ! Note that the following interfaces are prototypes proposed by Henderson 
   ! and Eaton.  They minimize coupling with other modules.  Design of these 
   ! interfaces should be refined via review by other CAM developers.  
   ! Interface *_defaultopts() gets default values from the responsible 
   ! module (Expert) prior to namelist read.  
   ! Interface *_setopts() sends values to the responsible module (Expert) 
   ! after namelist read.  Erroneous values are handled by Experts.  
   ! TBH  9/8/03 
   !
   use phys_grid,        only: phys_grid_defaultopts, phys_grid_setopts

   use chem_surfvals,    only: chem_surfvals_readnl
   use check_energy,     only: check_energy_defaultopts, check_energy_setopts
   use cam_restart,      only: restart_defaultopts, restart_setopts, restart_printopts
   use co2_cycle,        only: co2_cycle_readnl
   use shr_string_mod,   only: shr_string_toUpper
   use scamMod,          only: scam_setopts,scam_default_opts

   ! Some modules read their own namelist input.
   use spmd_utils,          only: spmd_utils_readnl
   use physconst,           only: physconst_readnl
   use phys_control,        only: phys_ctl_readnl
   use wv_saturation,       only: wv_sat_readnl
   use ref_pres,            only: ref_pres_readnl
   use cam3_aero_data,      only: cam3_aero_data_readnl
   use cam3_ozone_data,     only: cam3_ozone_data_readnl
   use macrop_driver,       only: macrop_driver_readnl
   use microp_driver,       only: microp_driver_readnl
   use microp_aero,         only: microp_aero_readnl
   use subcol,              only: subcol_readnl
   use cloud_fraction,      only: cldfrc_readnl
   use cldfrc2m,            only: cldfrc2m_readnl
   use cldwat,              only: cldwat_readnl
   use zm_conv,             only: zmconv_readnl
   use hk_conv,             only: hkconv_readnl
   use uwshcu,              only: uwshcu_readnl
   use pkg_cld_sediment,    only: cld_sediment_readnl
   use gw_drag,             only: gw_drag_readnl
   use qbo,                 only: qbo_readnl
   use iondrag,             only: iondrag_readnl
   use phys_debug_util,     only: phys_debug_readnl
   use rad_constituents,    only: rad_cnst_readnl
   use radiation_data,      only: rad_data_readnl
   use modal_aer_opt,       only: modal_aer_opt_readnl
   use clubb_intr,          only: clubb_readnl
   use shoc_intr,           only: shoc_readnl
   use chemistry,           only: chem_readnl
   use lin_strat_chem,      only: linoz_readnl
   use prescribed_volcaero, only: prescribed_volcaero_readnl
   use aerodep_flx,         only: aerodep_flx_readnl
   use solar_data,          only: solar_data_readnl
   use tropopause,          only: tropopause_readnl
   use aoa_tracers,         only: aoa_tracers_readnl
   use prescribed_ozone,    only: prescribed_ozone_readnl
   use prescribed_aero,     only: prescribed_aero_readnl
   use prescribed_ghg,      only: prescribed_ghg_readnl
   use read_spa_data,       only: spa_readnl
   use aircraft_emit,       only: aircraft_emit_readnl
   use cospsimulator_intr,  only: cospsimulator_intr_readnl
   use sat_hist,            only: sat_hist_readnl
   ! Needed by sat_hist_readnl
   use cam_history,         only: hfilename_spec, mfilt, fincl, nhtfrq, avgflag_pertape
   use vertical_diffusion,  only: vd_readnl
   use cam_history_support, only: fieldname_len, fieldname_lenp2
   use cam_diagnostics,     only: diag_readnl
   use nudging,             only: nudging_readnl
   use radheat,             only: radheat_readnl
#if ( defined OFFLINE_DYN )
   use metdata,             only: metdata_readnl
#endif
   use radiation,           only: radiation_readnl

!---------------------------Arguments-----------------------------------

   logical , intent(in), optional :: single_column_in 
   logical , intent(in), optional :: scm_multcols_in
   real(r8), intent(in), optional :: scmlon_in
   real(r8), intent(in), optional :: scmlat_in
   character(len=*)    , optional :: nlfilename_in
!-----------------------------------------------------------------------

   include 'netcdf.inc'

!---------------------------Local variables-----------------------------
   character(len=*), parameter ::  subname = "read_namelist"

   integer ntspdy         ! number of timesteps per day
   integer t              ! history tape index
   integer lastchar       ! index to last char of a char variable
   integer ierr           ! error code
   integer unitn          ! namelist unit number

   integer f, i
   integer, parameter :: max_chars = 128


   ! Define the cam_inparm namelist
   ! ***NOTE*** If a namelist option is not described in the CAM Users Guide,
   !            it is not supported.
   namelist /cam_inparm/ ncdata, bnd_topo, &
                     cam_branch_file  , &
                     dtime, &
                     nlvdry,  &
                     pertlim ,&
                     new_random ,&
                     seed_custom ,&
                     seed_clock ,&
                     readtrace, rayk0, raykrange, raytau0, &
                     tracers_flag, &
                     indirect, &
                     print_step_cost,  &
                     phys_chnk_fdim,  &
                     phys_chnk_fdim_max,  &
                     phys_chnk_fdim_mult,  &
                     phys_alltoall, phys_loadbalance, phys_twin_algorithm, &
                     phys_chnk_per_thd, phys_chnk_cost_write

   ! physics buffer
   namelist /cam_inparm/ pbuf_global_allocate

   ! conservation checks
   namelist /cam_inparm/ print_energy_errors

   ! scam
   namelist /cam_inparm/ iopfile,scm_iop_srf_prop,iop_dosubsidence, &
                         iop_nudge_tq, iop_nudge_uv, iop_nudge_tq_low, &
                         iop_nudge_tq_high, iop_nudge_tscale, &
                         scm_diurnal_avg,scm_crm_mode,scm_clubb_iop_name, &
                         scm_observed_aero, precip_off, &
<<<<<<< HEAD
                         iop_perturb_high, dp_crm
=======
                         scm_zero_non_iop_tracers
>>>>>>> a17d4b4f

!-----------------------------------------------------------------------

   if (present(nlfilename_in)) then
      nlfilename = nlfilename_in
   end if

   ! Determine preset values (this is currently being phased out)
   call preset ()

   ! Preset sulfate aerosol related variables
   indirect  = .false.

   ! restart write interval
   call restart_defaultopts( &
      cam_branch_file_out          =cam_branch_file            )

   ! Get default values of runtime options for physics chunking.
   call phys_grid_defaultopts(                      &
      phys_chnk_fdim_out      =phys_chnk_fdim,      &
      phys_chnk_fdim_max_out  =phys_chnk_fdim_max,  &
      phys_chnk_fdim_mult_out =phys_chnk_fdim_mult, &
      phys_loadbalance_out    =phys_loadbalance,    &
      phys_twin_algorithm_out =phys_twin_algorithm, &
      phys_alltoall_out       =phys_alltoall,       &
      phys_chnk_per_thd_out   =phys_chnk_per_thd,   &
      phys_chnk_cost_write_out=phys_chnk_cost_write )

   ! conservation
   call check_energy_defaultopts( &
      print_energy_errors_out = print_energy_errors )

   ! Set default options for single column model
   if (present(single_column_in)) then
      call scam_default_opts(scmlat_out=scmlat,scmlon_out=scmlon, &
        single_column_out=single_column, &
        scm_iop_srf_prop_out=scm_iop_srf_prop,&
        iop_dosubsidence_out=iop_dosubsidence, &
        iop_nudge_tq_out=iop_nudge_tq, &
        iop_nudge_uv_out=iop_nudge_uv, &
        iop_nudge_tq_low_out=iop_nudge_tq_low, &
        iop_nudge_tq_high_out=iop_nudge_tq_high, &
        iop_nudge_tscale_out=iop_nudge_tscale, &
        iop_perturb_high_out=iop_perturb_high, &
        scm_diurnal_avg_out=scm_diurnal_avg, &
        scm_crm_mode_out=scm_crm_mode, &
        scm_observed_aero_out=scm_observed_aero, &
        precip_off_out=precip_off, &
<<<<<<< HEAD
        scm_multcols_out=scm_multcols, &
        dp_crm_out=dp_crm, &
        scm_clubb_iop_name_out=scm_clubb_iop_name)
=======
        scm_clubb_iop_name_out=scm_clubb_iop_name, &
        scm_zero_non_iop_tracers_out=scm_zero_non_iop_tracers)
>>>>>>> a17d4b4f
   end if

   ! Read in the cam_inparm namelist from input filename
   if (masterproc) then
      write(iulog,*) 'Read in cam_inparm namelist from: ', trim(nlfilename)
      unitn = getunit()
      open( unitn, file=trim(nlfilename), status='old' )

      ! Look for cam_inparm group name in the input file.  If found, leave the
      ! file positioned at that namelist group.
      call find_group_name(unitn, 'cam_inparm', status=ierr)
      if (ierr == 0) then  ! found cam_inparm
         read(unitn, cam_inparm, iostat=ierr)  ! read the cam_inparm namelist group
         if (ierr /= 0) then
            call endrun( subname//':: namelist read returns an'// &
                          ' error condition for cam_inparm' )
         end if
      else
         call endrun(subname // ':: can''t find cam_inparm in file ' // trim(nlfilename))
      end if
      close( unitn )
      call freeunit( unitn )

      ! Check CASE namelist variable
      if (caseid==' ') then
         call endrun ('READ_NAMELIST: Namelist variable CASEID must be set')
      end if

      lastchar = len(caseid)
      if (caseid(lastchar:lastchar) /= ' ') then
         write(iulog,*)'READ_NAMELIST: CASEID must not exceed ', len(caseid)-1, ' characters'
         call endrun
      end if
   end if

#if ( defined SPMD )
   ! Scatter namelist data to all processes
   call distnl ( )
#endif

   ! restart write interval
   call restart_setopts( nsrest,            &
      cam_branch_file_in          =cam_branch_file            )


   ! Set runtime options for physics chunking.
   call phys_grid_setopts(                          &
       phys_chnk_fdim_in      =phys_chnk_fdim,      &
       phys_chnk_fdim_max_in  =phys_chnk_fdim_max,  &
       phys_chnk_fdim_mult_in =phys_chnk_fdim_mult, &
       phys_loadbalance_in    =phys_loadbalance,    &
       phys_twin_algorithm_in =phys_twin_algorithm, &
       phys_alltoall_in       =phys_alltoall,       &
       phys_chnk_per_thd_in   =phys_chnk_per_thd,   &
       phys_chnk_cost_write_in=phys_chnk_cost_write )

   ! conservation
   call check_energy_setopts( &
      print_energy_errors_in = print_energy_errors )

   ! Set runtime options for single column mode 
   if (present(single_column_in) .and. present(scmlon_in) .and. present(scmlat_in)) then 
      if (single_column_in) then
         single_column = single_column_in
         scmlon = scmlon_in
         scmlat = scmlat_in
         scm_multcols = scm_multcols_in
         call scam_setopts( scmlat_in=scmlat,scmlon_in=scmlon, &
                            iopfile_in=iopfile,single_column_in=single_column,&
                            scm_iop_srf_prop_in=scm_iop_srf_prop,&
                            iop_dosubsidence_in=iop_dosubsidence,&
                            iop_nudge_tq_in=iop_nudge_tq, &
                            iop_nudge_uv_in=iop_nudge_uv, &
                            iop_nudge_tq_low_in=iop_nudge_tq_low, &
                            iop_nudge_tq_high_in=iop_nudge_tq_high, &
                            iop_nudge_tscale_in=iop_nudge_tscale, &
                            iop_perturb_high_in=iop_perturb_high, &
                            scm_diurnal_avg_in=scm_diurnal_avg, &
                            scm_crm_mode_in=scm_crm_mode, &
                            scm_observed_aero_in=scm_observed_aero, &
                            precip_off_in=precip_off, &
<<<<<<< HEAD
                            scm_multcols_in=scm_multcols,&
                            dp_crm_in=dp_crm,&
                            scm_clubb_iop_name_in=scm_clubb_iop_name)
=======
                            scm_clubb_iop_name_in=scm_clubb_iop_name, &
                            scm_zero_non_iop_tracers_in=scm_zero_non_iop_tracers)
>>>>>>> a17d4b4f
      end if
   endif

   ! Call subroutines for modules to read their own namelist.
   ! In some cases namelist default values may depend on settings from
   ! other modules, so there may be an order dependence in the following
   ! calls.
   ! ***N.B.*** In particular, physconst_readnl should be called before
   !            the other readnl methods in case that method is used to set
   !            physical constants, some of which are set at runtime
   !            by the physconst_readnl method.
   ! Modules that read their own namelist are responsible for making sure
   ! all processes receive the values.

   call spmd_utils_readnl(nlfilename)
   call history_readnl(nlfilename, dtime)
   call physconst_readnl(nlfilename)
   call chem_surfvals_readnl(nlfilename)
   call phys_ctl_readnl(nlfilename)
   call wv_sat_readnl(nlfilename)
   call ref_pres_readnl(nlfilename)
   call cam3_aero_data_readnl(nlfilename)
   call cam3_ozone_data_readnl(nlfilename)
   call macrop_driver_readnl(nlfilename)
   call microp_driver_readnl(nlfilename)
   call microp_aero_readnl(nlfilename)
   call clubb_readnl(nlfilename)
   call shoc_readnl(nlfilename)
   call subcol_readnl(nlfilename)
   call cldfrc_readnl(nlfilename)
   call cldfrc2m_readnl(nlfilename)
   call zmconv_readnl(nlfilename)
   call cldwat_readnl(nlfilename)
   call hkconv_readnl(nlfilename)
   call uwshcu_readnl(nlfilename)
   call cld_sediment_readnl(nlfilename)
   call gw_drag_readnl(nlfilename)
   call qbo_readnl(nlfilename)
   call iondrag_readnl(nlfilename)
   call phys_debug_readnl(nlfilename)
   call rad_cnst_readnl(nlfilename)
   call rad_data_readnl(nlfilename)
   call modal_aer_opt_readnl(nlfilename)
   call chem_readnl(nlfilename)
   call linoz_readnl(nlfilename)
   call prescribed_volcaero_readnl(nlfilename)
   call solar_data_readnl(nlfilename)
   call tropopause_readnl(nlfilename)
   call aoa_tracers_readnl(nlfilename)
   call aerodep_flx_readnl(nlfilename)
   call prescribed_ozone_readnl(nlfilename)
   call prescribed_aero_readnl(nlfilename)
   call spa_readnl(nlfilename)
   call prescribed_ghg_readnl(nlfilename)
   call co2_cycle_readnl(nlfilename)
   call aircraft_emit_readnl(nlfilename)
   call cospsimulator_intr_readnl(nlfilename)
   call sat_hist_readnl(nlfilename, hfilename_spec, mfilt, fincl, nhtfrq, avgflag_pertape)
   call diag_readnl(nlfilename)
   call nudging_readnl(nlfilename)
   call radheat_readnl(nlfilename)
   call vd_readnl(nlfilename)
#if ( defined OFFLINE_DYN )
   call metdata_readnl(nlfilename)
#endif

   ! Read radiation namelist
   call radiation_readnl(nlfilename, dtime_in=dtime)

   ! Print cam_inparm input variables to standard output
   if (masterproc) then
      write(iulog,*)' ------------------------------------------'
      write(iulog,*)'     *** INPUT VARIABLES (CAM_INPARM) ***'
      write(iulog,*)' ------------------------------------------'
      if (nsrest/=0) then
         write(iulog,*) '  Continuation of an earlier run'
      else
         write(iulog,*) '         Initial run'
      end if
      write(iulog,*) ' ********** CASE = ',trim(caseid),' **********'
      write(iulog,'(1x,a)') ctitle
      if (len_trim(ncdata) > 0) then
         write(iulog,*) 'Initial dataset is: ',trim(ncdata)
      end if
      write(iulog,*)'Topography dataset is: ', trim(bnd_topo)

      ! Type of run
      write(iulog,*)'Run type flag (NSREST) 0=initial, 1=restart, 3=branch ',nsrest

      call restart_printopts()

      ! Write physics variables from namelist cam_inparm to std. output
      write(iulog,9108) nlvdry
9108 format('Lowest level for dry adiabatic adjust (NLVDRY)',i10)

      if ( (adiabatic .and. ideal_phys) .or. (adiabatic .and. aqua_planet) .or. &
           (ideal_phys .and. aqua_planet) ) then
         call endrun ('READ_NAMELIST: Only one of ADIABATIC, IDEAL_PHYS, or AQUA_PLANET can be .true.')
      end if

#ifdef COUP_SOM
      if (adiabatic .or. ideal_phys .or. aqua_planet )then
         call endrun ('READ_NAMELIST: adiabatic, ideal_phys or aqua_planet can not be used with SOM')
      end if
#else
      if (adiabatic)   write(iulog,*) 'Model will run ADIABATICALLY (i.e. no physics)'
      if (ideal_phys)  write(iulog,*) 'Run ONLY the "idealized" dynamical core of the ', &
                                  'model  (dynamics + Held&Suarez-specified physics)'
      if (aqua_planet) then
         write(iulog,*) 'Running model in "AQUA_PLANET" mode'
      else
         write(iulog,*) 'NOT Running model in "AQUA_PLANET" mode'
      end if
#endif


   end if

   ! set public data in cam_control_mod
   moist_physics = (.not. adiabatic) .and. (.not. ideal_phys)

#ifdef PERGRO
   if (masterproc) then
      write(iulog,*)'pergro for cloud water is true'
   end if
#endif

   ntspdy = nint(86400._r8/dtime) ! no. timesteps per day


end subroutine read_namelist


!=======================================================================

#ifdef SPMD
subroutine distnl
!-----------------------------------------------------------------------
!     
! Purpose:     
! Distribute namelist data to all processors.
!
! The cpp SPMD definition provides for the funnelling of all program i/o
! through the master processor. Processor 0 either reads restart/history
! data from the disk and distributes it to all processors, or collects
! data from all processors and writes it to disk.
!     
!---------------------------Code history-------------------------------
!
! Original version:  CCM2
! Standardized:      J. Rosinski, Oct 1995
!                    J. Truesdale, Feb. 1996
!
!-----------------------------------------------------------------------
   use mpishorthand
!-----------------------------------------------------------------------

!
!-----------------------------------------------------------------------
! 
   call mpibcast (dtime,       1,mpiint,0,mpicom)
   call mpibcast (nsrest  ,1,mpiint,0,mpicom)
   call mpibcast (nlvdry  ,1,mpiint,0,mpicom)

   call mpibcast (rayk0    ,1,mpiint,0,mpicom)
   call mpibcast (raykrange,1,mpir8,0,mpicom)
   call mpibcast (raytau0  ,1,mpir8,0,mpicom)

   call mpibcast (tracers_flag,1,mpilog,0,mpicom)
   call mpibcast (readtrace   ,1,mpilog,0,mpicom)
   call mpibcast (adiabatic   ,1,mpilog,0,mpicom)
   call mpibcast (ideal_phys  ,1,mpilog,0,mpicom)
   call mpibcast (aqua_planet ,1,mpilog,0,mpicom)

   call mpibcast (print_step_cost,1,mpilog,0,mpicom)
   call mpibcast (pertlim     ,1, mpir8 , 0, mpicom )
   call mpibcast (new_random  ,1, mpilog, 0, mpicom )
   call mpibcast (seed_custom ,1, mpiint, 0, mpicom )
   call mpibcast (seed_clock  ,1, mpilog, 0, mpicom )

   call mpibcast (caseid  ,len(caseid) ,mpichar,0,mpicom)
   call mpibcast (ctitle  ,len(ctitle),mpichar,0,mpicom)
   call mpibcast (ncdata  ,len(ncdata) ,mpichar,0,mpicom)
   call mpibcast (bnd_topo  ,len(bnd_topo) ,mpichar,0,mpicom)
   call mpibcast (cam_branch_file  ,len(cam_branch_file) ,mpichar,0,mpicom)

   call mpibcast (indirect     , 1 ,mpilog, 0,mpicom)

   ! Physics chunk tuning
   call mpibcast (phys_chnk_fdim      ,1,mpiint,0,mpicom)
   call mpibcast (phys_chnk_fdim_max  ,1,mpiint,0,mpicom)
   call mpibcast (phys_chnk_fdim_mult ,1,mpiint,0,mpicom)
   call mpibcast (phys_loadbalance    ,1,mpiint,0,mpicom)
   call mpibcast (phys_twin_algorithm ,1,mpiint,0,mpicom)
   call mpibcast (phys_alltoall       ,1,mpiint,0,mpicom)
   call mpibcast (phys_chnk_per_thd   ,1,mpiint,0,mpicom)
   call mpibcast (phys_chnk_cost_write,1,mpilog,0,mpicom)

   ! Physics buffer
   call mpibcast (pbuf_global_allocate, 1, mpilog, 0, mpicom)

   ! Conservation
   call mpibcast (print_energy_errors, 1, mpilog, 0, mpicom)

end subroutine distnl
#endif



subroutine preset
!----------------------------------------------------------------------- 
! 
! Purpose: Preset namelist CAM_INPARM input variables and initialize some other variables
! 
! Method: Hardwire the values
! 
! Author: CCM Core Group
! 
!-----------------------------------------------------------------------
   use rgrid
!-----------------------------------------------------------------------
   include 'netcdf.inc'
!-----------------------------------------------------------------------
!
!
! Flags
!
   print_step_cost = .false.   ! print per timestep cost info
!
! rgrid: set default to full grid
!
   nlon(:) = plon
!!
!! Unit numbers: set to invalid
!!
!   ncid_ini = -1
!   ncid_sst = -1
!   ncid_trc = -1
!
   return
end subroutine preset

end module runtime_opts<|MERGE_RESOLUTION|>--- conflicted
+++ resolved
@@ -178,12 +178,9 @@
 logical  :: scm_crm_mode
 logical  :: scm_observed_aero
 logical  :: precip_off
-<<<<<<< HEAD
 logical  :: scm_multcols
 logical  :: dp_crm
-=======
 logical  :: scm_zero_non_iop_tracers
->>>>>>> a17d4b4f
 
 contains
 
@@ -340,11 +337,8 @@
                          iop_nudge_tq_high, iop_nudge_tscale, &
                          scm_diurnal_avg,scm_crm_mode,scm_clubb_iop_name, &
                          scm_observed_aero, precip_off, &
-<<<<<<< HEAD
-                         iop_perturb_high, dp_crm
-=======
+                         iop_perturb_high, dp_crm, &
                          scm_zero_non_iop_tracers
->>>>>>> a17d4b4f
 
 !-----------------------------------------------------------------------
 
@@ -393,14 +387,10 @@
         scm_crm_mode_out=scm_crm_mode, &
         scm_observed_aero_out=scm_observed_aero, &
         precip_off_out=precip_off, &
-<<<<<<< HEAD
         scm_multcols_out=scm_multcols, &
         dp_crm_out=dp_crm, &
-        scm_clubb_iop_name_out=scm_clubb_iop_name)
-=======
         scm_clubb_iop_name_out=scm_clubb_iop_name, &
         scm_zero_non_iop_tracers_out=scm_zero_non_iop_tracers)
->>>>>>> a17d4b4f
    end if
 
    ! Read in the cam_inparm namelist from input filename
@@ -482,14 +472,10 @@
                             scm_crm_mode_in=scm_crm_mode, &
                             scm_observed_aero_in=scm_observed_aero, &
                             precip_off_in=precip_off, &
-<<<<<<< HEAD
                             scm_multcols_in=scm_multcols,&
                             dp_crm_in=dp_crm,&
-                            scm_clubb_iop_name_in=scm_clubb_iop_name)
-=======
                             scm_clubb_iop_name_in=scm_clubb_iop_name, &
                             scm_zero_non_iop_tracers_in=scm_zero_non_iop_tracers)
->>>>>>> a17d4b4f
       end if
    endif
 
