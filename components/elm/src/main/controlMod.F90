--- conflicted
+++ resolved
@@ -332,12 +332,7 @@
        unitn = getavu()
        write(iulog,*) 'Read in elm_inparm namelist from: ', trim(NLFilename)
        open( unitn, file=trim(NLFilename), status='old' )
-<<<<<<< HEAD
-       call shr_nl_find_group_name(unitn, 'clm_inparm', status=ierr)
-=======
-       print*,trim(NLFilename),"X.YANG debug"
        call shr_nl_find_group_name(unitn, 'elm_inparm', status=ierr)
->>>>>>> 44bff43d
        if (ierr == 0) then
           read(unitn, elm_inparm, iostat=ierr)
           if (ierr /= 0) then
