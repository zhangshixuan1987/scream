module DecompCascadeCNMod

  !-----------------------------------------------------------------------
  ! !DESCRIPTION:
  ! Sets the coeffiecients used in the decomposition cascade submodel.  
  ! This uses the CN parameters as in CLMCN 4.0
  !
  ! !USES:
  use shr_kind_mod           , only : r8 => shr_kind_r8
  use shr_const_mod          , only : SHR_CONST_TKFRZ
  use shr_log_mod            , only : errMsg => shr_log_errMsg
<<<<<<< HEAD
  use clm_varpar             , only : nlevsoi, nlevgrnd, nlevdecomp, ndecomp_cascade_transitions, ndecomp_pools
  use clm_varpar             , only : i_met_lit, i_cel_lit, i_lig_lit, i_cwd
  use clm_varctl             , only : iulog, spinup_state, anoxia, use_lch4, use_vertsoilc
  use clm_varcon             , only : zsoi
=======
  use elm_varpar             , only : nlevsoi, nlevgrnd, nlevdecomp, ndecomp_cascade_transitions, ndecomp_pools
  use elm_varpar             , only : i_met_lit, i_cel_lit, i_lig_lit, i_cwd
  use elm_varctl             , only : iulog, spinup_state, anoxia, use_lch4, use_vertsoilc, use_fates
  use elm_varcon             , only : zsoi
>>>>>>> 44bff43d
  use decompMod              , only : bounds_type
  use abortutils             , only : endrun
  use SharedParamsMod      , only : ParamsShareInst, anoxia_wtsat, nlev_soildecomp_standard 
  use CNDecompCascadeConType , only : decomp_cascade_con
  use CNStateType            , only : cnstate_type
  use CNCarbonFluxType       , only : carbonflux_type
  use SoilStateType          , only : soilstate_type
  use CanopyStateType        , only : canopystate_type
  use TemperatureType        , only : temperature_type 
  use ch4Mod                 , only : ch4_type
  use ColumnType             , only : col_pp   
  use ColumnDataType         , only : col_es, col_cf  
  !
  implicit none
  save
  private
  !
  ! !PUBLIC MEMBER FUNCTIONS:
  public :: readDecompCNParams
  public :: init_decompcascade_cn
  public :: decomp_rate_constants_cn

  type, private :: DecompCNParamsType
     real(r8):: cn_s1_cn        !C:N for SOM 1
     real(r8):: cn_s2_cn        !C:N for SOM 2
     real(r8):: cn_s3_cn        !C:N for SOM 3
     real(r8):: cn_s4_cn        !C:N for SOM 4

     real(r8):: np_s1_new_cn        !C:P for SOM 1
     real(r8):: np_s2_new_cn        !C:P for SOM 2
     real(r8):: np_s3_new_cn        !C:P for SOM 3
     real(r8):: np_s4_new_cn        !C:P for SOM 4

     real(r8):: cp_s1_new_cn        !C:P for SOM 1
     real(r8):: cp_s2_new_cn        !C:P for SOM 2
     real(r8):: cp_s3_new_cn        !C:P for SOM 3
     real(r8):: cp_s4_new_cn        !C:P for SOM 4

     real(r8):: rf_l1s1_cn      !respiration fraction litter 1 -> SOM 1
     real(r8):: rf_l2s2_cn      !respiration fraction litter 2 -> SOM 2
     real(r8):: rf_l3s3_cn      !respiration fraction litter 3 -> SOM 3
     real(r8):: rf_s1s2_cn      !respiration fraction SOM 1 -> SOM 2
     real(r8):: rf_s2s3_cn      !respiration fraction SOM 2 -> SOM 3
     real(r8):: rf_s3s4_cn      !respiration fraction SOM 3 -> SOM 4

     real(r8) :: cwd_fcel_cn    !cellulose fraction for CWD
     real(r8) :: cwd_flig_cn    !

     real(r8) :: k_l1_cn        !decomposition rate for litter 1
     real(r8) :: k_l2_cn        !decomposition rate for litter 2
     real(r8) :: k_l3_cn        !decomposition rate for litter 3
     real(r8) :: k_s1_cn        !decomposition rate for SOM 1
     real(r8) :: k_s2_cn        !decomposition rate for SOM 2
     real(r8) :: k_s3_cn        !decomposition rate for SOM 3
     real(r8) :: k_s4_cn        !decomposition rate for SOM 4

     real(r8) :: k_frag_cn      !fragmentation rate for CWD
     real(r8) :: minpsi_cn      !minimum soil water potential for heterotrophic resp

     integer  :: nsompools = 4 
     integer  :: nlitpools = 3
     integer  :: ncwdpools = 1  
     real(r8), allocatable :: spinup_vector(:) ! multipliers for soil decomp during accelerated spinup

     
  end type DecompCNParamsType

  type(DecompCNParamsType),private ::  DecompCNParamsInst

  !-----------------------------------------------------------------------

contains

  !-----------------------------------------------------------------------
  subroutine readDecompCNParams ( ncid )
    !
    ! !USES:
    use ncdio_pio , only : file_desc_t,ncd_io
    !
    ! !ARGUMENTS:
    implicit none
    type(file_desc_t),intent(inout) :: ncid   ! pio netCDF file id
    !
    ! !CALLED FROM:   readParamsMod.F90::CNParamsReadFile
    !
    ! !REVISION HISTORY:
    !  Dec 3 2012 : Created by S. Muszala
    !
    ! !LOCAL VARIABLES:
    character(len=32)  :: subname = 'DecompCNParamsType'
    character(len=100) :: errCode = '-Error reading in parameters file:'
    logical            :: readv ! has variable been read in or not
    real(r8)           :: tempr ! temporary to read in constant
    character(len=100) :: tString ! temp. var for reading

    !EOP
    !-----------------------------------------------------------------------

    ! These are not read off of netcdf file
    allocate(DecompCNParamsInst%spinup_vector(DecompCNParamsInst%nsompools+DecompCNParamsInst%nlitpools+ &
        DecompCNParamsInst%ncwdpools))
    !DecompCNParamsInst%spinup_vector(:) = (/ 1.0_r8, 1.0_r8, 5.0_r8, 70.0_r8 /)
    !These will be set below

    ! Read off of netcdf file
    tString='cn_s1'
    call ncd_io(trim(tString),tempr, 'read', ncid, readvar=readv)
    if ( .not. readv ) call endrun(msg=trim(errCode)//trim(tString)//errMsg(__FILE__, __LINE__))
    DecompCNParamsInst%cn_s1_cn=tempr

    tString='cn_s2'
    call ncd_io(trim(tString),tempr, 'read', ncid, readvar=readv)
    if ( .not. readv ) call endrun(msg=trim(errCode)//trim(tString)//errMsg(__FILE__, __LINE__))
    DecompCNParamsInst%cn_s2_cn=tempr

    tString='cn_s3'
    call ncd_io(trim(tString),tempr, 'read', ncid, readvar=readv)
    if ( .not. readv ) call endrun(msg=trim(errCode)//trim(tString)//errMsg(__FILE__, __LINE__))
    DecompCNParamsInst%cn_s3_cn=tempr

    tString='cn_s4'
    call ncd_io(trim(tString),tempr, 'read', ncid, readvar=readv)
    if ( .not. readv ) call endrun(msg=trim(errCode)//trim(tString)//errMsg(__FILE__, __LINE__))
    DecompCNParamsInst%cn_s4_cn=tempr

!!! read in phosphorus variables - X. YANG
    tString='np_s1_new'
    call ncd_io(trim(tString),tempr, 'read', ncid, readvar=readv)
    if ( .not. readv ) call endrun(msg=trim(errCode)//trim(tString)//errMsg(__FILE__, __LINE__))
    DecompCNParamsInst%np_s1_new_cn=tempr

    tString='np_s2_new'
    call ncd_io(trim(tString),tempr, 'read', ncid, readvar=readv)
    if ( .not. readv ) call endrun(msg=trim(errCode)//trim(tString)//errMsg(__FILE__, __LINE__))
    DecompCNParamsInst%np_s2_new_cn=tempr

    tString='np_s3_new'
    call ncd_io(trim(tString),tempr, 'read', ncid, readvar=readv)
    if ( .not. readv ) call endrun(msg=trim(errCode)//trim(tString)//errMsg(__FILE__, __LINE__))
    DecompCNParamsInst%np_s3_new_cn=tempr

    tString='np_s4_new'
    call ncd_io(trim(tString),tempr, 'read', ncid, readvar=readv)
    if ( .not. readv ) call endrun(msg=trim(errCode)//trim(tString)//errMsg(__FILE__, __LINE__))
    DecompCNParamsInst%np_s4_new_cn=tempr

    tString='rf_l1s1'
    call ncd_io(trim(tString),tempr, 'read', ncid, readvar=readv)
    if ( .not. readv ) call endrun(msg=trim(errCode)//trim(tString)//errMsg(__FILE__, __LINE__))
    DecompCNParamsInst%rf_l1s1_cn=tempr

    tString='rf_l2s2'
    call ncd_io(trim(tString),tempr, 'read', ncid, readvar=readv)
    if ( .not. readv ) call endrun(msg=trim(errCode)//trim(tString)//errMsg(__FILE__, __LINE__))
    DecompCNParamsInst%rf_l2s2_cn=tempr

    tString='rf_l3s3'
    call ncd_io(trim(tString),tempr, 'read', ncid, readvar=readv)
    if ( .not. readv ) call endrun(msg=trim(errCode)//trim(tString)//errMsg(__FILE__, __LINE__))
    DecompCNParamsInst%rf_l3s3_cn=tempr

    tString='rf_s1s2'
    call ncd_io(trim(tString),tempr, 'read', ncid, readvar=readv)
    if ( .not. readv ) call endrun(msg=trim(errCode)//trim(tString)//errMsg(__FILE__, __LINE__))
    DecompCNParamsInst%rf_s1s2_cn=tempr

    tString='rf_s2s3'
    call ncd_io(trim(tString),tempr, 'read', ncid, readvar=readv)
    if ( .not. readv ) call endrun(msg=trim(errCode)//trim(tString)//errMsg(__FILE__, __LINE__))
    DecompCNParamsInst%rf_s2s3_cn=tempr

    tString='rf_s3s4'
    call ncd_io(trim(tString),tempr, 'read', ncid, readvar=readv)
    if ( .not. readv ) call endrun(msg=trim(errCode)//trim(tString)//errMsg(__FILE__, __LINE__))
    DecompCNParamsInst%rf_s3s4_cn=tempr

    tString='cwd_fcel'
    call ncd_io(trim(tString),tempr, 'read', ncid, readvar=readv)
    if ( .not. readv ) call endrun(msg=trim(errCode)//trim(tString)//errMsg(__FILE__, __LINE__))
    DecompCNParamsInst%cwd_fcel_cn=tempr

    tString='k_l1'
    call ncd_io(trim(tString),tempr, 'read', ncid, readvar=readv)
    if ( .not. readv ) call endrun(msg=trim(errCode)//trim(tString)//errMsg(__FILE__, __LINE__))
    DecompCNParamsInst%k_l1_cn=tempr

    tString='k_l2'
    call ncd_io(trim(tString),tempr, 'read', ncid, readvar=readv)
    if ( .not. readv ) call endrun(msg=trim(errCode)//trim(tString)//errMsg(__FILE__, __LINE__))
    DecompCNParamsInst%k_l2_cn=tempr

    tString='k_l3'
    call ncd_io(trim(tString),tempr, 'read', ncid, readvar=readv)
    if ( .not. readv ) call endrun(msg=trim(errCode)//trim(tString)//errMsg(__FILE__, __LINE__))
    DecompCNParamsInst%k_l3_cn=tempr

    tString='k_s1'
    call ncd_io(trim(tString),tempr, 'read', ncid, readvar=readv)
    if ( .not. readv ) call endrun(msg=trim(errCode)//trim(tString)//errMsg(__FILE__, __LINE__))
    DecompCNParamsInst%k_s1_cn=tempr

    tString='k_s2'
    call ncd_io(trim(tString),tempr, 'read', ncid, readvar=readv)
    if ( .not. readv ) call endrun(msg=trim(errCode)//trim(tString)//errMsg(__FILE__, __LINE__))
    DecompCNParamsInst%k_s2_cn=tempr

    tString='k_s3'
    call ncd_io(trim(tString),tempr, 'read', ncid, readvar=readv)
    if ( .not. readv ) call endrun(msg=trim(errCode)//trim(tString)//errMsg(__FILE__, __LINE__))
    DecompCNParamsInst%k_s3_cn=tempr

    tString='k_s4'
    call ncd_io(trim(tString),tempr, 'read', ncid, readvar=readv)
    if ( .not. readv ) call endrun(msg=trim(errCode)//trim(tString)//errMsg(__FILE__, __LINE__))
    DecompCNParamsInst%k_s4_cn=tempr

    tString='k_frag'
    call ncd_io(trim(tString),tempr, 'read', ncid, readvar=readv)
    if ( .not. readv ) call endrun(msg=trim(errCode)//trim(tString)//errMsg(__FILE__, __LINE__))
    DecompCNParamsInst%k_frag_cn=tempr

    tString='minpsi_hr'
    call ncd_io(trim(tString),tempr, 'read', ncid, readvar=readv)
    if ( .not. readv ) call endrun(msg=trim(errCode)//trim(tString)//errMsg(__FILE__, __LINE__))
    DecompCNParamsInst%minpsi_cn=tempr 

    tString='cwd_flig'
    call ncd_io(trim(tString),tempr, 'read', ncid, readvar=readv)
    if ( .not. readv ) call endrun(msg=trim(errCode)//trim(tString)//errMsg(__FILE__, __LINE__))
    DecompCNParamsInst%cwd_flig_cn=tempr

    DecompCNParamsInst%spinup_vector(1) = max(1.0_r8, 1.0_r8 / (DecompCNParamsInst%k_l1_cn * 365.0_r8))
    DecompCNParamsInst%spinup_vector(2) = max(1.0_r8, 1.0_r8 / (DecompCNParamsInst%k_l2_cn * 365.0_r8))
    DecompCNParamsInst%spinup_vector(3) = max(1.0_r8, 1.0_r8 / (DecompCNParamsInst%k_l3_cn * 365.0_r8))
    DecompCNParamsInst%spinup_vector(4) = max(1.0_r8, 1.0_r8 / (DecompCNParamsInst%k_s1_cn * 365.0_r8))
    DecompCNParamsInst%spinup_vector(5) = max(1.0_r8, 1.0_r8 / (DecompCNParamsInst%k_s2_cn * 365.0_r8))
    DecompCNParamsInst%spinup_vector(6) = max(1.0_r8, 1.0_r8 / (DecompCNParamsInst%k_s3_cn * 365.0_r8))
    DecompCNParamsInst%spinup_vector(7) = max(1.0_r8, 1.0_r8 / (DecompCNParamsInst%k_s4_cn * 365.0_r8))
    DecompCNParamsInst%spinup_vector(8) = max(1.0_r8, 0.5_r8 * 1.0_r8 / (DecompCNParamsInst%k_frag_cn * 365.0_r8))

  end subroutine readDecompCNParams

  !-----------------------------------------------------------------------
  subroutine init_decompcascade_cn(bounds, cnstate_vars)
    !
    ! !DESCRIPTION:
    !  initialize rate constants and decomposition pathways for the BGC model originally implemented in CLM-CN
    !  written by C. Koven based on original CLM4 decomposition cascade by P. Thornton
    !
    ! !ARGUMENTS:
    type(bounds_type) , intent(in)    :: bounds  
    type(cnstate_type), intent(inout) :: cnstate_vars
    !
    !-- properties of each pathway along decomposition cascade 
    !-- properties of each decomposing pool
    real(r8) :: rf_l1s1      !respiration fraction litter 1 -> SOM 1
    real(r8) :: rf_l2s2      !respiration fraction litter 2 -> SOM 2
    real(r8) :: rf_l3s3      !respiration fraction litter 3 -> SOM 3
    real(r8) :: rf_s1s2      !respiration fraction SOM 1 -> SOM 2
    real(r8) :: rf_s2s3      !respiration fraction SOM 2 -> SOM 3
    real(r8) :: rf_s3s4      !respiration fraction SOM 3 -> SOM 4
    real(r8) :: cwd_fcel
    real(r8) :: cwd_flig
    real(r8) :: cn_s1
    real(r8) :: cn_s2
    real(r8) :: cn_s3
    real(r8) :: cn_s4
    real(r8) :: np_s1_new
    real(r8) :: np_s2_new
    real(r8) :: np_s3_new
    real(r8) :: np_s4_new

    integer :: i_litr1
    integer :: i_litr2
    integer :: i_litr3
    integer :: i_soil1
    integer :: i_soil2
    integer :: i_soil3
    integer :: i_soil4
    integer :: i_atm
    integer :: i_l1s1
    integer :: i_l2s2
    integer :: i_l3s3
    integer :: i_s1s2
    integer :: i_s2s3
    integer :: i_s3s4
    integer :: i_s4atm
    integer :: i_cwdl2
    integer :: i_cwdl3
    !-----------------------------------------------------------------------

    associate(&
         rf_decomp_cascade              =>    cnstate_vars%rf_decomp_cascade_col                , & ! Output:  [real(r8)           (:,:,:) ]  respired fraction in decomposition step (frac)       
         pathfrac_decomp_cascade        =>    cnstate_vars%pathfrac_decomp_cascade_col          , & ! Output:  [real(r8)           (:,:,:) ]  what fraction of C leaving a given pool passes through a given transition (frac)
         
         cascade_step_name              =>    decomp_cascade_con%cascade_step_name              , & ! Output:   [character(len=8)  (:)     ]  name of transition                               
         cascade_donor_pool             =>    decomp_cascade_con%cascade_donor_pool             , & ! Output:   [integer           (:)     ]  which pool is C taken from for a given decomposition step 
         cascade_receiver_pool          =>    decomp_cascade_con%cascade_receiver_pool          , & ! Output:   [integer           (:)     ]  which pool is C added to for a given decomposition step   
         floating_cn_ratio_decomp_pools =>    decomp_cascade_con%floating_cn_ratio_decomp_pools , & ! Output:   [logical           (:)     ]  TRUE => pool has fixed C:N ratio                          
         floating_cp_ratio_decomp_pools =>    decomp_cascade_con%floating_cp_ratio_decomp_pools , & ! Output:   [logical           (:)     ]  TRUE => pool has fixed C:N ratio                          
         decomp_pool_name_restart       =>    decomp_cascade_con%decomp_pool_name_restart       , & ! Output:   [character(len=8)  (:)     ]  name of pool for restart files                   
         decomp_pool_name_history       =>    decomp_cascade_con%decomp_pool_name_history       , & ! Output:   [character(len=8)  (:)     ]  name of pool for history files                   
         decomp_pool_name_long          =>    decomp_cascade_con%decomp_pool_name_long          , & ! Output:   [character(len=20) (:)     ]  name of pool for netcdf long names              
         decomp_pool_name_short         =>    decomp_cascade_con%decomp_pool_name_short         , & ! Output:   [character(len=8)  (:)     ]  name of pool for netcdf short names              
         is_litter                      =>    decomp_cascade_con%is_litter                      , & ! Output:   [logical           (:)     ]  TRUE => pool is a litter pool                             
         is_soil                        =>    decomp_cascade_con%is_soil                        , & ! Output:   [logical           (:)     ]  TRUE => pool is a soil pool                               
         is_cwd                         =>    decomp_cascade_con%is_cwd                         , & ! Output:   [logical           (:)     ]  TRUE => pool is a cwd pool                                
         initial_cn_ratio               =>    decomp_cascade_con%initial_cn_ratio               , & ! Output:   [real(r8)          (:)     ]  c:n ratio for initialization of pools                    
         initial_cp_ratio               =>    decomp_cascade_con%initial_cp_ratio               , & ! Output:   [real(r8)          (:)     ]  c:n ratio for initialization of pools                    
         initial_stock                  =>    decomp_cascade_con%initial_stock                  , & ! Output:   [real(r8)          (:)     ]  initial concentration for seeding at spinup              
         is_metabolic                   =>    decomp_cascade_con%is_metabolic                   , & ! Output:   [logical           (:)     ]  TRUE => pool is metabolic material                        
         is_cellulose                   =>    decomp_cascade_con%is_cellulose                   , & ! Output:   [logical           (:)     ]  TRUE => pool is cellulose                                 
         is_lignin                      =>    decomp_cascade_con%is_lignin                      , & ! Output:   [logical           (:)     ]  TRUE => pool is lignin                                    
         spinup_factor                  =>    decomp_cascade_con%spinup_factor                    & ! Output:   [real(r8)          (:)     ]  factor for AD spinup associated with each pool           
         )
      
      !------- time-constant coefficients ---------- !
      ! set soil organic matter compartment C:N ratios (from Biome-BGC v4.2.0)
      cn_s1=DecompCNParamsInst%cn_s1_cn
      cn_s2=DecompCNParamsInst%cn_s2_cn
      cn_s3=DecompCNParamsInst%cn_s3_cn
      cn_s4=DecompCNParamsInst%cn_s4_cn
       
      ! set soil organic matter C:P ratios -X. YANG 
      np_s1_new=DecompCNParamsInst%np_s1_new_cn
      np_s2_new=DecompCNParamsInst%np_s2_new_cn
      np_s3_new=DecompCNParamsInst%np_s3_new_cn
      np_s4_new=DecompCNParamsInst%np_s4_new_cn

      ! set respiration fractions for fluxes between compartments
      ! (from Biome-BGC v4.2.0)
      rf_l1s1=DecompCNParamsInst%rf_l1s1_cn
      rf_l2s2=DecompCNParamsInst%rf_l2s2_cn
      rf_l3s3=DecompCNParamsInst%rf_l3s3_cn
      rf_s1s2=DecompCNParamsInst%rf_s1s2_cn
      rf_s2s3=DecompCNParamsInst%rf_s2s3_cn
      rf_s3s4=DecompCNParamsInst%rf_s3s4_cn

      ! set the cellulose and lignin fractions for coarse woody debris
      cwd_fcel=DecompCNParamsInst%cwd_fcel_cn
      cwd_flig=DecompCNParamsInst%cwd_flig_cn

      !-------------------  list of pools and their attributes  ------------

      i_litr1 = i_met_lit
      floating_cn_ratio_decomp_pools (i_litr1) = .true.
      floating_cp_ratio_decomp_pools (i_litr1) = .true.
      decomp_pool_name_restart       (i_litr1) = 'litr1'
      decomp_pool_name_history       (i_litr1) = 'LITR1'
      decomp_pool_name_long          (i_litr1) = 'litter 1'
      decomp_pool_name_short         (i_litr1) = 'L1'
      is_litter                      (i_litr1) = .true.
      is_soil                        (i_litr1) = .false.
      is_cwd                         (i_litr1) = .false.
      initial_cn_ratio               (i_litr1) = 90._r8
      initial_cp_ratio               (i_litr1) = 900._r8
      initial_stock                  (i_litr1) = 0._r8
      is_metabolic                   (i_litr1) = .true.
      is_cellulose                   (i_litr1) = .false.
      is_lignin                      (i_litr1) = .false.

      i_litr2 = i_cel_lit
      floating_cn_ratio_decomp_pools (i_litr2) = .true.
      floating_cp_ratio_decomp_pools (i_litr2) = .true.
      decomp_pool_name_restart       (i_litr2) = 'litr2'
      decomp_pool_name_history       (i_litr2) = 'LITR2'
      decomp_pool_name_long          (i_litr2) = 'litter 2'
      decomp_pool_name_short         (i_litr2) = 'L2'
      is_litter                      (i_litr2) = .true.
      is_soil                        (i_litr2) = .false.
      is_cwd                         (i_litr2) = .false.
      initial_cn_ratio               (i_litr2) = 90._r8
      initial_cp_ratio               (i_litr2) = 900._r8
      initial_stock                  (i_litr2) = 0._r8
      is_metabolic                   (i_litr2) = .false.
      is_cellulose                   (i_litr2) = .true.
      is_lignin                      (i_litr2) = .false.

      i_litr3 = i_lig_lit
      floating_cn_ratio_decomp_pools (i_litr3) = .true.
      floating_cp_ratio_decomp_pools (i_litr3) = .true.
      decomp_pool_name_restart       (i_litr3) = 'litr3'
      decomp_pool_name_history       (i_litr3) = 'LITR3'
      decomp_pool_name_long          (i_litr3) = 'litter 3'
      decomp_pool_name_short         (i_litr3) = 'L3'
      is_litter                      (i_litr3) = .true.
      is_soil                        (i_litr3) = .false.
      is_cwd                         (i_litr3) = .false.
      initial_cn_ratio               (i_litr3) = 90._r8
      initial_cp_ratio               (i_litr3) = 900._r8
      initial_stock                  (i_litr3) = 0._r8
      is_metabolic                   (i_litr3) = .false.
      is_cellulose                   (i_litr3) = .false.
      is_lignin                      (i_litr3) = .true.

      floating_cn_ratio_decomp_pools (i_cwd) = .true.
      floating_cp_ratio_decomp_pools (i_cwd) = .true.
      decomp_pool_name_restart       (i_cwd) = 'cwd'
      decomp_pool_name_history       (i_cwd) = 'CWD'
      decomp_pool_name_long          (i_cwd) = 'coarse woody debris'
      decomp_pool_name_short         (i_cwd) = 'CWD'
      is_litter                      (i_cwd) = .false.
      is_soil                        (i_cwd) = .false.
      is_cwd                         (i_cwd) = .true.
      initial_cn_ratio               (i_cwd) = 500._r8
      initial_cp_ratio               (i_cwd) = 5000._r8
      initial_stock                  (i_cwd) = 0._r8
      is_metabolic                   (i_cwd) = .false.
      is_cellulose                   (i_cwd) = .false.
      is_lignin                      (i_cwd) = .false.
      
      i_soil1 = 5
      floating_cn_ratio_decomp_pools (i_soil1) = .false.
      floating_cp_ratio_decomp_pools (i_soil1) = .true.
      decomp_pool_name_restart       (i_soil1) = 'soil1'
      decomp_pool_name_history       (i_soil1) = 'SOIL1'
      decomp_pool_name_long          (i_soil1) = 'soil 1'
      decomp_pool_name_short         (i_soil1) = 'S1'
      is_litter                      (i_soil1) = .false.
      is_soil                        (i_soil1) = .true.
      is_cwd                         (i_soil1) = .false.
      initial_cn_ratio               (i_soil1) = cn_s1
      initial_cp_ratio               (i_soil1) = cn_s1*np_s1_new 
      initial_stock                  (i_soil1) = 0._r8
      is_metabolic                   (i_soil1) = .false.
      is_cellulose                   (i_soil1) = .false.
      is_lignin                      (i_soil1) = .false.

      i_soil2 = 6
      floating_cn_ratio_decomp_pools (i_soil2) = .false.
      floating_cp_ratio_decomp_pools (i_soil2) = .true.
      decomp_pool_name_restart       (i_soil2) = 'soil2'
      decomp_pool_name_history       (i_soil2) = 'SOIL2'
      decomp_pool_name_long          (i_soil2) = 'soil 2'
      decomp_pool_name_short         (i_soil2) = 'S2'
      is_litter                      (i_soil2) = .false.
      is_soil                        (i_soil2) = .true.
      is_cwd                         (i_soil2) = .false.
      initial_cn_ratio               (i_soil2) = cn_s2
      initial_cp_ratio               (i_soil2) = cn_s2*np_s2_new
      initial_stock                  (i_soil2) = 0._r8
      is_metabolic                   (i_soil2) = .false.
      is_cellulose                   (i_soil2) = .false.
      is_lignin                      (i_soil2) = .false.

      i_soil3 = 7
      floating_cn_ratio_decomp_pools (i_soil3) = .false.
      floating_cp_ratio_decomp_pools (i_soil3) = .true.
      decomp_pool_name_restart       (i_soil3) = 'soil3'
      decomp_pool_name_history       (i_soil3) = 'SOIL3'
      decomp_pool_name_long          (i_soil3) = 'soil 3'
      decomp_pool_name_short         (i_soil3) = 'S3'
      is_litter                      (i_soil3) = .false.
      is_soil                        (i_soil3) = .true.
      is_cwd                         (i_soil3) = .false.
      initial_cn_ratio               (i_soil3) = cn_s3
      initial_cp_ratio               (i_soil3) = cn_s3*np_s3_new
      initial_stock                  (i_soil3) = 0._r8
      is_metabolic                   (i_soil3) = .false.
      is_cellulose                   (i_soil3) = .false.
      is_lignin                      (i_soil3) = .false.

      i_soil4 = 8
      floating_cn_ratio_decomp_pools   (i_soil4) = .false.
      floating_cp_ratio_decomp_pools   (i_soil4) = .true.
      decomp_pool_name_restart         (i_soil4) = 'soil4'
      decomp_pool_name_history         (i_soil4) = 'SOIL4'
      decomp_pool_name_long            (i_soil4) = 'soil 4'
      decomp_pool_name_short           (i_soil4) = 'S4'
      is_litter                        (i_soil4) = .false.
      is_soil                          (i_soil4) = .true.
      is_cwd                           (i_soil4) = .false.
      initial_cn_ratio                 (i_soil4) = cn_s4
      initial_cp_ratio                 (i_soil4) = cn_s4*np_s4_new
      initial_stock                    (i_soil4) = 10._r8
      is_metabolic                     (i_soil4) = .false.
      is_cellulose                     (i_soil4) = .false.
      is_lignin                        (i_soil4) = .false.

      i_atm = 0  !! for terminal pools (i.e. 100% respiration)
      floating_cn_ratio_decomp_pools   (i_atm) = .false.
      floating_cp_ratio_decomp_pools   (i_atm) = .false.
      decomp_pool_name_restart         (i_atm) = 'atmosphere'
      decomp_pool_name_history         (i_atm) = 'atmosphere'
      decomp_pool_name_long            (i_atm) = 'atmosphere'
      decomp_pool_name_short           (i_atm) = ''
      is_litter                        (i_atm) = .true.
      is_soil                          (i_atm) = .false.
      is_cwd                           (i_atm) = .false.
      initial_cn_ratio                 (i_atm) = 0._r8
      initial_cp_ratio                 (i_atm) = 0._r8
      initial_stock                    (i_atm) = 0._r8
      is_metabolic                     (i_atm) = .false.
      is_cellulose                     (i_atm) = .false.
      is_lignin                        (i_atm) = .false.

      spinup_factor(i_litr1) = DecompCNParamsInst%spinup_vector(1)
      spinup_factor(i_litr2) = DecompCNParamsInst%spinup_vector(2)
      spinup_factor(i_litr3) = DecompCNParamsInst%spinup_vector(3)
      spinup_factor(i_cwd) =   DecompCNParamsInst%spinup_vector(8)
      spinup_factor(i_soil1) = DecompCNParamsInst%spinup_vector(4)
      spinup_factor(i_soil2) = DecompCNParamsInst%spinup_vector(5)
      spinup_factor(i_soil3) = DecompCNParamsInst%spinup_vector(6)
      spinup_factor(i_soil4) = DecompCNParamsInst%spinup_vector(7)


      !----------------  list of transitions and their time-independent coefficients  ---------------!
      i_l1s1 = 1
      cascade_step_name(i_l1s1) = 'L1S1'
      rf_decomp_cascade(bounds%begc:bounds%endc,1:nlevdecomp,i_l1s1) = rf_l1s1
      cascade_donor_pool(i_l1s1) = i_litr1
      cascade_receiver_pool(i_l1s1) = i_soil1
      pathfrac_decomp_cascade(bounds%begc:bounds%endc,1:nlevdecomp,i_l1s1) = 1.0_r8

      i_l2s2 = 2
      cascade_step_name(i_l2s2) = 'L2S2'
      rf_decomp_cascade(bounds%begc:bounds%endc,1:nlevdecomp,i_l2s2) = rf_l2s2
      cascade_donor_pool(i_l2s2) = i_litr2
      cascade_receiver_pool(i_l2s2) = i_soil2
      pathfrac_decomp_cascade(bounds%begc:bounds%endc,1:nlevdecomp,i_l2s2) = 1.0_r8

      i_l3s3 = 3
      cascade_step_name(i_l3s3) = 'L3S3'
      rf_decomp_cascade(bounds%begc:bounds%endc,1:nlevdecomp,i_l3s3) = rf_l3s3
      cascade_donor_pool(i_l3s3) = i_litr3
      cascade_receiver_pool(i_l3s3) = i_soil3
      pathfrac_decomp_cascade(bounds%begc:bounds%endc,1:nlevdecomp,i_l3s3) = 1.0_r8

      i_s1s2 = 4
      cascade_step_name(i_s1s2) = 'S1S2'
      rf_decomp_cascade(bounds%begc:bounds%endc,1:nlevdecomp,i_s1s2) = rf_s1s2
      cascade_donor_pool(i_s1s2) = i_soil1
      cascade_receiver_pool(i_s1s2) = i_soil2
      pathfrac_decomp_cascade(bounds%begc:bounds%endc,1:nlevdecomp,i_s1s2) = 1.0_r8

      i_s2s3 = 5
      cascade_step_name(i_s2s3) = 'S2S3'
      rf_decomp_cascade(bounds%begc:bounds%endc,1:nlevdecomp,i_s2s3) = rf_s2s3
      cascade_donor_pool(i_s2s3) = i_soil2
      cascade_receiver_pool(i_s2s3) = i_soil3
      pathfrac_decomp_cascade(bounds%begc:bounds%endc,1:nlevdecomp,i_s2s3) = 1.0_r8

      i_s3s4 = 6 
      cascade_step_name(i_s3s4) = 'S3S4'
      rf_decomp_cascade(bounds%begc:bounds%endc,1:nlevdecomp,i_s3s4) = rf_s3s4
      cascade_donor_pool(i_s3s4) = i_soil3
      cascade_receiver_pool(i_s3s4) = i_soil4
      pathfrac_decomp_cascade(bounds%begc:bounds%endc,1:nlevdecomp,i_s3s4) = 1.0_r8

      i_s4atm = 7
      cascade_step_name(i_s4atm) = 'S4'
      rf_decomp_cascade(bounds%begc:bounds%endc,1:nlevdecomp,i_s4atm) = 1.
      cascade_donor_pool(i_s4atm) = i_soil4
      cascade_receiver_pool(i_s4atm) = i_atm
      pathfrac_decomp_cascade(bounds%begc:bounds%endc,1:nlevdecomp,i_s4atm) = 1.0_r8

      i_cwdl2 = 8
      cascade_step_name(i_cwdl2) = 'CWDL2'
      rf_decomp_cascade(bounds%begc:bounds%endc,1:nlevdecomp,i_cwdl2) = 0._r8
      cascade_donor_pool(i_cwdl2) = i_cwd
      cascade_receiver_pool(i_cwdl2) = i_litr2
      pathfrac_decomp_cascade(bounds%begc:bounds%endc,1:nlevdecomp,i_cwdl2) = cwd_fcel
      
      i_cwdl3 = 9
      cascade_step_name(i_cwdl3) = 'CWDL3'
      rf_decomp_cascade(bounds%begc:bounds%endc,1:nlevdecomp,i_cwdl3) = 0._r8
      cascade_donor_pool(i_cwdl3) = i_cwd
      cascade_receiver_pool(i_cwdl3) = i_litr3
      pathfrac_decomp_cascade(bounds%begc:bounds%endc,1:nlevdecomp,i_cwdl3) = cwd_flig
  
    end associate

   end subroutine init_decompcascade_cn

   !-----------------------------------------------------------------------
   subroutine decomp_rate_constants_cn(bounds, &
        num_soilc, filter_soilc, &
        canopystate_vars, soilstate_vars, temperature_vars, ch4_vars, carbonflux_vars, cnstate_vars)
     !
     ! !DESCRIPTION:
     ! calculate rate constants and decomposition pathways for the BGC model 
     ! originally implemented in CLM-CN  
     ! written by C. Koven based on original CLM4 decomposition cascade by P. Thornton
     !
     ! !USES:
     use clm_time_manager, only : get_step_size, get_nstep, get_curr_date
     use elm_varcon      , only : secspday
     use elm_varpar      , only : i_cwd
     !
     ! !ARGUMENTS:
     type(bounds_type)      , intent(in)    :: bounds          
     integer                , intent(in)    :: num_soilc       ! number of soil columns in filter
     integer                , intent(in)    :: filter_soilc(:) ! filter for soil columns
     type(canopystate_type) , intent(in)    :: canopystate_vars
     type(soilstate_type)   , intent(in)    :: soilstate_vars
     type(temperature_type) , intent(in)    :: temperature_vars 
     type(ch4_type)         , intent(in)    :: ch4_vars
     type(carbonflux_type)  , intent(inout) :: carbonflux_vars
     type(cnstate_type)     , intent(inout) :: cnstate_vars

     !
     ! !LOCAL VARIABLES:
     real(r8):: dt                           ! decomp timestep (seconds)   
     real(r8):: dtd                          ! decomp timestep (days)
     real(r8):: frw(bounds%begc:bounds%endc) ! rooting fraction weight
     real(r8), allocatable:: fr(:,:)         ! column-level rooting fraction by soil depth
     real(r8):: minpsi, maxpsi               ! limits for soil water scalar for decomp
     real(r8):: psi                          ! temporary soilpsi for water scalar
     real(r8):: rate_scalar                  ! combined rate scalar for decomp
     real(r8):: k_l1                         ! decomposition rate constant litter 1
     real(r8):: k_l2                         ! decomposition rate constant litter 2
     real(r8):: k_l3                         ! decomposition rate constant litter 3
     real(r8):: k_s1                         ! decomposition rate constant SOM 1
     real(r8):: k_s2                         ! decomposition rate constant SOM 2
     real(r8):: k_s3                         ! decomposition rate constant SOM 3
     real(r8):: k_s4                         ! decomposition rate constant SOM 4
     real(r8):: k_frag                       ! fragmentation rate constant CWD
     real(r8):: ck_l1                        ! corrected decomposition rate constant litter 1
     real(r8):: ck_l2                        ! corrected decomposition rate constant litter 2
     real(r8):: ck_l3                        ! corrected decomposition rate constant litter 3
     real(r8):: ck_s1                        ! corrected decomposition rate constant SOM 1
     real(r8):: ck_s2                        ! corrected decomposition rate constant SOM 2
     real(r8):: ck_s3                        ! corrected decomposition rate constant SOM 3
     real(r8):: ck_s4                        ! corrected decomposition rate constant SOM 4
     real(r8):: ck_frag                      ! corrected fragmentation rate constant CWD
     real(r8):: cwdc_loss                    ! fragmentation rate for CWD carbon (gC/m2/s)
     real(r8):: cwdn_loss                    ! fragmentation rate for CWD nitrogen (gN/m2/s)
     integer :: i_litr1
     integer :: i_litr2
     integer :: i_litr3
     integer :: i_soil1
     integer :: i_soil2
     integer :: i_soil3
     integer :: i_soil4
     integer :: c, fc, j, k, l
     real(r8):: Q10                          ! temperature dependence
     real(r8):: froz_q10                     ! separate q10 for frozen soil respiration rates.  default to same as above zero rates
     real(r8):: decomp_depth_efolding        ! (meters) e-folding depth for reduction in decomposition [
     real(r8):: depth_scalar(bounds%begc:bounds%endc,1:nlevdecomp) 
     real(r8) :: mino2lim                    ! minimum anaerobic decomposition rate as a
     integer :: year, mon, day, sec          ! fraction of potential aerobic rate
     !-----------------------------------------------------------------------

     associate(                                             &
          dz             => col_pp%dz                        , & ! Input:  [real(r8) (:,:)   ]  soil layer thickness (m)                               

          sucsat         => soilstate_vars%sucsat_col     , & ! Input:  [real(r8) (:,:)   ]  minimum soil suction (mm)                              
          soilpsi        => soilstate_vars%soilpsi_col    , & ! Input:  [real(r8) (:,:)   ]  soil water potential in each soil layer (MPa)          

          alt_indx       => canopystate_vars%alt_indx_col , & ! Input:  [integer  (:)     ]  current depth of thaw                                     

          t_soisno       => col_es%t_soisno , & ! Input:  [real(r8) (:,:)   ]  soil temperature (Kelvin)  (-nlevsno+1:nlevgrnd)       

          o2stress_sat   => ch4_vars%o2stress_sat_col     , & ! Input:  [real(r8) (:,:)   ]  Ratio of oxygen available to that demanded by roots, aerobes, & methanotrophs (nlevsoi)
          o2stress_unsat => ch4_vars%o2stress_unsat_col   , & ! Input:  [real(r8) (:,:)   ]  Ratio of oxygen available to that demanded by roots, aerobes, & methanotrophs (nlevsoi)
          finundated     => ch4_vars%finundated_col       , & ! Input:  [real(r8) (:)     ]  fractional inundated area (excluding dedicated wetland columns)
          
          t_scalar       => col_cf%t_scalar  , & ! Output: [real(r8) (:,:)   ]  soil temperature scalar for decomp                     
          w_scalar       => col_cf%w_scalar  , & ! Output: [real(r8) (:,:)   ]  soil water scalar for decomp                           
          o_scalar       => col_cf%o_scalar  , & ! Output: [real(r8) (:,:)   ]  fraction by which decomposition is limited by anoxia   
          decomp_k       => col_cf%decomp_k  , & ! Output: [real(r8) (:,:,:) ]  rate constant for decomposition (1./sec) 
          decomp_k_pools => decomp_cascade_con%decomp_k_pools  & !(0: ndecomp_pools)    ! pflotran (0 for atm. co2)
          )

       mino2lim = ParamsShareInst%mino2lim

       ! set time steps
       dt = real( get_step_size(), r8 )
       dtd = dt/secspday

       ! set initial base rates for decomposition mass loss (1/day)
       ! (from Biome-BGC v4.2.0, using three SOM pools)
       ! Value inside log function is the discrete-time values for a
       ! daily time step model, and the result of the log function is
       ! the corresponding continuous-time decay rate (1/day), following
       ! Olson, 1963.
       k_l1=DecompCNParamsInst%k_l1_cn
       k_l2=DecompCNParamsInst%k_l2_cn
       k_l3=DecompCNParamsInst%k_l3_cn

       k_s1=DecompCNParamsInst%k_s1_cn
       k_s2=DecompCNParamsInst%k_s2_cn
       k_s3=DecompCNParamsInst%k_s3_cn
       k_s4=DecompCNParamsInst%k_s4_cn

       k_frag=DecompCNParamsInst%k_frag_cn

       ! calculate the new discrete-time decay rate for model timestep
       k_l1 = 1.0_r8-exp(-k_l1*dtd)
       k_l2 = 1.0_r8-exp(-k_l2*dtd)
       k_l3 = 1.0_r8-exp(-k_l3*dtd)

       k_s1 = 1.0_r8-exp(-k_s1*dtd)
       k_s2 = 1.0_r8-exp(-k_s2*dtd)
       k_s3 = 1.0_r8-exp(-k_s3*dtd)
       k_s4 = 1.0_r8-exp(-k_s4*dtd)

       k_frag = 1.0_r8-exp(-k_frag*dtd)

       minpsi=DecompCNParamsInst%minpsi_cn

       Q10 = ParamsShareInst%Q10_hr

       ! set "froz_q10" parameter
       froz_q10  = ParamsShareInst%froz_q10

       if (use_vertsoilc) then
          ! Set "decomp_depth_efolding" parameter
          decomp_depth_efolding = ParamsShareInst%decomp_depth_efolding
       end if

       i_litr1 = 1
       i_litr2 = 2
       i_litr3 = 3
       i_soil1 = 5
       i_soil2 = 6
       i_soil3 = 7
       i_soil4 = 8
       
       ! pflotran:beg---saving kd (NOT ad scaled) for passing to pflotran bgc decomposition sandboxes
       decomp_k_pools(i_litr1) = k_l1 / dt
       decomp_k_pools(i_litr2) = k_l2 / dt
       decomp_k_pools(i_litr3) = k_l3 / dt
       decomp_k_pools(i_cwd) = k_frag / dt
       decomp_k_pools(i_soil1) = k_s1 / dt
       decomp_k_pools(i_soil2) = k_s2 / dt
       decomp_k_pools(i_soil3) = k_s3 / dt
       decomp_k_pools(i_soil4) = k_s4 / dt
       ! pflotran:end

       ! The following code implements the acceleration part of the AD spinup
       ! algorithm, by multiplying all of the SOM decomposition base rates by 10.0.

       if ( spinup_state .eq. 1 ) then
          k_l1 = k_l1 * DecompCNParamsInst%spinup_vector(1)
          k_l2 = k_l2 * DecompCNParamsInst%spinup_vector(2)
          k_l3 = k_l3 * DecompCNParamsInst%spinup_vector(3)
          k_s1 = k_s1 * DecompCNParamsInst%spinup_vector(4)
          k_s2 = k_s2 * DecompCNParamsInst%spinup_vector(5)
          k_s3 = k_s3 * DecompCNParamsInst%spinup_vector(6)
          k_s4 = k_s4 * DecompCNParamsInst%spinup_vector(7)
          k_frag = k_frag * DecompCNParamsInst%spinup_vector(8)
       endif

       !--- time dependent coefficients-----!
       if ( nlevdecomp .eq. 1 ) then

          ! calculate function to weight the temperature and water potential scalars
          ! for decomposition control.  


          ! the following normalizes values in fr so that they
          ! sum to 1.0 across top nlevdecomp levels on a column
          frw(bounds%begc:bounds%endc) = 0._r8
          nlev_soildecomp_standard=5
          allocate(fr(bounds%begc:bounds%endc,nlev_soildecomp_standard))
          do j=1,nlev_soildecomp_standard
             do fc = 1,num_soilc
                c = filter_soilc(fc)
                frw(c) = frw(c) + dz(c,j)
             end do
          end do
          do j = 1,nlev_soildecomp_standard
             do fc = 1,num_soilc
                c = filter_soilc(fc)
                if (frw(c) /= 0._r8) then
                   fr(c,j) = dz(c,j) / frw(c)
                else
                   fr(c,j) = 0._r8
                end if
             end do
          end do

          ! calculate rate constant scalar for soil temperature
          ! assuming that the base rate constants are assigned for non-moisture
          ! limiting conditions at 25 C. 
          ! Peter Thornton: 3/13/09
          ! Replaced the Lloyd and Taylor function with a Q10 formula, with Q10 = 1.5
          ! as part of the modifications made to improve the seasonal cycle of 
          ! atmospheric CO2 concentration in global simulations. This does not impact
          ! the base rates at 25 C, which are calibrated from microcosm studies.
          do j = 1,nlev_soildecomp_standard
             do fc = 1,num_soilc
                c = filter_soilc(fc)
                if (j==1) t_scalar(c,:) = 0._r8
                !! use separate (possibly equal) t funcs above and below freezing point
                !! t_scalar(c,1)=t_scalar(c,1) + (1.5**((t_soisno(c,j)-(SHR_CONST_TKFRZ+25._r8))/10._r8))*fr(c,j)
                if (t_soisno(c,j) >= SHR_CONST_TKFRZ) then
                   t_scalar(c,1)=t_scalar(c,1) + &
                        (Q10**((t_soisno(c,j)-(SHR_CONST_TKFRZ+25._r8))/10._r8))*fr(c,j)
                else
                   t_scalar(c,1)=t_scalar(c,1) + &
                        (Q10**(-25._r8/10._r8))*(froz_q10**((t_soisno(c,j)-SHR_CONST_TKFRZ)/10._r8))*fr(c,j)
                endif
             end do
          end do

          ! calculate the rate constant scalar for soil water content.
          ! Uses the log relationship with water potential given in
          ! Andren, O., and K. Paustian, 1987. Barley straw decomposition in the field:
          ! a comparison of models. Ecology, 68(5):1190-1200.
          ! and supported by data in
          ! Orchard, V.A., and F.J. Cook, 1983. Relationship between soil respiration
          ! and soil moisture. Soil Biol. Biochem., 15(4):447-453.

          do j = 1,nlev_soildecomp_standard
             do fc = 1,num_soilc
                c = filter_soilc(fc)
                if (j==1) w_scalar(c,:) = 0._r8
                maxpsi = sucsat(c,j) * (-9.8e-6_r8)
                psi = min(soilpsi(c,j),maxpsi)
                ! decomp only if soilpsi is higher than minpsi
                if (psi > minpsi) then
                   w_scalar(c,1) = w_scalar(c,1) + (log(minpsi/psi)/log(minpsi/maxpsi))*fr(c,j)
                end if
             end do
          end do

          if (use_lch4) then
             if (anoxia_wtsat) then ! Adjust for saturated fraction if unfrozen.
                do fc = 1,num_soilc
                   c = filter_soilc(fc)
                   if (alt_indx(c) >= nlev_soildecomp_standard .and. t_soisno(c,1) > SHR_CONST_TKFRZ) then
                      w_scalar(c,1) = w_scalar(c,1)*(1._r8 - finundated(c)) + finundated(c)
                   end if
                end do
             end if
          end if

          if (use_lch4) then
             ! Calculate ANOXIA
             if (anoxia) then
                ! Check for anoxia w/o LCH4 now done in controlMod.

                do j = 1,nlev_soildecomp_standard
                   do fc = 1,num_soilc
                      c = filter_soilc(fc)

                      if (j==1) o_scalar(c,:) = 0._r8

                      if (.not. anoxia_wtsat) then
                         o_scalar(c,1) = o_scalar(c,1) + fr(c,j) * max(o2stress_unsat(c,j), mino2lim)
                      else
                         o_scalar(c,1) = o_scalar(c,1) + fr(c,j) * &
                              (max(o2stress_unsat(c,j), mino2lim)*(1._r8 - finundated(c)) + &
                              max(o2stress_sat(c,j), mino2lim)*finundated(c) )
                      end if
                   end do
                end do
             else
                o_scalar(bounds%begc:bounds%endc,1:nlevdecomp) = 1._r8
             end if
          else
             o_scalar(bounds%begc:bounds%endc,1:nlevdecomp) = 1._r8
          end if

          deallocate(fr)

       else
          
          ! calculate rate constant scalar for soil temperature
          ! assuming that the base rate constants are assigned for non-moisture
          ! limiting conditions at 25 C. 
          ! Peter Thornton: 3/13/09
          ! Replaced the Lloyd and Taylor function with a Q10 formula, with Q10 = 1.5
          ! as part of the modifications made to improve the seasonal cycle of 
          ! atmospheric CO2 concentration in global simulations. This does not impact
          ! the base rates at 25 C, which are calibrated from microcosm studies.

          do j = 1, nlevdecomp
             do fc = 1,num_soilc
                c = filter_soilc(fc)
                !! use separate (possibly equal) t funcs above and below freezing point
                !! t_scalar(c,j)= (1.5**((t_soisno(c,j)-(SHR_CONST_TKFRZ+25._r8))/10._r8))
                if (t_soisno(c,j) >= SHR_CONST_TKFRZ) then
                   t_scalar(c,j)= (Q10**((t_soisno(c,j)-(SHR_CONST_TKFRZ+25._r8))/10._r8))
                else
                   t_scalar(c,j)= (Q10**(-25._r8/10._r8))*(froz_q10**((t_soisno(c,j)-SHR_CONST_TKFRZ)/10._r8))
                endif
             end do
          end do


          ! calculate the rate constant scalar for soil water content.
          ! Uses the log relationship with water potential given in
          ! Andren, O., and K. Paustian, 1987. Barley straw decomposition in the field:
          ! a comparison of models. Ecology, 68(5):1190-1200.
          ! and supported by data in
          ! Orchard, V.A., and F.J. Cook, 1983. Relationship between soil respiration
          ! and soil moisture. Soil Biol. Biochem., 15(4):447-453.

          do j = 1,nlevdecomp
             do fc = 1,num_soilc
                c = filter_soilc(fc)
                maxpsi = sucsat(c,j) * (-9.8e-6_r8)
                psi = min(soilpsi(c,j),maxpsi)
                ! decomp only if soilpsi is higher than minpsi
                if (psi > minpsi) then
                   w_scalar(c,j) = (log(minpsi/psi)/log(minpsi/maxpsi))
                else
                   w_scalar(c,j) = 0._r8
                end if
                if (use_lch4) then
                   if (anoxia_wtsat .and. t_soisno(c,j) > SHR_CONST_TKFRZ) then ! wet area will have w_scalar of 1 if unfrozen
                      w_scalar(c,j) = w_scalar(c,j)*(1._r8 - finundated(c)) + finundated(c)
                   end if
                end if
             end do
          end do

       end if

       if (use_lch4) then
          ! Calculate ANOXIA
          ! Check for anoxia w/o LCH4 now done in controlMod.

          if (anoxia) then
             do j = 1,nlevdecomp
                do fc = 1,num_soilc
                   c = filter_soilc(fc)

                   if (.not. anoxia_wtsat) then
                      o_scalar(c,j) = max(o2stress_unsat(c,j), mino2lim)
                   else
                      o_scalar(c,j) = max(o2stress_unsat(c,j), mino2lim) * (1._r8 - finundated(c)) + &
                           max(o2stress_sat(c,j), mino2lim) * finundated(c)
                   end if
                end do
             end do
          else
             o_scalar(bounds%begc:bounds%endc,1:nlevdecomp) = 1._r8
          end if
       else
          o_scalar(bounds%begc:bounds%endc,1:nlevdecomp) = 1._r8
       end if

       if (use_vertsoilc) then
          ! add a term to reduce decomposition rate at depth
          ! for now used a fixed e-folding depth
          do j = 1, nlevdecomp
             do fc = 1,num_soilc
                c = filter_soilc(fc)
                depth_scalar(c,j) = exp(-zsoi(j)/decomp_depth_efolding)
             end do
          end do
       end if

       call get_curr_date(year, mon, day, sec)
       !Calcluate location and depth-specific acceleration factors
       do fc=1,num_soilc
           c = filter_soilc(fc)
           if (year < 20 .and. spinup_state == 1) then 
               cnstate_vars%scalaravg_col(c,:) = 0._r8
           else if (year < 40 .and. spinup_state == 1) then  
               cnstate_vars%scalaravg_col(c,:) = cnstate_vars%scalaravg_col(c,:) + &
                     (t_scalar(c,4) * w_scalar(c,4) * o_scalar(c,4) * depth_scalar(c,4) ) &
                     * dt / (86400._r8 * 365._r8 * 20._r8)
           else
               if (cnstate_vars%scalaravg_col(c,4) < 1.0e-3) then 
                    cnstate_vars%scalaravg_col(c,:) = 1.0_r8
               end if
           end if
       end do
  
       if (use_vertsoilc) then
          do j = 1,nlevdecomp
             do fc = 1,num_soilc
                c = filter_soilc(fc)
                decomp_k(c,j,i_litr1) = k_l1 * t_scalar(c,j) * w_scalar(c,j) * depth_scalar(c,j) * o_scalar(c,j) / dt
                decomp_k(c,j,i_litr2) = k_l2 * t_scalar(c,j) * w_scalar(c,j) * depth_scalar(c,j) * o_scalar(c,j) / dt
                decomp_k(c,j,i_litr3) = k_l3 * t_scalar(c,j) * w_scalar(c,j) * depth_scalar(c,j) * o_scalar(c,j) / dt
                decomp_k(c,j,i_soil1) = k_s1 * t_scalar(c,j) * w_scalar(c,j) * depth_scalar(c,j) * o_scalar(c,j) / dt
                decomp_k(c,j,i_soil2) = k_s2 * t_scalar(c,j) * w_scalar(c,j) * depth_scalar(c,j) * o_scalar(c,j) / dt
                decomp_k(c,j,i_soil3) = k_s3 * t_scalar(c,j) * w_scalar(c,j) * depth_scalar(c,j) * o_scalar(c,j) / dt
                decomp_k(c,j,i_soil4) = k_s4 * t_scalar(c,j) * w_scalar(c,j) * depth_scalar(c,j) * o_scalar(c,j) / dt
             end do
          end do
          do j = 1,nlevdecomp
              do fc = 1,num_soilc
                  c = filter_soilc(fc)
                  decomp_k(c,j,i_cwd) = k_frag * t_scalar(c,j) * w_scalar(c,j) * depth_scalar(c,j) * o_scalar(c,j) / dt
              end do
          end do
       else
          do j = 1,nlevdecomp
             do fc = 1,num_soilc
                c = filter_soilc(fc)
                decomp_k(c,j,i_litr1) = k_l1 * t_scalar(c,j) * w_scalar(c,j) * o_scalar(c,j) / dt
                decomp_k(c,j,i_litr2) = k_l2 * t_scalar(c,j) * w_scalar(c,j) * o_scalar(c,j) / dt
                decomp_k(c,j,i_litr3) = k_l3 * t_scalar(c,j) * w_scalar(c,j) * o_scalar(c,j) / dt
                decomp_k(c,j,i_soil1) = k_s1 * t_scalar(c,j) * w_scalar(c,j) * o_scalar(c,j) / dt
                decomp_k(c,j,i_soil2) = k_s2 * t_scalar(c,j) * w_scalar(c,j) * o_scalar(c,j) / dt
                decomp_k(c,j,i_soil3) = k_s3 * t_scalar(c,j) * w_scalar(c,j) * o_scalar(c,j) / dt
                decomp_k(c,j,i_soil4) = k_s4 * t_scalar(c,j) * w_scalar(c,j) * o_scalar(c,j) / dt
             end do
          end do
          do j = 1,nlevdecomp
              do fc = 1,num_soilc
                  c = filter_soilc(fc)
                  decomp_k(c,j,i_cwd) = k_frag * t_scalar(c,j) * w_scalar(c,j) * o_scalar(c,j) / dt
              end do
          end do
       end if
       

       if (spinup_state == 1 .and. year >= 40) then 
         !adjust decomposition factors based on scalar factors from first 20 years of simulation
         do j=1,nlevdecomp
           do fc = 1, num_soilc
             c = filter_soilc(fc)
             if ( decomp_cascade_con%spinup_factor(i_litr1) > 1._r8) decomp_k(c,j,i_litr1) = decomp_k(c,j,i_litr1)  &
               / cnstate_vars%scalaravg_col(c,j) 
             if ( decomp_cascade_con%spinup_factor(i_litr2) > 1._r8) decomp_k(c,j,i_litr2) = decomp_k(c,j,i_litr2)  &
               / cnstate_vars%scalaravg_col(c,j) 
             if ( decomp_cascade_con%spinup_factor(i_litr3) > 1._r8) decomp_k(c,j,i_litr3) = decomp_k(c,j,i_litr3)  &
                  / cnstate_vars%scalaravg_col(c,j) 
             if ( decomp_cascade_con%spinup_factor(i_cwd)   > 1._r8) decomp_k(c,j,i_cwd)   = decomp_k(c,j,i_cwd)    &
                   / cnstate_vars%scalaravg_col(c,j) 
             if ( decomp_cascade_con%spinup_factor(i_soil1) > 1._r8) decomp_k(c,j,i_soil1) = decomp_k(c,j,i_soil1)  &
               / cnstate_vars%scalaravg_col(c,j) 
             if ( decomp_cascade_con%spinup_factor(i_soil2) > 1._r8) decomp_k(c,j,i_soil2) = decomp_k(c,j,i_soil2)  &
               / cnstate_vars%scalaravg_col(c,j) 
             if ( decomp_cascade_con%spinup_factor(i_soil3) > 1._r8) decomp_k(c,j,i_soil3) = decomp_k(c,j,i_soil3)  &
               / cnstate_vars%scalaravg_col(c,j) 
             if ( decomp_cascade_con%spinup_factor(i_soil4) > 1._r8) decomp_k(c,j,i_soil4) = decomp_k(c,j,i_soil4)  &
               / cnstate_vars%scalaravg_col(c,j) 
           end do
         end do
       end if    
     end associate
   end subroutine decomp_rate_constants_cn

end module DecompCascadeCNMod<|MERGE_RESOLUTION|>--- conflicted
+++ resolved
@@ -9,17 +9,10 @@
   use shr_kind_mod           , only : r8 => shr_kind_r8
   use shr_const_mod          , only : SHR_CONST_TKFRZ
   use shr_log_mod            , only : errMsg => shr_log_errMsg
-<<<<<<< HEAD
-  use clm_varpar             , only : nlevsoi, nlevgrnd, nlevdecomp, ndecomp_cascade_transitions, ndecomp_pools
-  use clm_varpar             , only : i_met_lit, i_cel_lit, i_lig_lit, i_cwd
-  use clm_varctl             , only : iulog, spinup_state, anoxia, use_lch4, use_vertsoilc
-  use clm_varcon             , only : zsoi
-=======
   use elm_varpar             , only : nlevsoi, nlevgrnd, nlevdecomp, ndecomp_cascade_transitions, ndecomp_pools
   use elm_varpar             , only : i_met_lit, i_cel_lit, i_lig_lit, i_cwd
-  use elm_varctl             , only : iulog, spinup_state, anoxia, use_lch4, use_vertsoilc, use_fates
+  use elm_varctl             , only : iulog, spinup_state, anoxia, use_lch4, use_vertsoilc
   use elm_varcon             , only : zsoi
->>>>>>> 44bff43d
   use decompMod              , only : bounds_type
   use abortutils             , only : endrun
   use SharedParamsMod      , only : ParamsShareInst, anoxia_wtsat, nlev_soildecomp_standard 
