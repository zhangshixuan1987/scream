--- conflicted
+++ resolved
@@ -39,14 +39,9 @@
   use elm_varctl          , only : nu_com
   use SoilStatetype       , only : soilstate_type
   use WaterStateType      , only : waterstate_type
-<<<<<<< HEAD
-  use clm_varctl          , only : NFIX_PTASE_plant
-  use CLMFatesInterfaceMod  , only : hlm_fates_interface_type
-  
-=======
   use elm_varctl          , only : NFIX_PTASE_plant
-
->>>>>>> 44bff43d
+  use ELMFatesInterfaceMod  , only : hlm_fates_interface_type
+
   !
   implicit none
   save
