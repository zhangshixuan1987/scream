--- conflicted
+++ resolved
@@ -324,12 +324,8 @@
     }
 }
 
-<<<<<<< HEAD
+(-d $DIN_LOC_ROOT)  or mkdir $DIN_LOC_ROOT;
 if ($print>=2) { print "Inputdata root directory: $DIN_LOC_ROOT$eol"; }
-=======
-(-d $DIN_LOC_ROOT)  or mkdir $DIN_LOC_ROOT;
-if ($print>=2) { print "CESM inputdata root directory: $DIN_LOC_ROOT$eol"; }
->>>>>>> 0a2d29ce
 
 ####################################
 # Streams file(s)                  #
