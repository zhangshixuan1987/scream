#! /usr/bin/env perl
use strict;
use Cwd;

if ($#ARGV == -1) {
    die " ERROR mpas-o buildnml: must specify a caseroot input argument";
}
my ($CASEROOT) = @ARGV;
chdir "${CASEROOT}";

my $CIMEROOT            = `./xmlquery  CIMEROOT			-value`;
my $CASEROOT		= `./xmlquery  CASEROOT			-value`;
my $CASEBUILD		= `./xmlquery  CASEBUILD		-value`;
my $SRCROOT		= `./xmlquery  SRCROOT			-value`;
my $OBJROOT		= `./xmlquery  OBJROOT			-value`;
my $COMP_INTERFACE	= `./xmlquery  COMP_INTERFACE		-value`;
my $DIN_LOC_ROOT	= `./xmlquery  DIN_LOC_ROOT		-value`;
my $OCN_GRID		= `./xmlquery  OCN_GRID			-value`;
my $OCN_MASK		= `./xmlquery  MASK_GRID		-value`;
my $OCN_FORCING		= `./xmlquery  MPASO_FORCING		-value`;
my $NTASKS_OCN		= `./xmlquery  NTASKS_OCN		-value`;
#my $NINST_OCN		= `./xmlquery  NINST_OCN		-value`;
my $NINST_OCN = 1; # Change if you want multiple instances... though this isn't coded yet.
my $RUNDIR		= `./xmlquery  RUNDIR			-value`;
my $STREAM_NAME		= 'streams.ocean';

my @dirs = ("$CIMEROOT/utils/perl5lib");
unshift @INC, @dirs;
require Config::SetupTools;
my $sysmod;

if (! -d "$CASEBUILD/mpas-oconf" ) {
    $sysmod = "mkdir $CASEBUILD/mpas-oconf";
    system($sysmod) == 0 or die "ERROR mpas-o buildnml: $sysmod failed: $?\n";
}

#--------------------------------------------------------------------
# Determine date stamp, from grid names
#--------------------------------------------------------------------

my $grid_date = '';
my $grid_prefix = '';
my $decomp_prefix = '';
my $ic_date = '';
my $ic_prefix = '';
my $restoring_file = '';

if ( $OCN_GRID eq 'oEC60to30' ) {
	$grid_date .= '151031';
	$grid_prefix .= 'oEC60to30';
	$ic_date .= '151031';
	$ic_prefix .= 'oEC60to30';
	$decomp_prefix .= 'mpas-o.graph.info.';
} elsif ( $OCN_GRID eq 'oEC60to30_ICG' ) {
        $grid_date .= '151031';
        $grid_prefix .= 'oEC60to30';
        $ic_date .= '160827';
        $ic_prefix .= 'oEC60to30.restartFrom_eos1b';
        $decomp_prefix .= 'mpas-o.graph.info.';
} elsif ( $OCN_GRID eq 'oEC60to30v3' ) {
        $grid_date .= '161222';
        $grid_prefix .= 'oEC60to30v3';
        $ic_date .= '161222';
        $ic_prefix .= 'oEC60to30v3';
        $decomp_prefix .= 'mpas-o.graph.info.';
        $restoring_file .= 'sss.monthlyClimatology.PHC2_salx_040803.oEC60to30v3.nc';
} elsif ( $OCN_GRID eq 'oEC60to30v3_ICG' ) {
        $grid_date .= '161222';
        $grid_prefix .= 'oEC60to30v3';
        $ic_date .= '170331';
        $ic_prefix .= 'oEC60to30v3.restartFrom_anvil0320';
        $decomp_prefix .= 'mpas-o.graph.info.';
} elsif ( $OCN_GRID eq 'oEC60to30wLI' ) {
        $grid_date .= '160830';
        $grid_prefix .= 'oEC60to30wLI';
        $ic_date .= '160830';
        $ic_prefix .= 'oEC60to30wLI';
        $decomp_prefix .= 'mpas-o.graph.info.';
} elsif ( $OCN_GRID eq 'oQU240' ) {
	$grid_date .= '151209';
	$grid_prefix .= 'ocean.QU.240km';
	$ic_date .= '151209';
	$ic_prefix .= 'ocean.QU.240km';
	$decomp_prefix .= 'mpas-o.graph.info.';
} elsif ( $OCN_GRID eq 'oQU240wLI' ) {
        $grid_date .= '160929';
        $grid_prefix .= 'ocean.QU.240wLI';
        $ic_date .= '160929';
        $ic_prefix .= 'ocean.QU.240wLI';
        $decomp_prefix .= 'mpas-o.graph.info.';
} elsif ( $OCN_GRID eq 'oQU120' ) {
	$grid_date .= '160318';
 	$grid_prefix .= 'ocean.QU.120km';
	$ic_date .= '160318';
 	$ic_prefix .= 'ocean.QU.120km';
	$decomp_prefix .= 'mpas-o.graph.info.';
} elsif ( $OCN_GRID eq 'mpas120' ) {
	$grid_date .= '151031';
	$grid_prefix .= 'ocean120km';
	$ic_date .= '151031';
	$ic_prefix .= 'ocean120km';
	$decomp_prefix .= 'mpas-o.graph.info.';
} elsif ( $OCN_GRID eq 'oRRS30to10' ) {
	$grid_date .= '151031';
	$grid_prefix .= 'ocean.RRS.30-10km';
	$ic_date .= '151031';
	$ic_prefix .= 'ocean.RRS.30-10km';
        $decomp_prefix .= 'mpas-o.graph.info.';
} elsif ( $OCN_GRID eq 'oRRS30to10v3' ) {
	$grid_date .= '161221';
	$grid_prefix .= 'oRRS30to10v3';
	$ic_date .= '161221';
	$ic_prefix .= 'oRRS30to10v3';
        $decomp_prefix .= 'mpas-o.graph.info.';
} elsif ( $OCN_GRID eq 'oRRS30to10wLI' ) {
        $grid_date .= '160930';
        $grid_prefix .= 'ocean.RRS30to10wLI';
        $ic_date .= '160930';
        $ic_prefix .= 'ocean.RRS30to10wLI';
        $decomp_prefix .= 'mpas-o.graph.info.';
} elsif ( $OCN_GRID eq 'oRRS18to6' ) {
	$grid_date .= '160830';
	$grid_prefix .= 'ocean.RRS.18-6km';
	$ic_date .= '160830';
	$ic_prefix .= 'ocean.RRS.18-6km';
	$decomp_prefix .= 'mpas-o.graph.info.';
} elsif ( $OCN_GRID eq 'oRRS18to6v3' ) {
	$grid_date .= '170111';
	$grid_prefix .= 'oRRS18to6v3';
	$ic_date .= '170111';
	$ic_prefix .= 'oRRS18to6v3';
	$decomp_prefix .= 'mpas-o.graph.info.';
<<<<<<< HEAD
} elsif ( $OCN_GRID eq 'oRRS18to6v3_ICG' ) {
	$grid_date .= '170111';
	$grid_prefix .= 'oRRS18to6v3';
	$ic_date .= '170321';
	$ic_prefix .= 'oRRS18to6v3.restartFrom_titan0228';
	$decomp_prefix .= 'mpas-o.graph.info.';
=======
	$restoring_file .= 'sss.monthlyClimatology.PHC2_salx_040803.oRRS18to6v3.nc';
>>>>>>> 85a01ab6
} elsif ( $OCN_GRID eq 'oRRS15to5' ) {
	$grid_date .= '151209';
	$grid_prefix .= 'ocean.RRS.15-5km';
	$ic_date .= '151209';
	$ic_prefix .= 'ocean.RRS.15-5km';
	$decomp_prefix .= 'mpas-o.graph.info.';
}

chdir "$CASEBUILD/mpas-oconf";

#--------------------------------------------------------------------
# Set OCN_FORCING = core_forced_restoring if restoring file is available
#--------------------------------------------------------------------
if ($OCN_FORCING eq 'core_forced') {
	if ($restoring_file ne '') {
		$OCN_FORCING = 'core_forced_restoring';
	} else {
		print "WARNING: Should be running with salinity restoring on!\n";
		print "         But no file available for this grid.\n";
	}
}

#--------------------------------------------------------------------
# Generate input data file
#--------------------------------------------------------------------

open(my $input_list, "+>", "$CASEBUILD/mpas-o.input_data_list");
print $input_list "mesh = $DIN_LOC_ROOT/ocn/mpas-o/$OCN_MASK/$grid_prefix.$grid_date.nc\n";
print $input_list "ic = $DIN_LOC_ROOT/ocn/mpas-o/$OCN_MASK/$ic_prefix.$ic_date.nc\n";
if ( $OCN_FORCING eq 'core_forced_restoring' ) {
	print $input_list "sss = $DIN_LOC_ROOT/ocn/mpas-o/$OCN_MASK/$restoring_file\n";
}
#print $input_list "full_graph = $DIN_LOC_ROOT/ocn/mpas-o/$OCN_MASK/$decomp_prefix$grid_date\n";
print $input_list "graph$NTASKS_OCN = $DIN_LOC_ROOT/ocn/mpas-o/$OCN_MASK/$decomp_prefix$grid_date.part.$NTASKS_OCN\n";
close($input_list);

#--------------------------------------------------------------------
# Invoke mpas build-namelist - output will go in $CASEBUILD/mpas-oconf
#--------------------------------------------------------------------

my $inst_string;
my $inst_counter = 1;
while ($inst_counter <= $NINST_OCN) {

    # -----------------------------------------------------
    # determine instance string 
    # -----------------------------------------------------

    $inst_string = "";       
    if ($NINST_OCN > 1) {
		$inst_string = `printf _%04d $inst_counter`;

		# If multi-instance case does not have restart file, use single-case restart
		# for each instance
		if ( (! -e "$RUNDIR/rpointer.ocn${inst_string}") && (-e "$RUNDIR/rpointer.ocn") ) {
				$sysmod = "cp -v $RUNDIR/rpointer.ocn $RUNDIR/rpointer.ocn${inst_string}";
				system($sysmod) == 0 or die "ERROR mpas-o buildnml: $sysmod failed: $?\n";
		}
    }

    # -----------------------------------------------------
    # create mpas-oconf/cesm_namelist
    # -----------------------------------------------------

    SetupTools::create_namelist_infile("$CASEROOT", 
				       "$CASEROOT/user_nl_mpaso${inst_string}", 
				       "$CASEBUILD/mpas-oconf/cesm_namelist"); 

    # -----------------------------------------------------
    # call build-namelist- output will go in $CASEBUILD/mpas-oconf/mpas-o_in
    # -----------------------------------------------------

    #$sysmod = "$SRCROOT/components/mpas-o/bld/build-namelist";
    #$sysmod = "$sysmod -infile $CASEBUILD/mpas-oconf/cesm_namelist";
    #$sysmod = "$sysmod -inputdata $CASEBUILD/mpas-o.input_data_list";
    #$sysmod = "$sysmod -rundir $RUNDIR";
    #$sysmod = "$sysmod -caseroot $CASEROOT";
    #$sysmod = "$sysmod -cimeroot $CIMEROOT";
    #$sysmod = "$sysmod -inst_string \"$inst_string\"";
    #$sysmod = "$sysmod -namelist \"\&cice $CICE_NAMELIST_OPTS\/\" ";
    #$sysmod = "$sysmod -config config_cache.xml";

    $sysmod =  "$SRCROOT/components/mpas-o/bld/build-namelist";
	$sysmod .= " -infile $CASEBUILD/mpas-oconf/cesm_namelist";
	$sysmod .= " -caseroot $CASEROOT";
	$sysmod .= " -casebuild $CASEBUILD";
	$sysmod .= " -cimeroot $CIMEROOT";
	$sysmod .= " -inst_string '$inst_string'";
	$sysmod .= " -date_stamp '$grid_date'";
	$sysmod .= " -ocn_grid '$OCN_MASK'";
	$sysmod .= " -ocn_forcing '$OCN_FORCING'";
    # pass in OCN_MASK for now as a short-cut for the grid
    # at some point, we may want to pass both -- but for now this is simpler

    system($sysmod) == 0 or die "ERROR mpas-o buildnml: $sysmod failed: $?\n";

    # -----------------------------------------------------
    # Copy resolved namelist to $RUNDIR
    # -----------------------------------------------------

    my $default_in_filename = "mpas-o_in";
    my $in_filename = "${default_in_filename}${inst_string}";
    if ( -d ${RUNDIR} ) {
	$sysmod = "cp $CASEBUILD/mpas-oconf/mpas-o_in ${RUNDIR}/$in_filename";
	system($sysmod) == 0 or die "ERROR mpas-o buildnml: $sysmod failed: $?\n";
    }

    # -----------------------------------------------------
    # increment instance counter
    # -----------------------------------------------------

    $inst_counter = $inst_counter + 1;
}

# Write streams file if there isn't one in SourceMods

if ( -e "$CASEROOT/SourceMods/src.mpaso/$STREAM_NAME" ) {
	$sysmod = "cp $CASEROOT/SourceMods/src.mpaso/$STREAM_NAME $RUNDIR/$STREAM_NAME";
	system($sysmod) == 0 or die "ERROR mpas-o buildnml: $sysmod fails: $?\n";
} else {
	open(my $stream_file, "+>", "$RUNDIR/$STREAM_NAME");
	print $stream_file '<streams>' . "\n";
	print $stream_file '' . "\n";
	print $stream_file '<immutable_stream name="mesh"' . "\n";
	print $stream_file '                  type="none"' . "\n";
	print $stream_file "                  filename_template=" . '"'
					. "$DIN_LOC_ROOT/ocn/mpas-o/$OCN_MASK/$grid_prefix.$grid_date.nc"
					. '"' . "\n";
	print $stream_file '/>' . "\n";
	print $stream_file '<immutable_stream name="input"' . "\n";
	print $stream_file '                  type="input"' . "\n";
	print $stream_file '                  input_interval="initial_only"' . "\n";
	print $stream_file "                  filename_template=" . '"'
					. "$DIN_LOC_ROOT/ocn/mpas-o/$OCN_MASK/$ic_prefix.$ic_date.nc"
					. '"' . "\n";
	print $stream_file '/>' . "\n";
	print $stream_file '' . "\n";
	print $stream_file '<!--' . "\n";
	print $stream_file 'The restart stream is actually controlled via the coupler.' . "\n";
	print $stream_file 'Changing output_interval here will not have any affect on' . "\n";
	print $stream_file 'the frequency restart files are written.' . "\n";
	print $stream_file '' . "\n";
	print $stream_file 'Changing the output_interval could cause loss of data.' . "\n";
	print $stream_file '' . "\n";
	print $stream_file 'The output_interval is set to 1 second to ensure each restart frame has a' . "\n";
	print $stream_file 'unique file.' . "\n";
	print $stream_file '-->' . "\n";
	print $stream_file '<immutable_stream name="restart"' . "\n";
	print $stream_file '				  type="input;output"' . "\n";
	print $stream_file '				  filename_template="mpaso.rst.$Y-$M-$D_$S.nc"' . "\n";
	print $stream_file '				  filename_interval="output_interval"' . "\n";
	print $stream_file '				  clobber_mode="truncate"' . "\n";
	print $stream_file '				  input_interval="initial_only"' . "\n";
	print $stream_file '				  output_interval="00-00-00_00:00:01"/>' . "\n";
	print $stream_file '' . "\n";
	print $stream_file '<!--' . "\n";
	print $stream_file 'output is the main history output stream. You can add auxiliary streams to' . "\n";
	print $stream_file 'this stream to include more fields.' . "\n";
	print $stream_file '-->' . "\n";
	print $stream_file '' . "\n";
	print $stream_file '<stream name="output"' . "\n";
	print $stream_file '		type="output"' . "\n";
	print $stream_file '		filename_template="mpaso.hist.$Y-$M-$D_$S.nc"' . "\n";
	print $stream_file '		filename_interval="01-00-00_00:00:00"' . "\n";
	print $stream_file '		clobber_mode="truncate"' . "\n";
	print $stream_file '		output_interval="00-01-00_00:00:00">' . "\n";
	print $stream_file '' . "\n";
	print $stream_file '	<stream name="mesh"/>' . "\n";
	print $stream_file '	<var_struct name="tracers"/>' . "\n";
	print $stream_file '	<var name="layerThickness"/>' . "\n";
	print $stream_file '	<var name="ssh"/>' . "\n";
	print $stream_file '	<var name="maxLevelEdgeTop"/>' . "\n";
	print $stream_file '	<var name="vertCoordMovementWeights"/>' . "\n";
	print $stream_file '	<var name="edgeMask"/>' . "\n";
	print $stream_file '	<var name="vertexMask"/>' . "\n";
	print $stream_file '	<var name="cellMask"/>' . "\n";
	print $stream_file '	<var name="refZMid"/>' . "\n";
	print $stream_file '	<var name="refLayerThickness"/>' . "\n";
	print $stream_file '	<var name="xtime"/>' . "\n";
	print $stream_file '	<var name="zMid"/>' . "\n";
	print $stream_file '	<var name="zTop"/>' . "\n";
	print $stream_file '	<var name="kineticEnergyCell"/>' . "\n";
	print $stream_file '	<var name="relativeVorticityCell"/>' . "\n";
	print $stream_file '	<var name="areaCellGlobal"/>' . "\n";
	print $stream_file '	<var name="areaEdgeGlobal"/>' . "\n";
	print $stream_file '	<var name="areaTriangleGlobal"/>' . "\n";
	print $stream_file '	<var name="volumeCellGlobal"/>' . "\n";
	print $stream_file '	<var name="volumeEdgeGlobal"/>' . "\n";
	print $stream_file '	<var name="CFLNumberGlobal"/>' . "\n";
	print $stream_file '	<var name="normalVelocity"/>' . "\n";
	print $stream_file '	<var name="velocityZonal"/>' . "\n";
	print $stream_file '	<var name="velocityMeridional"/>' . "\n";
	print $stream_file '	<var name="displacedDensity"/>' . "\n";
	print $stream_file '	<var name="potentialDensity"/>' . "\n";
	print $stream_file '	<var name="boundaryLayerDepth"/>' . "\n";
	print $stream_file '	<var name="boundaryLayerDepthEdge"/>' . "\n";
	print $stream_file '	<var name="indexBoundaryLayerDepth"/>' . "\n";
	print $stream_file '	<var name="indexSurfaceLayerDepth"/>' . "\n";
	print $stream_file '	<var name="surfaceFrictionVelocity"/>' . "\n";
	print $stream_file '	<var name="surfaceBuoyancyForcing"/>' . "\n";
	print $stream_file '	<var name="atmosphericPressure"/>' . "\n";
	print $stream_file '	<var name="seaIcePressure"/>' . "\n";
	print $stream_file '	<var name="frazilLayerThicknessTendency"/>' . "\n";
	print $stream_file '	<var_struct name="tracersSurfaceFlux"/>' . "\n";
	print $stream_file '	<var name="surfaceStressMagnitude"/>' . "\n";
	print $stream_file '	<var name="surfaceStress"/>' . "\n";
	print $stream_file '	<var name="surfaceThicknessFlux"/>' . "\n";
	print $stream_file '	<var name="seaIceEnergy"/>' . "\n";
	print $stream_file '	<var name="windStressZonal"/>' . "\n";
	print $stream_file '	<var name="windStressMeridional"/>' . "\n";
	print $stream_file '	<var name="latentHeatFlux"/>' . "\n";
	print $stream_file '	<var name="sensibleHeatFlux"/>' . "\n";
	print $stream_file '	<var name="longWaveHeatFluxUp"/>' . "\n";
	print $stream_file '	<var name="longWaveHeatFluxDown"/>' . "\n";
	print $stream_file '	<var name="seaIceHeatFlux"/>' . "\n";
	print $stream_file '	<var name="shortWaveHeatFlux"/>' . "\n";
	print $stream_file '	<var name="evaporationFlux"/>' . "\n";
	print $stream_file '	<var name="seaIceSalinityFlux"/>' . "\n";
	print $stream_file '	<var name="seaIceFreshWaterFlux"/>' . "\n";
	print $stream_file '	<var name="riverRunoffFlux"/>' . "\n";
	print $stream_file '	<var name="iceRunoffFlux"/>' . "\n";
	print $stream_file '	<var name="rainFlux"/>' . "\n";
	print $stream_file '	<var name="snowFlux"/>' . "\n";
	print $stream_file '	<var name="iceFraction"/>' . "\n";
	print $stream_file '    <var name="BruntVaisalaFreqTop"/>' . "\n";
	print $stream_file '    <var name="vertViscTopOfCell"/>' . "\n";
	print $stream_file '    <var name="RiTopOfCell"/>' . "\n";
	print $stream_file '    <var name="vertNonLocalFlux"/>' . "\n";
	print $stream_file '    <var name="bulkRichardsonNumber"/>' . "\n";
	print $stream_file '    <var name="bulkRichardsonNumberBuoy"/>' . "\n";
	print $stream_file '' . "\n";
	print $stream_file '</stream>' . "\n";
	print $stream_file '' . "\n";
	print $stream_file '<!--' . "\n";
	print $stream_file 'Block debugging stream produces a file per core where errors have occured.' . "\n";
	print $stream_file '-->' . "\n";
	print $stream_file '' . "\n";
	print $stream_file '<stream name="block_debug_output"' . "\n";
	print $stream_file '		type="output"' . "\n";
	print $stream_file '		filename_template="mpaso.output_debug_block_$B.nc"' . "\n";
	print $stream_file '		filename_interval="1000-00-00_00:00:00"' . "\n";
	print $stream_file '		clobber_mode="truncate"' . "\n";
	print $stream_file '		output_interval="1000-00-00_00:00:00">' . "\n";
	print $stream_file '' . "\n";
	print $stream_file '	<stream name="mesh"/>' . "\n";
	print $stream_file '	<var name="xtime"/>' . "\n";
	print $stream_file '	<var_struct name="tracers"/>' . "\n";
	print $stream_file '	<var name="layerThickness"/>' . "\n";
	print $stream_file '	<var name="normalVelocity"/>' . "\n";
	print $stream_file '	<var name="ssh"/>' . "\n";
	print $stream_file '' . "\n";
	print $stream_file '</stream>' . "\n";
	print $stream_file '' . "\n";
	print $stream_file '<!--' . "\n";
	print $stream_file 'Streams between this line and the auxiliary stream line below are analysis member streams.' . "\n";
	print $stream_file 'They can be used to perform online analysis of the simulation and control the output of' . "\n";
	print $stream_file 'the analysis data.' . "\n";
	print $stream_file '-->' . "\n";
	print $stream_file '' . "\n";
        if ($OCN_FORCING eq 'core_forced_restoring') {
		print $stream_file '<stream name="surface_salinity_monthly_data"' . "\n";
		print $stream_file '       type="input"' . "\n";
		print $stream_file "       filename_template=" . '"'
						. "$DIN_LOC_ROOT/ocn/mpas-o/$OCN_MASK/$restoring_file"
						. '"' . "\n";
		print $stream_file '       input_interval="none"' . "\n";
		print $stream_file '       packages="activeTracersBulkRestoringPKG">' . "\n";
		print $stream_file '' . "\n";
		print $stream_file '       <var name="xtime"/>' . "\n";
		print $stream_file '       <var name="surfaceSalinityMonthlyClimatologyValue"/>' . "\n";
		print $stream_file '</stream>' . "\n";
		print $stream_file '' . "\n";
        }
	print $stream_file '<stream name="globalStatsOutput"' . "\n";
	print $stream_file '        type="output"' . "\n";
	print $stream_file '        filename_template="mpaso.hist.am.globalStats.$Y-$M-$D.nc"' . "\n";
	print $stream_file '        filename_interval="00-01-00_00:00:00"' . "\n";
	print $stream_file '        output_interval="00-00-01_00:00:00"' . "\n";
	print $stream_file '        clobber_mode="truncate"' . "\n";
	print $stream_file '        packages="globalStatsAMPKG">' . "\n";
	print $stream_file '' . "\n";
	print $stream_file '    <var name="xtime"/>' . "\n";
	print $stream_file '    <var name="daysSinceStartOfSim"/>' . "\n";
	print $stream_file '    <var_array name="minGlobalStats"/>' . "\n";
	print $stream_file '    <var_array name="maxGlobalStats"/>' . "\n";
	print $stream_file '    <var_array name="sumGlobalStats"/>' . "\n";
	print $stream_file '    <var_array name="rmsGlobalStats"/>' . "\n";
	print $stream_file '    <var_array name="avgGlobalStats"/>' . "\n";
	print $stream_file '    <var_array name="vertSumMinGlobalStats"/>' . "\n";
	print $stream_file '    <var_array name="vertSumMaxGlobalStats"/>' . "\n";
	print $stream_file '</stream>' . "\n";
	print $stream_file '' . "\n";
	print $stream_file '<stream name="surfaceAreaWeightedAveragesOutput"' . "\n";
	print $stream_file '        type="output"' . "\n";
	print $stream_file '        filename_template="mpaso.hist.am.surfaceAreaWeightedAverages.$Y-$M-$D.nc"' . "\n";
	print $stream_file '        filename_interval="00-01-00_00:00:00"' . "\n";
	print $stream_file '        output_interval="00-01-00_00:00:00"' . "\n";
	print $stream_file '        clobber_mode="truncate"' . "\n";
	print $stream_file '        packages="surfaceAreaWeightedAveragesAMPKG">' . "\n";
	print $stream_file '' . "\n";
	print $stream_file '    <var name="xtime"/>' . "\n";
	print $stream_file '    <var name="daysSinceStartOfSim"/>' . "\n";
	print $stream_file '    <var_array name="minValueWithinOceanRegion"/>' . "\n";
	print $stream_file '    <var_array name="maxValueWithinOceanRegion"/>' . "\n";
	print $stream_file '    <var_array name="avgValueWithinOceanRegion"/>' . "\n";
	print $stream_file '</stream>' . "\n";
	print $stream_file '' . "\n";
	print $stream_file '<stream name="waterMassCensusOutput"' . "\n";
	print $stream_file '        type="output"' . "\n";
	print $stream_file '        filename_template="mpaso.hist.am.waterMassCensus.$Y-$M-$D.nc"' . "\n";
	print $stream_file '        filename_interval="00-01-00_00:00:00"' . "\n";
	print $stream_file '        output_interval="00-01-00_00:00:00"' . "\n";
	print $stream_file '        clobber_mode="truncate"' . "\n";
	print $stream_file '        packages="waterMassCensusAMPKG">' . "\n";
	print $stream_file '' . "\n";
	print $stream_file '    <var name="xtime"/>' . "\n";
	print $stream_file '    <var name="daysSinceStartOfSim"/>' . "\n";
	print $stream_file '    <var_array name="waterMassCensusTemperatureValues"/>' . "\n";
	print $stream_file '    <var_array name="waterMassCensusSalinityValues"/>' . "\n";
	print $stream_file '    <var_array name="waterMassFractionalDistribution"/>' . "\n";
	print $stream_file '    <var_array name="potentialDensityOfTSDiagram"/>' . "\n";
	print $stream_file '    <var_array name="zPositionOfTSDiagram"/>' . "\n";
	print $stream_file '</stream>' . "\n";
	print $stream_file '' . "\n";
	print $stream_file '<stream name="layerVolumeWeightedAverageOutput"' . "\n";
	print $stream_file '        type="output"' . "\n";
	print $stream_file '        filename_template="mpaso.hist.am.layerVolumeWeightedAverage.$Y-$M-$D.nc"' . "\n";
	print $stream_file '        filename_interval="00-01-00_00:00:00"' . "\n";
	print $stream_file '        output_interval="00-01-00_00:00:00"' . "\n";
	print $stream_file '        clobber_mode="truncate"' . "\n";
	print $stream_file '        packages="layerVolumeWeightedAverageAMPKG">' . "\n";
	print $stream_file '' . "\n";
	print $stream_file '    <var name="xtime"/>' . "\n";
	print $stream_file '    <var name="daysSinceStartOfSim"/>' . "\n";
	print $stream_file '    <var_array name="minValueWithinOceanLayerRegion"/>' . "\n";
	print $stream_file '    <var_array name="maxValueWithinOceanLayerRegion"/>' . "\n";
	print $stream_file '    <var_array name="avgValueWithinOceanLayerRegion"/>' . "\n";
	print $stream_file '    <var_array name="minValueWithinOceanVolumeRegion"/>' . "\n";
	print $stream_file '    <var_array name="maxValueWithinOceanVolumeRegion"/>' . "\n";
	print $stream_file '    <var_array name="avgValueWithinOceanVolumeRegion"/>' . "\n";
	print $stream_file '</stream>' . "\n";
	print $stream_file '' . "\n";
	print $stream_file '<stream name="zonalMeanOutput"' . "\n";
	print $stream_file '        type="output"' . "\n";
	print $stream_file '        filename_template="mpaso.hist.am.zonalMeans.$Y-$M-$D.nc"' . "\n";
	print $stream_file '        filename_interval="00-01-00_00:00:00"' . "\n";
	print $stream_file '        output_interval="00-01-00_10:00:00"' . "\n";
	print $stream_file '        ulobber_mode="truncate"' . "\n";
	print $stream_file '        packages="zonalMeanAMPKG">' . "\n";
	print $stream_file '' . "\n";
	print $stream_file '    <var name="xtime"/>' . "\n";
	print $stream_file '    <var name="daysSinceStartOfSim"/>' . "\n";
	print $stream_file '    <var_array name="tracersZonalMean"/>' . "\n";
	print $stream_file '    <var name="binCenterZonalMean"/>' . "\n";
	print $stream_file '    <var name="binBoundaryZonalMean"/>' . "\n";
	print $stream_file '    <var name="velocityZonalZonalMean"/>' . "\n";
	print $stream_file '    <var name="velocityMeridionalZonalMean"/>' . "\n";
	print $stream_file '    <var name="refZMid"/>' . "\n";
	print $stream_file '    <var name="refBottomDepth"/>' . "\n";
	print $stream_file '</stream>' . "\n";
	print $stream_file '' . "\n";
	print $stream_file '<stream name="okuboWeissOutput"' . "\n";
	print $stream_file '        type="output"' . "\n";
	print $stream_file '        filename_template="mpaso.hist.am.okuboWeiss.$Y.nc"' . "\n";
	print $stream_file '        filename_interval="01-00-00_00:00:00"' . "\n";
	print $stream_file '        output_interval="00-00-05_00:00:00"' . "\n";
	print $stream_file '        clobber_mode="truncate"' . "\n";
	print $stream_file '        packages="okuboWeissAMPKG">' . "\n";
	print $stream_file '' . "\n";
	print $stream_file '    <var name="xtime"/>' . "\n";
	print $stream_file '    <var name="daysSinceStartOfSim"/>' . "\n";
	print $stream_file '    <stream name="mesh"/>' . "\n";
	print $stream_file '    <var name="okuboWeiss"/>' . "\n";
	print $stream_file '    <var name="vorticity"/>' . "\n";
	print $stream_file '    <var name="eddyID"/>' . "\n";
	print $stream_file '</stream>' . "\n";
	print $stream_file '' . "\n";
	print $stream_file '<stream name="meridionalHeatTransportOutput"' . "\n";
	print $stream_file '        type="output"' . "\n";
	print $stream_file '        filename_template="mpaso.hist.am.meridionalHeatTransport.$Y-$M-$D.nc"' . "\n";
	print $stream_file '        filename_interval="00-01-00_00:00:00"' . "\n";
	print $stream_file '        output_interval="00-01-00_00:00:00"' . "\n";
	print $stream_file '        clobber_mode="truncate"' . "\n";
	print $stream_file '        packages="meridionalHeatTransportAMPKG">' . "\n";
	print $stream_file '' . "\n";
	print $stream_file '    <var name="xtime"/>' . "\n";
	print $stream_file '    <var name="daysSinceStartOfSim"/>' . "\n";
	print $stream_file '    <var name="binBoundaryMerHeatTrans"/>' . "\n";
	print $stream_file '    <var name="meridionalHeatTransportLatZ"/>' . "\n";
	print $stream_file '    <var name="meridionalHeatTransportLat"/>' . "\n";
	print $stream_file '    <var name="refZMid"/>' . "\n";
	print $stream_file '    <var name="refBottomDepth"/>' . "\n";
	print $stream_file '</stream>' . "\n";
	print $stream_file '' . "\n";
	print $stream_file '<stream name="testComputeIntervalOutput"' . "\n";
	print $stream_file '        type="output"' . "\n";
	print $stream_file '        filename_template="mpaso.hist.am.testComputeInterval.$Y-$M-$D.nc"' . "\n";
	print $stream_file '        filename_interval="00-01-00_00:00:00"' . "\n";
	print $stream_file '        output_interval="00-00-01_00:00:00"' . "\n";
	print $stream_file '        clobber_mode="truncate"' . "\n";
	print $stream_file '        packages="testComputeIntervalAMPKG">' . "\n";
	print $stream_file '' . "\n";
	print $stream_file '    <var name="xtime"/>' . "\n";
	print $stream_file '    <var name="testComputeIntervalCounter"/>' . "\n";
	print $stream_file '</stream>' . "\n";
	print $stream_file '' . "\n";
	print $stream_file '<stream name="highFrequencyOutput"' . "\n";
	print $stream_file '        type="output"' . "\n";
	print $stream_file '        filename_template="mpaso.hist.am.highFrequencyOutput.$Y-$M-$D_$h.$m.$s.nc"' . "\n";
	print $stream_file '        filename_interval="01-00-00_00:00:00"' . "\n";
	print $stream_file '        output_interval="00-00-05_00:00:00"' . "\n";
	print $stream_file '        clobber_mode="truncate"' . "\n";
	print $stream_file '        packages="highFrequencyOutputAMPKG">' . "\n";
	print $stream_file '' . "\n";
	print $stream_file '    <var name="xtime"/>' . "\n";
	print $stream_file '    <var name="daysSinceStartOfSim"/>' . "\n";
	print $stream_file '    <var_array name="activeTracersAtSurface"/>' . "\n";
	print $stream_file '    <var name="kineticEnergyAtSurface"/>' . "\n";
	print $stream_file '    <var name="kineticEnergyAt100m"/>' . "\n";
	print $stream_file '    <var name="relativeVorticityAt100m"/>' . "\n";
	print $stream_file '</stream>' . "\n";
	print $stream_file '' . "\n";
	print $stream_file '<stream name="timeFiltersOutput"' . "\n";
	print $stream_file '        type="output"' . "\n";
	print $stream_file '        filename_template="mpaso.hist.am.timeFilters.$Y-$M-$D.nc"' . "\n";
	print $stream_file '        filename_interval="00-01-00_00:00:00"' . "\n";
	print $stream_file '        output_interval="00-00-01_00:00:00"' . "\n";
	print $stream_file '        clobber_mode="truncate"' . "\n";
	print $stream_file '        packages="timeFiltersAMPKG">' . "\n";
	print $stream_file '' . "\n";
	print $stream_file '    <var name="xtime"/>' . "\n";
	print $stream_file '    <var name="daysSinceStartOfSim"/>' . "\n";
	print $stream_file '    <var name="normalVelocityLowPass"/>' . "\n";
	print $stream_file '    <var name="normalVelocityHighPass"/>' . "\n";
	print $stream_file '    <var name="normalVelocityFilterTest"/>' . "\n";
	print $stream_file '</stream>' . "\n";
	print $stream_file '' . "\n";
	print $stream_file '<stream name="timeFiltersRestart"' . "\n";
	print $stream_file '        type="input;output"' . "\n";
	print $stream_file '        filename_template="mpaso.rst.am.timeFiltersRestart.$Y-$M-$D_$h.nc"' . "\n";
	print $stream_file '        filename_interval="01-00-00_00:00:00"' . "\n";
	print $stream_file '        clobber_mode="truncate"' . "\n";
	print $stream_file '        packages="timeFiltersAMPKG"' . "\n";
	print $stream_file '        input_interval="initial_only"' . "\n";
	print $stream_file '        output_interval="stream:restart:output_interval">' . "\n";
	print $stream_file '' . "\n";
	print $stream_file '    <var name="xtime"/>' . "\n";
	print $stream_file '    <var name="normalVelocityLowPass"/>' . "\n";
	print $stream_file '    <var name="normalVelocityHighPass"/>' . "\n";
	print $stream_file '    <var name="normalVelocityFilterTest"/>' . "\n";
	print $stream_file '</stream>' . "\n";
	print $stream_file '' . "\n";
	print $stream_file '<stream name="eliassenPalmOutput"' . "\n";
	print $stream_file '        type="output"' . "\n";
	print $stream_file '        filename_template="mpaso.hist.am.eliassenPalm.$Y-$M-$D.nc"' . "\n";
	print $stream_file '        filename_interval="00-01-00_00:00:00"' . "\n";
	print $stream_file '        output_interval="00-00-01_00:00:00"' . "\n";
	print $stream_file '        clobber_mode="truncate"' . "\n";
	print $stream_file '        packages="eliassenPalmAMPKG">' . "\n";
	print $stream_file '' . "\n";
	print $stream_file '    <var name="xtime"/>' . "\n";
	print $stream_file '    <var name="daysSinceStartOfSim"/>' . "\n";
	print $stream_file '    <var name="potentialDensityMidRef"/>' . "\n";
	print $stream_file '    <var name="potentialDensityTopRef"/>' . "\n";
	print $stream_file '    <var name="nSamplesEA"/>' . "\n";
	print $stream_file '    <var name="buoyancyMaskEA"/>' . "\n";
	print $stream_file '    <var name="sigmaEA"/>' . "\n";
	print $stream_file '    <var name="heightMidBuoyCoorEA"/>' . "\n";
	print $stream_file '    <var name="heightMidBuoyCoorSqEA"/>' . "\n";
	print $stream_file '    <var name="montgPotBuoyCoorEA"/>' . "\n";
	print $stream_file '    <var name="montgPotGradZonalEA"/>' . "\n";
	print $stream_file '    <var name="montgPotGradMeridEA"/>' . "\n";
	print $stream_file '    <var name="heightMGradZonalEA"/>' . "\n";
	print $stream_file '    <var name="heightMGradMeridEA"/>' . "\n";
	print $stream_file '    <var name="uusigmaEA"/>' . "\n";
	print $stream_file '    <var name="vvsigmaEA"/>' . "\n";
	print $stream_file '    <var name="uvsigmaEA"/>' . "\n";
	print $stream_file '    <var name="uvarpisigmaEA"/>' . "\n";
	print $stream_file '    <var name="vvarpisigmaEA"/>' . "\n";
	print $stream_file '    <var name="uTWA"/>' . "\n";
	print $stream_file '    <var name="vTWA"/>' . "\n";
	print $stream_file '    <var name="varpiTWA"/>' . "\n";
	print $stream_file '    <var name="EPFT"/>' . "\n";
	print $stream_file '    <var name="divEPFT"/>' . "\n";
	print $stream_file '    <var name="ErtelPVFlux"/>' . "\n";
	print $stream_file '    <var name="ErtelPVTendency"/>' . "\n";
	print $stream_file '    <var name="ErtelPV"/>' . "\n";
	print $stream_file '</stream>' . "\n";
	print $stream_file '' . "\n";
	print $stream_file '<stream name="eliassenPalmRestart"' . "\n";
	print $stream_file '        type="input;output"' . "\n";
	print $stream_file '        filename_template="mpaso.rst.am.eliassenPalm_restart.$Y-$M-$D_$S.nc"' . "\n";
	print $stream_file '        filename_interval="01-00-00_00:00:00"' . "\n";
	print $stream_file '        clobber_mode="truncate"' . "\n";
	print $stream_file '        packages="eliassenPalmAMPKG"' . "\n";
	print $stream_file '        input_interval="initial_only"' . "\n";
	print $stream_file '        output_interval="stream:restart:output_interval">' . "\n";
	print $stream_file '' . "\n";
	print $stream_file '    <var name="xtime"/>' . "\n";
	print $stream_file '    <var name="nSamplesEA"/>' . "\n";
	print $stream_file '    <var name="buoyancyMaskEA"/>' . "\n";
	print $stream_file '    <var name="sigmaEA"/>' . "\n";
	print $stream_file '    <var name="heightMidBuoyCoorEA"/>' . "\n";
	print $stream_file '    <var name="heightMidBuoyCoorSqEA"/>' . "\n";
	print $stream_file '    <var name="montgPotBuoyCoorEA"/>' . "\n";
	print $stream_file '    <var name="montgPotGradZonalEA"/>' . "\n";
	print $stream_file '    <var name="montgPotGradMeridEA"/>' . "\n";
	print $stream_file '    <var name="heightMGradZonalEA"/>' . "\n";
	print $stream_file '    <var name="heightMGradMeridEA"/>' . "\n";
	print $stream_file '    <var name="usigmaEA"/>' . "\n";
	print $stream_file '    <var name="vsigmaEA"/>' . "\n";
	print $stream_file '    <var name="varpisigmaEA"/>' . "\n";
	print $stream_file '    <var name="uusigmaEA"/>' . "\n";
	print $stream_file '    <var name="vvsigmaEA"/>' . "\n";
	print $stream_file '    <var name="uvsigmaEA"/>' . "\n";
	print $stream_file '    <var name="uvarpisigmaEA"/>' . "\n";
	print $stream_file '    <var name="vvarpisigmaEA"/>' . "\n";
	print $stream_file '</stream>' . "\n";
	print $stream_file '' . "\n";
	print $stream_file '<stream name="mixedLayerDepthsOutput"' . "\n";
	print $stream_file '        type="output"' . "\n";
	print $stream_file '        filename_template="mpaso.hist.am.mixedLayerDepths.$Y-$M-$D.nc"' . "\n";
	print $stream_file '        filename_interval="00-01-00_00:00:00"' . "\n";
	print $stream_file '        output_interval="00-01-00_00:00:00"' . "\n";
	print $stream_file '        clobber_mode="truncate"' . "\n";
	print $stream_file '        packages="mixedLayerDepthsAMPKG">' . "\n";
	print $stream_file '' . "\n";
	print $stream_file '    <var name="xtime"/>' . "\n";
	print $stream_file '    <var name="daysSinceStartOfSim"/>' . "\n";
	print $stream_file '    <stream name="mesh"/>' . "\n";
	print $stream_file '    <var name="tThreshMLD"/>' . "\n";
	print $stream_file '    <var name="dThreshMLD"/>' . "\n";
	print $stream_file '    <var name="tGradMLD"/>' . "\n";
	print $stream_file '    <var name="dGradMLD"/>' . "\n";
	print $stream_file '</stream>' . "\n";
	print $stream_file '' . "\n";
	print $stream_file '<stream name="timeSeriesStatsDailyOutput"' . "\n";
	print $stream_file '        type="output"' . "\n";
        print $stream_file '        filename_template="mpaso.hist.am.timeSeriesStatsDaily.$Y-$M-$D.nc"' . "\n";
        print $stream_file '        filename_interval="00-01-00_00:00:00"' . "\n";
        print $stream_file '        output_interval="00-00-01_00:00:00"' . "\n";
        print $stream_file '        clobber_mode="truncate"' . "\n";
        print $stream_file '        packages="timeSeriesStatsDailyAMPKG"' . "\n";
        print $stream_file '        runtime_format="single_file">' . "\n";
        print $stream_file '' . "\n";
        print $stream_file '    <var name="daysSinceStartOfSim"/>' . "\n";
        print $stream_file '    <var name="ssh"/>' . "\n";
        print $stream_file '</stream>' . "\n";
        print $stream_file '' . "\n";
        print $stream_file '<stream name="timeSeriesStatsMonthlyOutput"' . "\n";
        print $stream_file '        type="output"' . "\n";
        print $stream_file '        filename_template="mpaso.hist.am.timeSeriesStatsMonthly.$Y-$M-$D.nc"' . "\n";
	print $stream_file '        filename_interval="00-01-00_00:00:00"' . "\n";
	print $stream_file '        output_interval="00-01-00_00:00:00"' . "\n";
	print $stream_file '        clobber_mode="truncate"' . "\n";
	print $stream_file '        packages="timeSeriesStatsMonthlyAMPKG"' . "\n";
	print $stream_file '        runtime_format="single_file">' . "\n";
	print $stream_file '' . "\n";
	print $stream_file '    <var name="daysSinceStartOfSim"/>' . "\n";
	print $stream_file '    <var name="ssh"/>' . "\n";
	print $stream_file '    <var_array name="activeTracers"/>' . "\n";
	print $stream_file '    <var name="velocityMeridional"/>' . "\n";
	print $stream_file '    <var name="velocityZonal"/>' . "\n";
	print $stream_file '    <var name="layerThickness"/>' . "\n";
	print $stream_file '    <var name="windStressZonal"/>' . "\n";
	print $stream_file '    <var name="windStressMeridional"/>' . "\n";
	print $stream_file '    <var name="frazilLayerThicknessTendency"/>' . "\n";
	print $stream_file '    <var_array name="avgValueWithinOceanRegion"/>' . "\n";
	print $stream_file '    <var_array name="avgValueWithinOceanLayerRegion"/>' . "\n";
	print $stream_file '    <var_array name="avgValueWithinOceanVolumeRegion"/>' . "\n";
	print $stream_file '    <var name="meridionalHeatTransportLatZ"/>' . "\n";
	print $stream_file '    <var name="meridionalHeatTransportLat"/>' . "\n";
	print $stream_file '    <var_array name="minGlobalStats"/>' . "\n";
	print $stream_file '    <var_array name="maxGlobalStats"/>' . "\n";
	print $stream_file '    <var_array name="sumGlobalStats"/>' . "\n";
	print $stream_file '    <var_array name="rmsGlobalStats"/>' . "\n";
	print $stream_file '    <var_array name="avgGlobalStats"/>' . "\n";
	print $stream_file '    <var_array name="vertSumMinGlobalStats"/>' . "\n";
	print $stream_file '    <var_array name="vertSumMaxGlobalStats"/>' . "\n";
	print $stream_file '    <var name="tThreshMLD"/>' . "\n";
	print $stream_file '    <var name="dThreshMLD"/>' . "\n";
	print $stream_file '    <var name="tGradMLD"/>' . "\n";
	print $stream_file '    <var name="dGradMLD"/>' . "\n";
	print $stream_file '    <var name="normalVelocity"/>' . "\n";
	print $stream_file '    <var name="vertVelocityTop"/>' . "\n";
	print $stream_file '    <var name="normalTransportVelocity"/>' . "\n";
	print $stream_file '    <var name="vertTransportVelocityTop"/>' . "\n";
	print $stream_file '    <var name="normalGMBolusVelocity"/>' . "\n";
	print $stream_file '    <var name="vertGMBolusVelocityTop"/>' . "\n";
	print $stream_file '    <var_struct name="tracersSurfaceFlux"/>' . "\n";
	print $stream_file '    <var name="penetrativeTemperatureFlux"/>' . "\n";
	print $stream_file '    <var name="latentHeatFlux"/>' . "\n";
	print $stream_file '    <var name="sensibleHeatFlux"/>' . "\n";
	print $stream_file '    <var name="longWaveHeatFluxUp"/>' . "\n";
	print $stream_file '    <var name="longWaveHeatFluxDown"/>' . "\n";
	print $stream_file '    <var name="seaIceHeatFlux"/>' . "\n";
	print $stream_file '    <var name="shortWaveHeatFlux"/>' . "\n";
	print $stream_file '    <var name="evaporationFlux"/>' . "\n";
	print $stream_file '    <var name="seaIceSalinityFlux"/>' . "\n";
	print $stream_file '    <var name="seaIceFreshWaterFlux"/>' . "\n";
	print $stream_file '    <var name="riverRunoffFlux"/>' . "\n";
	print $stream_file '    <var name="iceRunoffFlux"/>' . "\n";
	print $stream_file '    <var name="rainFlux"/>' . "\n";
	print $stream_file '    <var name="snowFlux"/>' . "\n";
	print $stream_file '</stream>' . "\n";
	print $stream_file '' . "\n";
        print $stream_file '<stream name="timeSeriesStatsClimatologyOutput"' . "\n";
        print $stream_file '        type="output"' . "\n";
        print $stream_file '        filename_template="mpaso.hist.am.timeSeriesStatsClimatology.$Y-$M-$D.nc"' . "\n";
        print $stream_file '        filename_interval="01-00-00_00:00:00"' . "\n";
        print $stream_file '        output_interval="00-03-00_00:00:00"' . "\n";
        print $stream_file '        clobber_mode="truncate"' . "\n";
        print $stream_file '        packages="timeSeriesStatsClimatologyAMPKG"' . "\n";
        print $stream_file '        runtime_format="single_file">' . "\n";
        print $stream_file '' . "\n";
        print $stream_file '</stream>' . "\n";
        print $stream_file '' . "\n";
        print $stream_file '<stream name="timeSeriesStatsCustomOutput"' . "\n";
        print $stream_file '        type="output"' . "\n";
        print $stream_file '        filename_template="mpaso.hist.am.timeSeriesStatsCustom.$Y-$M-$D.nc"' . "\n";
        print $stream_file '        filename_interval="00-01-00_00:00:00"' . "\n";
        print $stream_file '        output_interval="00-01-00_00:00:00"' . "\n";
        print $stream_file '        clobber_mode="truncate"' . "\n";
        print $stream_file '        packages="timeSeriesStatsCustomAMPKG"' . "\n";
        print $stream_file '        runtime_format="single_file">' . "\n";
        print $stream_file '' . "\n";
        print $stream_file '</stream>' . "\n";
        print $stream_file '' . "\n";
        print $stream_file '<stream name="timeSeriesStatsDailyRestart"' . "\n";
        print $stream_file '        type="input;output"' . "\n";
        print $stream_file '        filename_template="mpaso.rst.am.timeSeriesStatsDaily.$Y-$M-$D_$S.nc"' . "\n";
        print $stream_file '        filename_interval="output_interval"' . "\n";
        print $stream_file '        clobber_mode="truncate"' . "\n";
        print $stream_file '        input_interval="initial_only"' . "\n";
        print $stream_file '        packages="timeSeriesStatsDailyAMPKG"' . "\n";
        print $stream_file '        output_interval="stream:restart:output_interval">' . "\n";
        print $stream_file '</stream>' . "\n";
        print $stream_file '' . "\n";
        print $stream_file '<stream name="timeSeriesStatsMonthlyRestart"' . "\n";
        print $stream_file '        type="input;output"' . "\n";
        print $stream_file '        filename_template="mpaso.rst.am.timeSeriesStatsMonthly.$Y-$M-$D_$S.nc"' . "\n";
        print $stream_file '        filename_interval="output_interval"' . "\n";
        print $stream_file '        clobber_mode="truncate"' . "\n";
        print $stream_file '        input_interval="initial_only"' . "\n";
        print $stream_file '        packages="timeSeriesStatsMonthlyAMPKG"' . "\n";
        print $stream_file '        output_interval="stream:restart:output_interval">' . "\n";
        print $stream_file '</stream>' . "\n";
        print $stream_file '' . "\n";
        print $stream_file '<stream name="timeSeriesStatsClimatologyRestart"' . "\n";
        print $stream_file '        type="input;output"' . "\n";
        print $stream_file '        filename_template="mpaso.rst.am.timeSeriesStatsClimatology.$Y-$M-$D_$S.nc"' . "\n";
        print $stream_file '        filename_interval="output_interval"' . "\n";
        print $stream_file '        clobber_mode="truncate"' . "\n";
        print $stream_file '        input_interval="initial_only"' . "\n";
        print $stream_file '        packages="timeSeriesStatsClimatologyAMPKG"' . "\n";
        print $stream_file '        output_interval="stream:restart:output_interval">' . "\n";
        print $stream_file '</stream>' . "\n";
        print $stream_file '' . "\n";
        print $stream_file '<stream name="timeSeriesStatsCustomRestart"' . "\n";
        print $stream_file '        type="input;output"' . "\n";
	print $stream_file '        filename_template="mpaso.rst.am.timeSeriesStatsCustom.$Y-$M-$D_$S.nc"' . "\n";
	print $stream_file '        filename_interval="output_interval"' . "\n";
	print $stream_file '        clobber_mode="truncate"' . "\n";
	print $stream_file '        input_interval="initial_only"' . "\n";
	print $stream_file '        packages="timeSeriesStatsCustomAMPKG"' . "\n";
	print $stream_file '        output_interval="stream:restart:output_interval">' . "\n";
	print $stream_file '</stream>' . "\n";
	print $stream_file '' . "\n";
	print $stream_file '<!--' . "\n";
	print $stream_file 'All streams below this line are auxiliary streams. They are provided as' . "\n";
	print $stream_file 'groupings of fields that one might be interested in. You can either enable the' . "\n";
	print $stream_file 'stream to write a file for the fileds, or add the stream to another stream that' . "\n";
	print $stream_file 'will already be written.  ' . "\n";
	print $stream_file '-->' . "\n";
	print $stream_file '' . "\n";
	print $stream_file '<stream name="forcing"' . "\n";
	print $stream_file '		type="none"' . "\n";
	print $stream_file '		filename_template="mpaso.hist.forcing_variables.$Y-$M-$D_$S.nc"' . "\n";
	print $stream_file '		filename_interval="01-00-00_00:00:00"' . "\n";
	print $stream_file '		clobber_mode="truncate">' . "\n";
	print $stream_file '' . "\n";
	print $stream_file '	<stream name="mesh"/>' . "\n";
	print $stream_file '	<var_struct name="tracersSurfaceFlux"/>' . "\n";
	print $stream_file '	<var_array name="tracersSurfaceValue"/>' . "\n";
	print $stream_file '	<var_array name="surfaceVelocity"/>' . "\n";
	print $stream_file '	<var_array name="SSHGradient"/>' . "\n";
	print $stream_file '	<var_array name="vertNonLocalFlux"/>' . "\n";
	print $stream_file '	<var name="surfaceStressMagnitude"/>' . "\n";
	print $stream_file '	<var name="surfaceStress"/>' . "\n";
	print $stream_file '	<var name="surfaceThicknessFlux"/>' . "\n";
	print $stream_file '	<var name="seaIceEnergy"/>' . "\n";
	print $stream_file '	<var name="penetrativeTemperatureFlux"/>' . "\n";
	print $stream_file '	<var name="fractionAbsorbed"/>' . "\n";
	print $stream_file '	<var name="windStressZonal"/>' . "\n";
	print $stream_file '	<var name="windStressMeridional"/>' . "\n";
	print $stream_file '	<var name="latentHeatFlux"/>' . "\n";
	print $stream_file '	<var name="sensibleHeatFlux"/>' . "\n";
	print $stream_file '	<var name="longWaveHeatFluxUp"/>' . "\n";
	print $stream_file '	<var name="longWaveHeatFluxDown"/>' . "\n";
	print $stream_file '	<var name="seaIceHeatFlux"/>' . "\n";
	print $stream_file '	<var name="shortWaveHeatFlux"/>' . "\n";
	print $stream_file '	<var name="evaporationFlux"/>' . "\n";
	print $stream_file '	<var name="seaIceSalinityFlux"/>' . "\n";
	print $stream_file '	<var name="seaIceFreshWaterFlux"/>' . "\n";
	print $stream_file '	<var name="riverRunoffFlux"/>' . "\n";
	print $stream_file '	<var name="iceRunoffFlux"/>' . "\n";
	print $stream_file '	<var name="rainFlux"/>' . "\n";
	print $stream_file '	<var name="snowFlux"/>' . "\n";
	print $stream_file '	<var name="iceFraction"/>' . "\n";
	print $stream_file '	<var name="nAccumulatedCoupled"/>' . "\n";
	print $stream_file '	<var name="thermalExpansionCoeff"/>' . "\n";
	print $stream_file '	<var name="salineContractionCoeff"/>' . "\n";
	print $stream_file '</stream>' . "\n";
	print $stream_file '' . "\n";
	print $stream_file '</streams>' . "\n";
}

exit (0);

<|MERGE_RESOLUTION|>--- conflicted
+++ resolved
@@ -130,16 +130,13 @@
 	$ic_date .= '170111';
 	$ic_prefix .= 'oRRS18to6v3';
 	$decomp_prefix .= 'mpas-o.graph.info.';
-<<<<<<< HEAD
+	$restoring_file .= 'sss.monthlyClimatology.PHC2_salx_040803.oRRS18to6v3.nc';
 } elsif ( $OCN_GRID eq 'oRRS18to6v3_ICG' ) {
 	$grid_date .= '170111';
 	$grid_prefix .= 'oRRS18to6v3';
 	$ic_date .= '170321';
 	$ic_prefix .= 'oRRS18to6v3.restartFrom_titan0228';
 	$decomp_prefix .= 'mpas-o.graph.info.';
-=======
-	$restoring_file .= 'sss.monthlyClimatology.PHC2_salx_040803.oRRS18to6v3.nc';
->>>>>>> 85a01ab6
 } elsif ( $OCN_GRID eq 'oRRS15to5' ) {
 	$grid_date .= '151209';
 	$grid_prefix .= 'ocean.RRS.15-5km';
