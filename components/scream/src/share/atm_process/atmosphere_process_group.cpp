#include "share/atm_process/atmosphere_process_group.hpp"
#include "share/field/field_utils.hpp"

#include "ekat/std_meta/ekat_std_utils.hpp"
#include "ekat/util/ekat_string_utils.hpp"

#include <memory>

namespace scream {

AtmosphereProcessGroup::
AtmosphereProcessGroup (const ekat::Comm& comm, const ekat::ParameterList& params)
  : AtmosphereProcess(comm, params)
{
  // Get number of processes in the group and the scheduling type (Sequential vs Parallel)
  m_group_size = params.get<int>("Number of Entries");
  EKAT_REQUIRE_MSG (m_group_size>0, "Error! Invalid group size.\n");

  if (m_group_size>1) {
    if (m_params.get<std::string>("Schedule Type") == "Sequential") {
      m_group_schedule_type = ScheduleType::Sequential;
    } else if (m_params.get<std::string>("Schedule Type") == "Parallel") {
      m_group_schedule_type = ScheduleType::Parallel;
      ekat::error::runtime_abort("Error! Parallel schedule not yet implemented.\n");
    } else {
      ekat::error::runtime_abort("Error! Invalid 'Schedule Type'. Available choices are 'Parallel' and 'Sequential'.\n");
    }
  } else {
    // Pointless to handle this group as parallel, if only one process is in it
    m_group_schedule_type = ScheduleType::Sequential;
  }

  // Create the individual atmosphere processes
  m_group_name = "Group [";
  m_group_name += m_group_schedule_type==ScheduleType::Sequential
                ? "Sequential]:" : "Parallel]:";
<<<<<<< HEAD

  auto& apf = AtmosphereProcessFactory::instance();
=======
  auto& apf = AtmosphereProcessFactory::instance();
  apf.register_product("group",&create_atmosphere_process<AtmosphereProcessGroup>);
>>>>>>> 5de80e0f
  for (int i=0; i<m_group_size; ++i) {
    // The comm to be passed to the processes construction is
    //  - the same as the input comm if num_entries=1 or sched_type=Sequential
    //  - a sub-comm of the input comm otherwise
    ekat::Comm proc_comm = m_comm;
    if (m_group_schedule_type==ScheduleType::Parallel) {
      // This is what's going to happen:
      //  - the processes in the group are going to be run in parallel
      //  - each rank is assigned ONE atm process
      //  - all the atm processes not assigned to this rank are filled with
      //    an instance of RemoteProcessStub (to be implemented), which is a do-nothing class,
      //    only responsible to keep track of dependencies
      //  - the input parameter list should specify for each atm process the number
      //    of mpi ranks dedicated to it. Obviously, these numbers should add up
      //    to the size of the input communicator.
      //  - this class is then responsible of 'combining' the results togehter,
      //    including remapping input/output fields to/from the sub-comm
      //    distribution.
      ekat::error::runtime_abort("Error! Parallel schedule type not yet implemented.\n");
    }

    // Set the logger in this AP's params
    auto& params_i = m_params.sublist(ekat::strint("Process",i));
    params_i.set("Logger",this->m_atm_logger);
    const std::string& process_name = params_i.get<std::string>("Process Name");
<<<<<<< HEAD

=======
>>>>>>> 5de80e0f
    m_atm_processes.emplace_back(apf.create(process_name,proc_comm,params_i));

    // NOTE: the shared_ptr of the new atmosphere process *MUST* have been created correctly.
    //       Namely, the creation process must have set up enable_shared_from_this's status correctly.
    //       This is done by the library-provided templated function 'create_atm_process<T>.
    //       However, if the user has decided to roll his/her own creator function to be registered
    //       in the AtmosphereProcessFactory, he/she may have forgot to set the self pointer in the process.
    //       To make sure this is not the case, we check that the weak_ptr in the newly created
    //       atmosphere process (which comes through inheritance from enable_shared_from_this) is valid.
    EKAT_REQUIRE_MSG(!m_atm_processes.back()->weak_from_this().expired(),
        "Error! The newly created std::shared_ptr<AtmosphereProcess> did not correctly setup\n"
        "       the 'enable_shared_from_this' interface.\n"
        "       Did you by chance register your own creator function in the AtmosphereProccessFactory class?\n"
        "       If so, don't. Instead, use the instantiation of create_atmosphere_process<T>,\n"
        "       with T = YourAtmProcessClassName.\n");

    // Update the grid types of the group, given the needs of the newly created process
    for (const auto& name : m_atm_processes.back()->get_required_grids()) {
      m_required_grids.insert(name);
    }

    m_group_name += " ";
    m_group_name += m_atm_processes.back()->name();
  }
}

void AtmosphereProcessGroup::set_grids (const std::shared_ptr<const GridsManager> grids_manager) {

  // The atm process group (APG) simply 'concatenates' required/computed
  // fields of the stored process. There is a single exception to this
  // rule, in case of sequential splitting: if an atm proc requires a
  // field that is computed by a previous atm proc in the group, that
  // field is not exposed as a required field of the group.

  for (auto& atm_proc : m_atm_processes) {
    atm_proc->set_grids(grids_manager);

    // Add inputs/outputs to the list of inputs of the group
    for (const auto& req : atm_proc->get_required_field_requests()) {
      process_required_field(req);
    }
    for (const auto& req : atm_proc->get_computed_field_requests()) {
      add_field<Computed>(req);
    }
    for (const auto& req : atm_proc->get_required_group_requests()) {
      process_required_group(req);
    }
    for (const auto& req : atm_proc->get_computed_group_requests()) {
      add_group<Computed>(req);
    }
  }
}

void AtmosphereProcessGroup::
gather_internal_fields  () {
  // For debug purposes
  std::map<std::string,std::string> f2proc;
  for (auto& atm_proc : m_atm_processes) {
    auto apg = std::dynamic_pointer_cast<AtmosphereProcessGroup>(atm_proc);
    if (apg) {
      // Have this apg build its list of internal fields first
      apg->gather_internal_fields();
    }
    const auto& ifs = atm_proc->get_internal_fields();
    for (const auto& f : ifs) {
      const auto& name = f.get_header().get_identifier().name();
      EKAT_REQUIRE_MSG (f2proc.find(name)==f2proc.end(),
          "Error! Two atm procs created the same internal field.\n"
          "  - field name: " + name + "\n"
          "  - first atm proc: " + f2proc.at(name) + "\n"
          "  - second atm proc: " + atm_proc->name() + "\n");
      add_internal_field(f);
      f2proc[name] = atm_proc->name();
    }
  }
}

void AtmosphereProcessGroup::initialize_impl (const RunType run_type) {
  for (auto& atm_proc : m_atm_processes) {
    atm_proc->initialize(timestamp(),run_type);
  }
}

void AtmosphereProcessGroup::run_impl (const int dt) {
  if (m_group_schedule_type==ScheduleType::Sequential) {
    run_sequential(dt);
  } else {
    run_parallel(dt);
  }
}

void AtmosphereProcessGroup::run_sequential (const Real dt) {
  // Get the timestamp at the beginning of the step and advance it.
  auto ts = timestamp();
  ts += dt;

  // The stored atm procs should update the timestamp if both
  //  - this is the last subcycle iteration
  //  - nobody from outside told this APG to not update timestamps
  const bool do_update = do_update_time_stamp() &&
                      (get_subcycle_iter()==get_num_subcycles()-1);
  for (auto atm_proc : m_atm_processes) {
    atm_proc->set_update_time_stamps(do_update);
    // Run the process
    atm_proc->run(dt);
  }
}

void AtmosphereProcessGroup::run_parallel (const Real /* dt */) {
  EKAT_REQUIRE_MSG (false,"Error! Parallel splitting not yet implemented.\n");
}

void AtmosphereProcessGroup::finalize_impl (/* what inputs? */) {
  for (auto atm_proc : m_atm_processes) {
    atm_proc->finalize(/* what inputs? */);
  }
}

void AtmosphereProcessGroup::
set_required_field (const Field& f) {
  if (m_group_schedule_type==ScheduleType::Parallel) {
    // In parallel splitting, all required fields are *actual* inputs,
    // and the base class impl is fine.
    AtmosphereProcess::set_required_field(f);
  }

  // Find the first process that requires this group
  const auto& fid = f.get_header().get_identifier();
  int first_proc_that_needs_f = -1;
  for (int iproc=0; iproc<m_group_size; ++iproc) {
    if (m_atm_processes[iproc]->has_required_field(fid)) {
      first_proc_that_needs_f = iproc;
      break;
    }
  }

  EKAT_REQUIRE_MSG (first_proc_that_needs_f>=0,
    "Error! This atmosphere process does not require the input field.\n"
    "    field id: " + f.get_header().get_identifier().get_id_string() + "\n"
    "   atm process: " + this->name() + "\n"
    "Something is wrong up the call stack. Please, contact developers.\n");

  // Loop over all the fields in the FieldGroup (FG), and see if they are all computed
  // by a previous process. If so, then this FG is not a "required" FG
  // for this AtmosphereProcessGroup.
  // NOTE: the case where the FG itself is computed by a previous atm proc
  //       is already handled during `set_grids` (see process_required_group).
  // NOTE: we still check also the groups computed by the previous procs,
  //       in case they contain some of the fields in this group.
  bool computed = false;
  for (int iproc=0; iproc<first_proc_that_needs_f; ++iproc) {
    if (m_atm_processes[iproc]->has_computed_field(fid)) {
      computed = true;
      goto endloop;
    }

    // Check if this proc computes fn as part of another group
    const auto& out_g = m_atm_processes[iproc]->get_groups_out();
    for (const auto& g : out_g) {
      if (g.grid_name()!=fid.get_grid_name()) {
        continue;
      }
      for (const auto& fn : g.m_info->m_fields_names) {
        if (fid.name()==fn) {
          computed = true;
          goto endloop;
        }
      }
    }

  }
  // Yes, goto statement are not the prettiest C++ feature, but they allow to
  // break from multiple nested loops without the need of several checks.
endloop:
  if (computed) {
    // We compute the field *before* any atm proc that requires it. Simply set it
    // in the atm procs that require it, without storing it as an input to this group.
    set_required_field_impl(f);
  } else {
    // The field is *not* computed before the 1st atm proc that requires it. We can
    // resort to the base class' version of 'set_required_field', which will store
    // the field as a required field of the whole AtmProgGroup.
    AtmosphereProcess::set_required_field(f);
  }
}

void AtmosphereProcessGroup::
set_required_group (const FieldGroup& group) {
  if (m_group_schedule_type==ScheduleType::Parallel) {
    // In parallel splitting, all required group are *actual* inputs,
    // and the base class impl is fine.
    AtmosphereProcess::set_required_group(group);
  }

  // Find the first process that requires this group
  int first_proc_that_needs_group = -1;
  for (int iproc=0; iproc<m_group_size; ++iproc) {
    if (m_atm_processes[iproc]->has_required_group(group.m_info->m_group_name,group.grid_name())) {
      first_proc_that_needs_group = iproc;
      break;
    }
  }

  EKAT_REQUIRE_MSG (first_proc_that_needs_group>=0,
    "Error! This atmosphere process does not require the input group.\n"
    "   group name: " + group.m_info->m_group_name + "\n"
    "   grid name : " + group.grid_name() + "\n"
    "   atm process: " + this->name() + "\n"
    "Something is wrong up the call stack. Please, contact developers.\n");

  // Loop over all the fields in the group, and see if they are all computed
  // by a previous process. If so, then this group is not a "required" group
  // for this group.
  // NOTE: the case where the group itself is computed by a previous atm proc
  // is already handled during `set_grids` (see process_required_group).
  // NOTE: we still check also the groups computed by the previous procs,
  //       in case they contain some of the fields in this group.
  std::set<std::string> computed;
  for (const auto& it : group.m_fields) {
    const auto& fn = it.first;
    const auto& fid = it.second->get_header().get_identifier();
    for (int iproc=0; iproc<first_proc_that_needs_group; ++iproc) {
      if (m_atm_processes[iproc]->has_computed_field(fid)) {
        computed.insert(fid.name());
        goto endloop;
      }

      // Check if this proc computes fn as part of another group
      const auto& out_g = m_atm_processes[iproc]->get_groups_out();
      for (const auto& g : out_g) {
        if (g.grid_name()!=group.grid_name()) {
          continue;
        }
        for (const auto& f : g.m_info->m_fields_names) {
          if (f==fn) {
            computed.insert(fn);
            goto endloop;
          }
        }
      }

    }
  // Yes, goto statement are not the prettiest C++ feature, but they allow to
  // break from multiple nested loops without the need of several checks.
endloop:
    if (computed.size()==group.m_info->m_fields_names.size()) {
      break;
    }
  }

  if (computed.size()==group.m_info->m_fields_names.size()) {
    // We compute all the fields in the group *before* any atm proc
    // that requires this group. Simply set the group in those atm
    // proc that require it, without storing it as an input to this group.
    set_required_group_impl(group);
  } else {
    // There's at least one field of the group that is not computed
    // before the 1st atm proc that requires this group. We can resort
    // to the base class' version of 'set_required_group', which will store
    // the group as a required field group of the whole AtmProgGroup.
    AtmosphereProcess::set_required_group(group);
  }
}

void AtmosphereProcessGroup::
set_required_group_impl (const FieldGroup& group)
{
  for (auto atm_proc : m_atm_processes) {
    if (atm_proc->has_required_group(group.m_info->m_group_name,group.grid_name())) {
      atm_proc->set_required_group(group);
    }
  }
}

void AtmosphereProcessGroup::
set_computed_group_impl (const FieldGroup& group)
{
  for (auto atm_proc : m_atm_processes) {
    if (atm_proc->has_computed_group(group.m_info->m_group_name,group.grid_name())) {
      atm_proc->set_computed_group(group);
    }
    // In sequential scheduling, some groups may be computed by
    // a process and used by the next one. In this case, the group
    // may not figure as 'input' for the group, but we still
    // need to set it in the processes that need it.
    if (atm_proc->has_required_group(group.m_info->m_group_name,group.grid_name())) {
      atm_proc->set_required_group(group.get_const());
    }
  }
}

void AtmosphereProcessGroup::set_required_field_impl (const Field& f) {
  const auto& fid = f.get_header().get_identifier();
  for (auto atm_proc : m_atm_processes) {
    if (atm_proc->has_required_field(fid)) {
      atm_proc->set_required_field(f);
    }
  }
}

void AtmosphereProcessGroup::set_computed_field_impl (const Field& f) {
  const auto& fid = f.get_header().get_identifier();
  for (auto atm_proc : m_atm_processes) {
    if (atm_proc->has_computed_field(fid)) {
      atm_proc->set_computed_field(f);
    }
    // In sequential scheduling, some fields may be computed by
    // a process and used by the next one. In this case, the field
    // does not figure as 'input' for the group, but we still
    // need to set it in the processes that need it.
    if (atm_proc->has_required_field(fid)) {
      atm_proc->set_required_field(f.get_const());
    }
  }
}

void AtmosphereProcessGroup::
process_required_group (const GroupRequest& req) {
  if (m_group_schedule_type==ScheduleType::Sequential) {
    if (has_computed_group(req.name,req.grid)) {
      // Some previous atm proc computes this group, so it's not an 'input'
      // of the atm group as a whole. However, we might need a different
      // pack size. So, instead of adding to the required groups,
      // we add to the computed ones. This way we don't modify the inputs
      // of the group, and still manage to communicate to the AD the pack size
      // that we need.
      // NOTE; we don't have a way to check if all the fields in the group
      //       are computed by previous processes, since we don't have
      //       the list of all fields in this group.
      add_group<Computed>(req);
    } else {
      add_group<Required>(req);
    }
  } else {
    // In parallel schedule, the inputs of all processes are inputs of the group
    add_group<Required>(req);
  }
}

void AtmosphereProcessGroup::
process_required_field (const FieldRequest& req) {
  if (m_group_schedule_type==ScheduleType::Sequential) {
    if (has_computed_field(req.fid)) {
      // Some previous atm proc computes this field, so it's not an 'input'
      // of the group as a whole. However, we might need a different pack size,
      // or want to add it to a different group. So, instead of adding to
      // the required fields, we add to the computed fields. This way we
      // don't modify the inputs of the group, and still manage to communicate
      // to the AD the pack size and group affiliations that we need
      add_field<Computed>(req);
    } else {
      add_field<Required>(req);
    }
  } else {
    // In parallel schedule, the inputs of all processes are inputs of the group
    add_field<Required>(req);
  }
}

size_t AtmosphereProcessGroup::requested_buffer_size_in_bytes () const
{
  size_t buf_size = 0;
  for (const auto& proc : m_atm_processes) {
    buf_size = std::max(buf_size,proc->requested_buffer_size_in_bytes());
  }

  return buf_size;
}

void AtmosphereProcessGroup::
init_buffers(const ATMBufferManager& buffer_manager) {
  for (auto& atm_proc : m_atm_processes) {
    atm_proc->init_buffers(buffer_manager);
  }
}

} // namespace scream<|MERGE_RESOLUTION|>--- conflicted
+++ resolved
@@ -34,13 +34,9 @@
   m_group_name = "Group [";
   m_group_name += m_group_schedule_type==ScheduleType::Sequential
                 ? "Sequential]:" : "Parallel]:";
-<<<<<<< HEAD
-
-  auto& apf = AtmosphereProcessFactory::instance();
-=======
+
   auto& apf = AtmosphereProcessFactory::instance();
   apf.register_product("group",&create_atmosphere_process<AtmosphereProcessGroup>);
->>>>>>> 5de80e0f
   for (int i=0; i<m_group_size; ++i) {
     // The comm to be passed to the processes construction is
     //  - the same as the input comm if num_entries=1 or sched_type=Sequential
@@ -66,10 +62,7 @@
     auto& params_i = m_params.sublist(ekat::strint("Process",i));
     params_i.set("Logger",this->m_atm_logger);
     const std::string& process_name = params_i.get<std::string>("Process Name");
-<<<<<<< HEAD
-
-=======
->>>>>>> 5de80e0f
+
     m_atm_processes.emplace_back(apf.create(process_name,proc_comm,params_i));
 
     // NOTE: the shared_ptr of the new atmosphere process *MUST* have been created correctly.
