#ifndef SHOC_FUNCTIONS_HPP
#define SHOC_FUNCTIONS_HPP

#include "physics/share/physics_constants.hpp"
#include "physics/shoc/shoc_constants.hpp"

#include "share/scream_types.hpp"

#include "ekat/ekat_pack_kokkos.hpp"
#include "ekat/ekat_workspace.hpp"

namespace scream {
namespace shoc {

/*
 * Functions is a stateless struct used to encapsulate a
 * number of functions for SHOC. We use the ETI pattern for
 * these functions.
 *
 * SHOC assumptions:
 *  - Kokkos team policies have a vector length of 1
 */

template <typename ScalarT, typename DeviceT>
struct Functions
{
  //
  // ------- Types --------
  //

  using Scalar = ScalarT;
  using Device = DeviceT;

  template <typename S>
  using BigPack = ekat::Pack<S,SCREAM_PACK_SIZE>;
  template <typename S>
  using SmallPack = ekat::Pack<S,SCREAM_SMALL_PACK_SIZE>;

  using IntSmallPack = SmallPack<Int>;
  using Pack = BigPack<Scalar>;
  using Spack = SmallPack<Scalar>;

  using Mask  = ekat::Mask<Pack::n>;
  using Smask = ekat::Mask<Spack::n>;

  using KT = ekat::KokkosTypes<Device>;

  using C  = physics::Constants<Scalar>;
  using SC = shoc::Constants<Scalar>;

  template <typename S>
  using view_1d = typename KT::template view_1d<S>;
  template <typename S>
  using view_2d = typename KT::template view_2d<S>;

  template <typename S, int N>
  using view_1d_ptr_array = typename KT::template view_1d_ptr_carray<S, N>;

  template <typename S>
  using uview_1d = typename ekat::template Unmanaged<view_1d<S> >;

  template <typename S>
  using uview_2d = typename ekat::template Unmanaged<view_2d<S> >;

  using MemberType = typename KT::MemberType;

  using Workspace = typename ekat::WorkspaceManager<Spack, Device>::Workspace;

  //
  // --------- Functions ---------
  //
  KOKKOS_FUNCTION
  static void calc_shoc_varorcovar(
    const MemberType&            team,
    const Int&                   nlev,
    const Scalar&                tunefac,
    const uview_1d<const Spack>& isotropy_zi,
    const uview_1d<const Spack>& tkh_zi,
    const uview_1d<const Spack>& dz_zi,
    const uview_1d<const Spack>& invar1,
    const uview_1d<const Spack>& invar2,
    const uview_1d<Spack>&       varorcovar);

  KOKKOS_FUNCTION
  static void calc_shoc_vertflux(
    const MemberType& team,
    const Int& nlev,
    const uview_1d<const Spack>& tkh_zi,
    const uview_1d<const Spack>& dz_zi,
    const uview_1d<const Spack>& invar,
    const uview_1d<Spack>& vertflux);

  KOKKOS_FUNCTION
  static void shoc_diag_second_moments_srf(
    const Scalar& wthl_sfc, const Scalar& uw_sfc, const Scalar& vw_sfc,
    Scalar& ustar2, Scalar& wstar);

  KOKKOS_FUNCTION
  static void shoc_diag_second_moments_ubycond(
    Scalar& thl_sec, Scalar& qw_sec, Scalar& wthl_sec, Scalar& wqw_sec,
    Scalar& qwthl_sec, Scalar& uw_sec, Scalar& vw_sec, Scalar& wtke_sec);

  KOKKOS_FUNCTION
  static void update_host_dse(
    const MemberType& team,
    const Int& nlev,
    const uview_1d<const Spack>& thlm,
    const uview_1d<const Spack>& shoc_ql,
    const uview_1d<const Spack>& exner,
    const uview_1d<const Spack>& zt_grid,
    const Scalar& phis,
    const uview_1d<Spack>& host_dse);

  KOKKOS_FUNCTION
  static void compute_diag_third_shoc_moment(
    const MemberType& team,
    const Int& nlev,
    const Int& nlevi,
    const uview_1d<const Spack>& w_sec,
    const uview_1d<const Spack>& thl_sec,
    const uview_1d<const Spack>& wthl_sec,
    const uview_1d<const Spack>& tke,
    const uview_1d<const Spack>& dz_zt,
    const uview_1d<const Spack>& dz_zi,
    const uview_1d<const Spack>& isotropy_zi,
    const uview_1d<const Spack>& brunt_zi,
    const uview_1d<const Spack>& w_sec_zi,
    const uview_1d<const Spack>& thetal_zi,
    const uview_1d<Spack>& w3);

  KOKKOS_FUNCTION
  static void shoc_pblintd_init_pot(
    const MemberType& team, const Int& nlev,
    const view_1d<const Spack>& thl, const view_1d<const Spack>& ql, const view_1d<const Spack>& q,
    const view_1d<Spack>& thv);

  KOKKOS_FUNCTION
  static void compute_shoc_mix_shoc_length(
    const MemberType&            team,
    const Int&                   nlev,
    const uview_1d<const Spack>& tke,
    const uview_1d<const Spack>& brunt,
    const Scalar&                tscale,
    const uview_1d<const Spack>& zt_grid,
    const Scalar&                l_inf,
    const uview_1d<Spack>&       shoc_mix);

  KOKKOS_FUNCTION
  static void check_tke(
    const MemberType& team,
    const Int& nlev,
    const uview_1d<Spack>& tke);

  KOKKOS_FUNCTION
  static void clipping_diag_third_shoc_moments(
    const MemberType& team,
    const Int& nlevi,
    const uview_1d<const Spack>& w_sec_zi,
    const uview_1d<Spack>& w3);

  KOKKOS_FUNCTION
  static void linear_interp(
    const MemberType& team,
    const uview_1d<const Spack>& x1,
    const uview_1d<const Spack>& x2,
    const uview_1d<const Spack>& y1,
    const uview_1d<Spack>& y2,
    const Int& km1,
    const Int& km2,
    const Scalar& minthresh);

  KOKKOS_FUNCTION
  static void shoc_energy_integrals(
    const MemberType&            team,
    const Int&                   nlev,
    const uview_1d<const Spack>& host_dse,
    const uview_1d<const Spack>& pdel,
    const uview_1d<const Spack>& rtm,
    const uview_1d<const Spack>& rcm,
    const uview_1d<const Spack>& u_wind,
    const uview_1d<const Spack>& v_wind,
    Scalar&                      se_int,
    Scalar&                      ke_int,
    Scalar&                      wv_int,
    Scalar&                      wl_int);
<<<<<<< HEAD
  KOKKOS_FUNCTION
  static void diag_second_moments_lbycond(const Int& shcol, const uview_1d<const Spack>& wthl_sfc, const uview_1d<const Spack>& wqw_sfc, const uview_1d<const Spack>& uw_sfc, const uview_1d<const Spack>& vw_sfc, const uview_1d<const Spack>& ustar2, const uview_1d<const Spack>& wstar, const uview_1d<Spack>& wthl_sec, const uview_1d<Spack>& wqw_sec, const uview_1d<Spack>& uw_sec, const uview_1d<Spack>& vw_sec, const uview_1d<Spack>& wtke_sec, const uview_1d<Spack>& thl_sec, const uview_1d<Spack>& qw_sec, const uview_1d<Spack>& qwthl_sec);
  KOKKOS_FUNCTION
  static void diag_second_moments(const Int& shcol, const Int& nlev, const Int& nlevi, const uview_1d<const Spack>& thetal, const uview_1d<const Spack>& qw, const uview_1d<const Spack>& u_wind, const uview_1d<const Spack>& v_wind, const uview_1d<const Spack>& tke, const uview_1d<const Spack>& isotropy, const uview_1d<const Spack>& tkh, const uview_1d<const Spack>& tk, const uview_1d<const Spack>& dz_zi, const uview_1d<const Spack>& zt_grid, const uview_1d<const Spack>& zi_grid, const uview_1d<const Spack>& shoc_mix, const uview_1d<Spack>& thl_sec, const uview_1d<Spack>& qw_sec, const uview_1d<Spack>& wthl_sec, const uview_1d<Spack>& wqw_sec, const uview_1d<Spack>& qwthl_sec, const uview_1d<Spack>& uw_sec, const uview_1d<Spack>& vw_sec, const uview_1d<Spack>& wtke_sec, const uview_1d<Spack>& w_sec);
  KOKKOS_FUNCTION
  static void diag_second_shoc_moments(const Int& shcol, const Int& nlev, const Int& nlevi, const uview_1d<const Spack>& thetal, const uview_1d<const Spack>& qw, const uview_1d<const Spack>& u_wind, const uview_1d<const Spack>& v_wind, const uview_1d<const Spack>& tke, const uview_1d<const Spack>& isotropy, const uview_1d<const Spack>& tkh, const uview_1d<const Spack>& tk, const uview_1d<const Spack>& dz_zi, const uview_1d<const Spack>& zt_grid, const uview_1d<const Spack>& zi_grid, const uview_1d<const Spack>& shoc_mix, const uview_1d<const Spack>& wthl_sfc, const uview_1d<const Spack>& wqw_sfc, const uview_1d<const Spack>& uw_sfc, const uview_1d<const Spack>& vw_sfc, const uview_1d<Spack>& thl_sec, const uview_1d<Spack>& qw_sec, const uview_1d<Spack>& wthl_sec, const uview_1d<Spack>& wqw_sec, const uview_1d<Spack>& qwthl_sec, const uview_1d<Spack>& uw_sec, const uview_1d<Spack>& vw_sec, const uview_1d<Spack>& wtke_sec, const uview_1d<Spack>& w_sec);
=======

  KOKKOS_FUNCTION
  static void compute_brunt_shoc_length(
    const MemberType&            team,
    const Int&                   nlev,
    const Int&                   nlevi,
    const uview_1d<const Spack>& dz_zt,
    const uview_1d<const Spack>& thv,
    const uview_1d<const Spack>& thv_zi,
    const uview_1d<Spack>&       brunt);

  KOKKOS_FUNCTION
  static void check_length_scale_shoc_length(
    const MemberType&      team,
    const Int&             nlev,
    const Scalar&          host_dx,
    const Scalar&          host_dy,
    const uview_1d<Spack>& shoc_mix);

  KOKKOS_FUNCTION
  static void compute_conv_vel_shoc_length(
    const MemberType&            team,
    const Int&                   nlev,
    const Scalar&                pblh,
    const uview_1d<const Spack>& zt_grid,
    const uview_1d<const Spack>& dz_zt,
    const uview_1d<const Spack>& thv,
    const uview_1d<const Spack>& wthv_sec,
    Scalar&                      conv_vel);

>>>>>>> 1abaae4b
}; // struct Functions

} // namespace shoc
} // namespace scream

// If a GPU build, make all code available to the translation unit; otherwise,
// ETI is used.
#ifdef KOKKOS_ENABLE_CUDA
# include "shoc_calc_shoc_varorcovar_impl.hpp"
# include "shoc_calc_shoc_vertflux_impl.hpp"
# include "shoc_diag_second_moments_srf_impl.hpp"
# include "shoc_diag_second_moments_ubycond_impl.hpp"
# include "shoc_update_host_dse_impl.hpp"
# include "shoc_compute_diag_third_shoc_moment_impl.hpp"
# include "shoc_pblintd_init_pot_impl.hpp"
# include "shoc_compute_shoc_mix_shoc_length_impl.hpp"
# include "shoc_check_tke_impl.hpp"
# include "shoc_linear_interp_impl.hpp"
# include "shoc_clipping_diag_third_shoc_moments_impl.hpp"
# include "shoc_energy_integrals_impl.hpp"
<<<<<<< HEAD
# include "shoc_diag_second_moments_lbycond_impl.hpp"
# include "shoc_diag_second_moments_impl.hpp"
# include "shoc_diag_second_shoc_moments_impl.hpp"
=======
# include "shoc_compute_brunt_shoc_length_impl.hpp"
# include "shoc_check_length_scale_shoc_length_impl.hpp"
# include "shoc_compute_conv_vel_shoc_length_impl.hpp"
>>>>>>> 1abaae4b
#endif // KOKKOS_ENABLE_CUDA

#endif<|MERGE_RESOLUTION|>--- conflicted
+++ resolved
@@ -183,14 +183,15 @@
     Scalar&                      ke_int,
     Scalar&                      wv_int,
     Scalar&                      wl_int);
-<<<<<<< HEAD
+
   KOKKOS_FUNCTION
   static void diag_second_moments_lbycond(const Int& shcol, const uview_1d<const Spack>& wthl_sfc, const uview_1d<const Spack>& wqw_sfc, const uview_1d<const Spack>& uw_sfc, const uview_1d<const Spack>& vw_sfc, const uview_1d<const Spack>& ustar2, const uview_1d<const Spack>& wstar, const uview_1d<Spack>& wthl_sec, const uview_1d<Spack>& wqw_sec, const uview_1d<Spack>& uw_sec, const uview_1d<Spack>& vw_sec, const uview_1d<Spack>& wtke_sec, const uview_1d<Spack>& thl_sec, const uview_1d<Spack>& qw_sec, const uview_1d<Spack>& qwthl_sec);
+  
   KOKKOS_FUNCTION
   static void diag_second_moments(const Int& shcol, const Int& nlev, const Int& nlevi, const uview_1d<const Spack>& thetal, const uview_1d<const Spack>& qw, const uview_1d<const Spack>& u_wind, const uview_1d<const Spack>& v_wind, const uview_1d<const Spack>& tke, const uview_1d<const Spack>& isotropy, const uview_1d<const Spack>& tkh, const uview_1d<const Spack>& tk, const uview_1d<const Spack>& dz_zi, const uview_1d<const Spack>& zt_grid, const uview_1d<const Spack>& zi_grid, const uview_1d<const Spack>& shoc_mix, const uview_1d<Spack>& thl_sec, const uview_1d<Spack>& qw_sec, const uview_1d<Spack>& wthl_sec, const uview_1d<Spack>& wqw_sec, const uview_1d<Spack>& qwthl_sec, const uview_1d<Spack>& uw_sec, const uview_1d<Spack>& vw_sec, const uview_1d<Spack>& wtke_sec, const uview_1d<Spack>& w_sec);
+  
   KOKKOS_FUNCTION
   static void diag_second_shoc_moments(const Int& shcol, const Int& nlev, const Int& nlevi, const uview_1d<const Spack>& thetal, const uview_1d<const Spack>& qw, const uview_1d<const Spack>& u_wind, const uview_1d<const Spack>& v_wind, const uview_1d<const Spack>& tke, const uview_1d<const Spack>& isotropy, const uview_1d<const Spack>& tkh, const uview_1d<const Spack>& tk, const uview_1d<const Spack>& dz_zi, const uview_1d<const Spack>& zt_grid, const uview_1d<const Spack>& zi_grid, const uview_1d<const Spack>& shoc_mix, const uview_1d<const Spack>& wthl_sfc, const uview_1d<const Spack>& wqw_sfc, const uview_1d<const Spack>& uw_sfc, const uview_1d<const Spack>& vw_sfc, const uview_1d<Spack>& thl_sec, const uview_1d<Spack>& qw_sec, const uview_1d<Spack>& wthl_sec, const uview_1d<Spack>& wqw_sec, const uview_1d<Spack>& qwthl_sec, const uview_1d<Spack>& uw_sec, const uview_1d<Spack>& vw_sec, const uview_1d<Spack>& wtke_sec, const uview_1d<Spack>& w_sec);
-=======
 
   KOKKOS_FUNCTION
   static void compute_brunt_shoc_length(
@@ -221,7 +222,6 @@
     const uview_1d<const Spack>& wthv_sec,
     Scalar&                      conv_vel);
 
->>>>>>> 1abaae4b
 }; // struct Functions
 
 } // namespace shoc
@@ -242,15 +242,12 @@
 # include "shoc_linear_interp_impl.hpp"
 # include "shoc_clipping_diag_third_shoc_moments_impl.hpp"
 # include "shoc_energy_integrals_impl.hpp"
-<<<<<<< HEAD
 # include "shoc_diag_second_moments_lbycond_impl.hpp"
 # include "shoc_diag_second_moments_impl.hpp"
 # include "shoc_diag_second_shoc_moments_impl.hpp"
-=======
 # include "shoc_compute_brunt_shoc_length_impl.hpp"
 # include "shoc_check_length_scale_shoc_length_impl.hpp"
 # include "shoc_compute_conv_vel_shoc_length_impl.hpp"
->>>>>>> 1abaae4b
 #endif // KOKKOS_ENABLE_CUDA
 
 #endif