--- conflicted
+++ resolved
@@ -129,7 +129,6 @@
 
   static void run_bfb()
   {
-<<<<<<< HEAD
     SHOCEnergydseData SDS_f90[] = {
       //               shcol, nlev
       SHOCEnergydseData(10, 71),
@@ -180,11 +179,7 @@
       }
     }
   }
-=======
-    // TODO
   }
-
->>>>>>> b8a8ccc5
 };
 
 }  // namespace unit_test
@@ -205,10 +200,6 @@
   using TestStruct = scream::shoc::unit_test::UnitWrap::UnitTest<scream::DefaultDevice>::TestShocUpdateDse;
 
   TestStruct::run_bfb();
-<<<<<<< HEAD
-
-=======
->>>>>>> b8a8ccc5
 }
 
 } // namespace