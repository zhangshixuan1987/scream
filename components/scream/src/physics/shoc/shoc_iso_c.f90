module shoc_iso_c
  use iso_c_binding
  implicit none

#include "scream_config.f"
#ifdef SCREAM_DOUBLE_PRECISION
# define c_real c_double
#else
# define c_real c_float
#endif

!
! This file contains bridges from scream c++ to shoc fortran.
!

contains
  subroutine append_precision(string, prefix)

    character(kind=c_char, len=128), intent(inout) :: string
    character(*), intent(in) :: prefix
    real(kind=c_real) :: s

    write (string, '(a,i1,a1)') prefix, sizeof(s), C_NULL_CHAR
  end subroutine append_precision

  subroutine shoc_init_c(nlev, gravit, rair, rh2o, cpair, &
                         zvir, latvap, latice, karman) bind(c)
    use shoc, only: shoc_init, npbl

    integer(kind=c_int), value, intent(in) :: nlev ! number of levels

    real(kind=c_real), value, intent(in)  :: gravit ! gravity
    real(kind=c_real), value, intent(in)  :: rair   ! dry air gas constant
    real(kind=c_real), value, intent(in)  :: rh2o   ! water vapor gas constant
    real(kind=c_real), value, intent(in)  :: cpair  ! specific heat of dry air
    real(kind=c_real), value, intent(in)  :: zvir   ! rh2o/rair - 1
    real(kind=c_real), value, intent(in)  :: latvap ! latent heat of vaporization
    real(kind=c_real), value, intent(in)  :: latice ! latent heat of fusion
    real(kind=c_real), value, intent(in)  :: karman ! Von Karman's constant

    real(kind=c_real) :: pref_mid(nlev) ! unused values

    pref_mid = 0
    call shoc_init(nlev, gravit, rair, rh2o, cpair, &
                   zvir, latvap, latice, karman, &
                   pref_mid, nlev, 1)
    npbl = nlev ! set pbl layer explicitly so we don't need pref_mid.
  end subroutine shoc_init_c

  subroutine shoc_main_c(shcol,nlev,nlevi,dtime,nadv,host_dx, host_dy, thv,  &
     zt_grid, zi_grid, pres, presi, pdel, wthl_sfc, wqw_sfc, uw_sfc, vw_sfc, &
     wtracer_sfc, num_qtracers, w_field, exner,phis, host_dse, tke, thetal,  &
     qw, u_wind, v_wind, qtracers, wthv_sec, tkh, tk, shoc_ql, shoc_cldfrac, &
     pblh, shoc_mix, isotropy, w_sec, thl_sec, qw_sec, qwthl_sec, wthl_sec,  &
     wqw_sec, wtke_sec, uw_sec, vw_sec, w3, wqls_sec, brunt, shoc_ql2) bind(C)
    use shoc, only : shoc_main

    integer(kind=c_int), value, intent(in) :: shcol, nlev, nlevi, num_qtracers, nadv
    real(kind=c_real), value, intent(in) :: dtime
    real(kind=c_real), intent(in), dimension(shcol) :: host_dx, host_dy
    real(kind=c_real), intent(in), dimension(shcol, nlev) :: zt_grid
    real(kind=c_real), intent(in), dimension(shcol, nlevi) :: zi_grid
    real(kind=c_real), intent(in), dimension(shcol, nlev) :: pres
    real(kind=c_real), intent(in), dimension(shcol, nlevi) :: presi
    real(kind=c_real), intent(in), dimension(shcol, nlev) :: pdel, thv, w_field
    real(kind=c_real), intent(in), dimension(shcol) :: wthl_sfc, wqw_sfc, uw_sfc, vw_sfc
    real(kind=c_real), intent(in), dimension(shcol, num_qtracers) :: wtracer_sfc
    real(kind=c_real), intent(in), dimension(shcol, nlev) :: exner
    real(kind=c_real), intent(in), dimension(shcol) :: phis

    real(kind=c_real), intent(inout), dimension(shcol, nlev) :: host_dse, tke, &
       thetal, qw, u_wind, v_wind, wthv_sec
    real(kind=c_real), intent(inout), dimension(shcol, nlev, num_qtracers) :: qtracers
    real(kind=c_real), intent(inout), dimension(shcol, nlev) :: tk, tkh

    real(kind=c_real), intent(out), dimension(shcol, nlev) :: shoc_cldfrac, shoc_ql
    real(kind=c_real), intent(out), dimension(shcol) :: pblh
    real(kind=c_real), intent(out), dimension(shcol, nlev) :: shoc_mix, w_sec
    real(kind=c_real), intent(out), dimension(shcol, nlevi) :: thl_sec, qw_sec, &
       qwthl_sec, wthl_sec, wqw_sec, wtke_sec, uw_sec, vw_sec, w3
    real(kind=c_real), intent(out), dimension(shcol, nlev) :: wqls_sec, isotropy, &
         brunt,shoc_ql2

    call shoc_main(shcol, nlev, nlevi, dtime, nadv, host_dx, host_dy, thv,   &
     zt_grid, zi_grid, pres, presi, pdel, wthl_sfc, wqw_sfc, uw_sfc, vw_sfc, &
     wtracer_sfc, num_qtracers, w_field, exner, phis, host_dse, tke, thetal, &
     qw, u_wind, v_wind, qtracers, wthv_sec, tkh, tk, shoc_ql, shoc_cldfrac, &
     pblh, shoc_mix, isotropy, w_sec, thl_sec, qw_sec, qwthl_sec, wthl_sec,  &
     wqw_sec, wtke_sec, uw_sec, vw_sec, w3, wqls_sec, brunt,shoc_ql2 )
  end subroutine shoc_main_c

  subroutine shoc_use_cxx_c(arg_use_cxx) bind(C)
    use shoc, only: use_cxx

    logical(kind=c_bool), value, intent(in) :: arg_use_cxx

    use_cxx = arg_use_cxx
  end subroutine shoc_use_cxx_c

  subroutine shoc_grid_c(shcol,nlev,nlevi,zt_grid,zi_grid,pdel,dz_zt,dz_zi,rho_zt) bind (C)
    use shoc, only: shoc_grid

    integer(kind=c_int), intent(in), value :: shcol
    integer(kind=c_int), intent(in), value :: nlev
    integer(kind=c_int), intent(in), value :: nlevi
    real(kind=c_real), intent(in) :: zt_grid(shcol,nlev)
    real(kind=c_real), intent(in) :: zi_grid(shcol,nlevi)
    real(kind=c_real), intent(in) :: pdel(shcol,nlev)

    real(kind=c_real), intent(out) :: dz_zt(shcol,nlev)
    real(kind=c_real), intent(out) :: dz_zi(shcol,nlevi)
    real(kind=c_real), intent(out) :: rho_zt(shcol,nlev)

    call shoc_grid(shcol,nlev,nlevi,zt_grid,zi_grid,pdel,dz_zt,dz_zi,rho_zt)

  end subroutine shoc_grid_c

  subroutine calc_shoc_varorcovar_c(&
       shcol,nlev,nlevi,tunefac,&                ! Input
       isotropy_zi,tkh_zi,dz_zi,invar1,invar2,&  ! Input
       varorcovar)bind (C)                       ! Input/Output

      use shoc, only: calc_shoc_varorcovar

      integer(kind=c_int), intent(in), value :: shcol
      integer(kind=c_int), intent(in), value :: nlev
      integer(kind=c_int), intent(in), value :: nlevi
      real(kind=c_real), intent(in), value :: tunefac
      real(kind=c_real), intent(in) :: isotropy_zi(shcol,nlevi)
      real(kind=c_real), intent(in) :: tkh_zi(shcol,nlevi)
      real(kind=c_real), intent(in) :: dz_zi(shcol,nlevi)
      real(kind=c_real), intent(in) :: invar1(shcol,nlev)
      real(kind=c_real), intent(in) :: invar2(shcol,nlev)

      real(kind=c_real), intent(inout) :: varorcovar(shcol,nlevi)

      call calc_shoc_varorcovar(&
           shcol,nlev,nlevi,tunefac,&               ! Input
           isotropy_zi,tkh_zi,dz_zi,invar1,invar2,& ! Input
           varorcovar)

  end subroutine calc_shoc_varorcovar_c

  subroutine compute_tmpi_c(nlevi, shcol, dtime, rho_zi, dz_zi, tmpi) bind(C)
    use shoc, only: compute_tmpi

    integer(kind=c_int), intent(in), value :: nlevi
    integer(kind=c_int), intent(in), value :: shcol
    real(kind=c_real), intent(in), value :: dtime
    real(kind=c_real), intent(in) :: rho_zi(shcol,nlevi)
    real(kind=c_real), intent(in) :: dz_zi(shcol,nlevi)

    real(kind=c_real), intent(out) :: tmpi(shcol,nlevi)

    call compute_tmpi(nlevi, shcol, dtime, rho_zi, dz_zi, tmpi)

  end subroutine compute_tmpi_c

  subroutine dp_inverse_c(nlev, shcol, rho_zt, dz_zt, rdp_zt) bind(C)
    use shoc, only: dp_inverse

    integer(kind=c_int), intent(in), value :: nlev
    integer(kind=c_int), intent(in), value :: shcol
    real(kind=c_real), intent(in) :: rho_zt(shcol,nlev)
    real(kind=c_real), intent(in) :: dz_zt(shcol,nlev)
    real(kind=c_real), intent(out) :: rdp_zt(shcol,nlev)

    call dp_inverse(nlev, shcol, rho_zt, dz_zt, rdp_zt)

  end subroutine dp_inverse_c

  subroutine sfc_fluxes_c(shcol, dtime, rho_zi_sfc, rdp_zt_sfc, wthl_sfc,&
                          wqw_sfc, wtke_sfc, thetal, qw, tke) bind(C)
    use shoc, only: sfc_fluxes

    integer(kind=c_int), intent(in), value :: shcol
    real(kind=c_real), intent(in), value :: dtime
    real(kind=c_real), intent(in) :: rho_zi_sfc(shcol)
    real(kind=c_real), intent(in) :: rdp_zt_sfc(shcol)
    real(kind=c_real), intent(in) :: wthl_sfc(shcol)
    real(kind=c_real), intent(in) :: wqw_sfc(shcol)
    real(kind=c_real), intent(in) :: wtke_sfc(shcol)

    real(kind=c_real), intent(inout) :: thetal(shcol)
    real(kind=c_real), intent(inout) :: qw(shcol)
    real(kind=c_real), intent(inout) :: tke(shcol)

    call sfc_fluxes(shcol, dtime, rho_zi_sfc, rdp_zt_sfc, &
                    wthl_sfc, wqw_sfc, wtke_sfc, thetal, qw, tke)

  end subroutine sfc_fluxes_c

  subroutine impli_srf_stress_term_c(shcol, rho_zi_sfc, uw_sfc, vw_sfc, &
                                     u_wind_sfc, v_wind_sfc, ksrf) bind(C)
    use shoc, only: impli_srf_stress_term

    integer(kind=c_int), intent(in), value :: shcol
    real(kind=c_real), intent(in) :: rho_zi_sfc(shcol)
    real(kind=c_real), intent(in) :: uw_sfc(shcol)
    real(kind=c_real), intent(in) :: vw_sfc(shcol)
    real(kind=c_real), intent(in) :: u_wind_sfc(shcol)
    real(kind=c_real), intent(in) :: v_wind_sfc(shcol)

    real(kind=c_real), intent(out) :: ksrf(shcol)

    ksrf(1:shcol) = impli_srf_stress_term(shcol, rho_zi_sfc, &
                      uw_sfc, vw_sfc, u_wind_sfc, v_wind_sfc)

  end subroutine impli_srf_stress_term_c

  subroutine tke_srf_flux_term_c(shcol, uw_sfc, vw_sfc, wtke_sfc) bind(C)
    use shoc, only: tke_srf_flux_term

    integer(kind=c_int), intent(in), value :: shcol
    real(kind=c_real), intent(in) :: uw_sfc(shcol)
    real(kind=c_real), intent(in) :: vw_sfc(shcol)

    real(kind=c_real), intent(out) :: wtke_sfc(shcol)

    wtke_sfc(1:shcol) = tke_srf_flux_term(shcol, uw_sfc, vw_sfc)

  end subroutine tke_srf_flux_term_c

  subroutine check_tke_c(shcol, nlev, tke) bind(C)
    use shoc, only: check_tke
    
    integer(kind=c_int), intent(in), value :: shcol
    integer(kind=c_int), intent(in), value :: nlev
    
    real(kind=c_real), intent(inout) :: tke(shcol,nlev)
    
    call check_tke(shcol,nlev,tke)    
  
  end subroutine check_tke_c
  
  subroutine shoc_tke_c(shcol, nlev, nlevi, dtime, wthv_sec, shoc_mix, dz_zi, &
                        dz_zt, pres, u_wind, v_wind, brunt, obklen, zt_grid, &
			zi_grid, pblh, tke, tk, tkh, isotropy) bind(C)
    use shoc, only: shoc_tke
    
    integer(kind=c_int), intent(in), value :: shcol
    integer(kind=c_int), intent(in), value :: nlev
    integer(kind=c_int), intent(in), value :: nlevi
    real(kind=c_real), intent(in), value :: dtime
    real(kind=c_real), intent(in) :: wthv_sec(shcol,nlev)
    real(kind=c_real), intent(in) :: shoc_mix(shcol,nlev)
    real(kind=c_real), intent(in) :: dz_zi(shcol,nlevi)
    real(kind=c_real), intent(in) :: dz_zt(shcol,nlev)
    real(kind=c_real), intent(in) :: pres(shcol,nlev)
    real(kind=c_real), intent(in) :: u_wind(shcol,nlev)
    real(kind=c_real), intent(in) :: v_wind(shcol,nlev)
    real(kind=c_real), intent(in) :: brunt(shcol,nlev)
    real(kind=c_real), intent(in) :: obklen(shcol)
    real(kind=c_real), intent(in) :: zt_grid(shcol,nlev)
    real(kind=c_real), intent(in) :: zi_grid(shcol,nlevi)
    real(kind=c_real), intent(in) :: pblh(shcol)

    real(kind=c_real), intent(inout) :: tke(shcol,nlev)
    real(kind=c_real), intent(inout) :: tk(shcol,nlev)
    real(kind=c_real), intent(inout) :: tkh(shcol,nlev)
    real(kind=c_real), intent(out) :: isotropy(shcol,nlev) 
    
    call shoc_tke(shcol, nlev, nlevi, dtime, wthv_sec, shoc_mix, dz_zi, &
                        dz_zt, pres, u_wind, v_wind, brunt, obklen, zt_grid, &
			zi_grid, pblh, tke, tk, tkh, isotropy)
			
  end subroutine shoc_tke_c

  subroutine integ_column_stability_c(nlev, shcol, dz_zt, pres, brunt, brunt_int) bind (C)
    use shoc, only: integ_column_stability

    integer(kind=c_int), intent(in), value :: nlev
    integer(kind=c_int), intent(in), value :: shcol
    real(kind=c_real), intent(in) :: dz_zt(shcol,nlev)
    real(kind=c_real), intent(in) :: pres(shcol,nlev)
    real(kind=c_real), intent(in) :: brunt(shcol,nlev)

    real(kind=c_real), intent(out) :: brunt_int(shcol)

    call integ_column_stability(nlev, shcol, dz_zt, pres, brunt, brunt_int)

  end subroutine integ_column_stability_c

  subroutine compute_shr_prod_c(nlevi, nlev, shcol, dz_zi, u_wind, v_wind, sterm) bind (C)
    use shoc, only: compute_shr_prod

    integer(kind=c_int), intent(in), value :: nlevi
    integer(kind=c_int), intent(in), value :: nlev
    integer(kind=c_int), intent(in), value :: shcol
    real(kind=c_real), intent(in) :: dz_zi(shcol,nlevi)
    real(kind=c_real), intent(in) :: u_wind(shcol,nlev)
    real(kind=c_real), intent(in) :: v_wind(shcol,nlev)

    real(kind=c_real), intent(out) :: sterm(shcol,nlevi)

    call compute_shr_prod(nlevi, nlev, shcol, dz_zi, u_wind, v_wind, sterm)

  end subroutine compute_shr_prod_c			                   

  subroutine isotropic_ts_c(nlev, shcol, brunt_int, tke, a_diss, brunt, isotropy) bind (C)
    use shoc, only: isotropic_ts

    integer(kind=c_int), intent(in), value :: nlev
    integer(kind=c_int), intent(in), value :: shcol
    real(kind=c_real), intent(in) :: brunt_int(shcol)
    real(kind=c_real), intent(in) :: tke(shcol,nlev)
    real(kind=c_real), intent(in) :: a_diss(shcol,nlev)
    real(kind=c_real), intent(in) :: brunt(shcol,nlev)

    real(kind=c_real), intent(out) :: isotropy(shcol,nlev)

    call isotropic_ts(nlev, shcol, brunt_int, tke, a_diss, brunt, isotropy)

  end subroutine isotropic_ts_c

  subroutine adv_sgs_tke_c(nlev, shcol, dtime, shoc_mix, wthv_sec, &
                           sterm_zt, tk, tke, a_diss) bind (C)
    use shoc, only: adv_sgs_tke

    integer(kind=c_int), intent(in), value :: nlev
    integer(kind=c_int), intent(in), value :: shcol
    real(kind=c_real), intent(in), value :: dtime
    real(kind=c_real), intent(in) :: shoc_mix(shcol,nlev)
    real(kind=c_real), intent(in) :: wthv_sec(shcol,nlev)
    real(kind=c_real), intent(in) :: sterm_zt(shcol,nlev)
    real(kind=c_real), intent(in) :: tk(shcol,nlev)

    real(kind=c_real), intent(inout) :: tke(shcol,nlev)

    real(kind=c_real), intent(out) :: a_diss(shcol,nlev)

    call adv_sgs_tke(nlev, shcol, dtime, shoc_mix, wthv_sec, &
                     sterm_zt, tk, tke, a_diss)

  end subroutine adv_sgs_tke_c

  subroutine eddy_diffusivities_c(nlev, shcol, obklen, pblh, zt_grid, &
                          shoc_mix, sterm_zt, isotropy, tke, tkh, tk) bind (C)
    use shoc, only: eddy_diffusivities

    integer(kind=c_int), intent(in), value :: nlev
    integer(kind=c_int), intent(in), value :: shcol
    real(kind=c_real), intent(in) :: obklen(shcol)
    real(kind=c_real), intent(in) :: pblh(shcol)
    real(kind=c_real), intent(in) :: zt_grid(shcol,nlev)
    real(kind=c_real), intent(in) :: shoc_mix(shcol,nlev)
    real(kind=c_real), intent(in) :: sterm_zt(shcol,nlev)
    real(kind=c_real), intent(in) :: isotropy(shcol,nlev)
    real(kind=c_real), intent(in) :: tke(shcol,nlev)

    real(kind=c_real), intent(out) :: tkh(shcol,nlev)
    real(kind=c_real), intent(out) :: tk(shcol,nlev)

    call eddy_diffusivities(nlev, shcol, obklen, pblh, zt_grid, &
     shoc_mix, sterm_zt, isotropy, tke, tkh, tk)

  end subroutine eddy_diffusivities_c

  subroutine update_host_dse_c(shcol, nlev, thlm, shoc_ql, exner, zt_grid, &
                               phis, host_dse) bind (C)
    use shoc, only: update_host_dse

    integer(kind=c_int), intent(in), value :: shcol
    integer(kind=c_int), intent(in), value :: nlev
    real(kind=c_real), intent(in) :: thlm(shcol,nlev)
    real(kind=c_real), intent(in) :: shoc_ql(shcol,nlev)
    real(kind=c_real), intent(in) :: exner(shcol,nlev)
    real(kind=c_real), intent(in) :: zt_grid(shcol,nlev)
    real(kind=c_real), intent(in) :: phis(shcol)

    real(kind=c_real), intent(out) :: host_dse(shcol,nlev)

    call update_host_dse(shcol, nlev, thlm, shoc_ql, exner, zt_grid, &
                           phis, host_dse)

  end subroutine update_host_dse_c
  
  subroutine shoc_energy_fixer_c(shcol, nlev, nlevi, dtime, nadv, &
                                 zt_grid, zi_grid, se_b, ke_b, wv_b, &
                                 wl_b, se_a, ke_a, wv_a, wl_a, wthl_sfc, &
                                 wqw_sfc, pdel, rho_zt, tke, pint, &
                                 host_dse) bind (C)
    use shoc, only: shoc_energy_fixer

    integer(kind=c_int), intent(in), value :: shcol
    integer(kind=c_int), intent(in), value :: nlev
    integer(kind=c_int), intent(in), value :: nlevi
    real(kind=c_real), intent(in), value :: dtime
    integer(kind=c_int), intent(in), value :: nadv
    real(kind=c_real), intent(in) :: zt_grid(shcol,nlev)
    real(kind=c_real), intent(in) :: zi_grid(shcol,nlevi)
    real(kind=c_real), intent(in) :: se_b(shcol)
    real(kind=c_real), intent(in) :: ke_b(shcol)
    real(kind=c_real), intent(in) :: wv_b(shcol)
    real(kind=c_real), intent(in) :: wl_b(shcol)
    real(kind=c_real), intent(in) :: se_a(shcol)
    real(kind=c_real), intent(in) :: ke_a(shcol)
    real(kind=c_real), intent(in) :: wv_a(shcol)
    real(kind=c_real), intent(in) :: wl_a(shcol)
    real(kind=c_real), intent(in) :: wthl_sfc(shcol)
    real(kind=c_real), intent(in) :: wqw_sfc(shcol)
    real(kind=c_real), intent(in) :: pdel(shcol,nlev)
    real(kind=c_real), intent(in) :: rho_zt(shcol,nlev)
    real(kind=c_real), intent(in) :: tke(shcol,nlev)
    real(kind=c_real), intent(in) :: pint(shcol,nlevi)
    
    real(kind=c_real), intent(inout) :: host_dse(shcol,nlev)
    
    call shoc_energy_fixer(shcol, nlev, nlevi, dtime, nadv, &
                           zt_grid, zi_grid, se_b, ke_b, wv_b, &
                           wl_b, se_a, ke_a, wv_a, wl_a, wthl_sfc, &
                           wqw_sfc, pdel, rho_zt, tke, pint, &
                           host_dse)

  end subroutine shoc_energy_fixer_c

  subroutine shoc_energy_integrals_c(shcol, nlev, host_dse, pdel,&
                                     rtm, rcm, u_wind, v_wind,&
                                     se_int, ke_int, wv_int, wl_int) bind (C)
    use shoc, only: shoc_energy_integrals

    integer(kind=c_int), intent(in), value :: shcol
    integer(kind=c_int), intent(in), value :: nlev
    real(kind=c_real), intent(in) :: host_dse(shcol,nlev)
    real(kind=c_real), intent(in) :: pdel(shcol,nlev)
    real(kind=c_real), intent(in) :: rtm(shcol,nlev)
    real(kind=c_real), intent(in) :: rcm(shcol,nlev)
    real(kind=c_real), intent(in) :: u_wind(shcol,nlev)
    real(kind=c_real), intent(in) :: v_wind(shcol,nlev)

    real(kind=c_real), intent(out) :: se_int(shcol)
    real(kind=c_real), intent(out) :: ke_int(shcol)
    real(kind=c_real), intent(out) :: wv_int(shcol)
    real(kind=c_real), intent(out) :: wl_int(shcol)

    call shoc_energy_integrals(shcol, nlev, host_dse, pdel,&
                               rtm, rcm, u_wind, v_wind,&
                               se_int, ke_int, wv_int, wl_int)

  end subroutine shoc_energy_integrals_c
  
  subroutine shoc_energy_total_fixer_c(&
                                shcol,nlev,nlevi,dtime,nadv,&
                                zt_grid,zi_grid,&
                                se_b,ke_b,wv_b,wl_b,&
                                se_a,ke_a,wv_a,wl_a,&
                                wthl_sfc,wqw_sfc,rho_zt,&
                                te_a,te_b) bind (C)
    use shoc, only: shoc_energy_total_fixer

    integer(kind=c_int), intent(in), value :: shcol
    integer(kind=c_int), intent(in), value :: nlev
    integer(kind=c_int), intent(in), value :: nlevi
    integer(kind=c_int), intent(in), value :: nadv
    real(kind=c_real), intent(in), value :: dtime
    
    real(kind=c_real), intent(in) :: se_b(shcol)
    real(kind=c_real), intent(in) :: ke_b(shcol)
    real(kind=c_real), intent(in) :: wv_b(shcol)
    real(kind=c_real), intent(in) :: wl_b(shcol)
    real(kind=c_real), intent(in) :: se_a(shcol)
    real(kind=c_real), intent(in) :: ke_a(shcol)
    real(kind=c_real), intent(in) :: wv_a(shcol)
    real(kind=c_real), intent(in) :: wl_a(shcol)
    real(kind=c_real), intent(in) :: wthl_sfc(shcol)
    real(kind=c_real), intent(in) :: wqw_sfc(shcol)
    real(kind=c_real), intent(in) :: zt_grid(shcol,nlev)
    real(kind=c_real), intent(in) :: zi_grid(shcol,nlevi)
    real(kind=c_real), intent(in) :: rho_zt(shcol,nlev)

    real(kind=c_real), intent(out) :: te_a(shcol)
    real(kind=c_real), intent(out) :: te_b(shcol)

    call shoc_energy_total_fixer(shcol,nlev,nlevi,dtime,nadv,&
                                 zt_grid,zi_grid,&
                                 se_b,ke_b,wv_b,wl_b,&
                                 se_a,ke_a,wv_a,wl_a,&
                                 wthl_sfc,wqw_sfc,rho_zt,&
                                 te_a,te_b)

  end subroutine shoc_energy_total_fixer_c

  subroutine shoc_energy_threshold_fixer_c(shcol,nlev,nlevi, &
                                     pint,tke,te_a,te_b, &
                                     se_dis,shoctop) bind (C)
    use shoc, only: shoc_energy_threshold_fixer

    integer(kind=c_int), intent(in), value :: shcol
    integer(kind=c_int), intent(in), value :: nlev
    integer(kind=c_int), intent(in), value :: nlevi
    
    real(kind=c_real), intent(in) :: pint(shcol,nlevi)
    real(kind=c_real), intent(in) :: tke(shcol,nlev)
    real(kind=c_real), intent(in) :: te_a(shcol)
    real(kind=c_real), intent(in) :: te_b(shcol)
    
    real(kind=c_real), intent(out) :: se_dis(shcol)
    integer(kind=c_int), intent(out) :: shoctop(shcol)

    call shoc_energy_threshold_fixer(shcol,nlev,nlevi, &
                                     pint,tke,te_a,te_b, &
                                     se_dis,shoctop)

  end subroutine shoc_energy_threshold_fixer_c
  
  subroutine shoc_energy_dse_fixer_c(shcol,nlev, &
                                     se_dis,shoctop, &
                                     host_dse) bind (C)
    use shoc, only: shoc_energy_dse_fixer

    integer(kind=c_int), intent(in), value :: shcol
    integer(kind=c_int), intent(in), value :: nlev
    integer(kind=c_int), intent(in) :: shoctop(shcol)
    real(kind=c_real), intent(in) :: se_dis(shcol)

    real(kind=c_real), intent(inout) :: host_dse(shcol,nlev)

    call shoc_energy_dse_fixer(shcol,nlev, &
                               se_dis,shoctop, &
                               host_dse)

  end subroutine shoc_energy_dse_fixer_c  

  subroutine calc_shoc_vertflux_c(shcol, nlev, nlevi, tkh_zi, dz_zi, invar, vertflux) bind (C)
    use shoc, only: calc_shoc_vertflux

    integer(kind=c_int), intent(in), value :: shcol
    integer(kind=c_int), intent(in), value :: nlev
    integer(kind=c_int), intent(in), value :: nlevi
    real(kind=c_real), intent(in) :: tkh_zi(shcol,nlevi)
    real(kind=c_real), intent(in) :: dz_zi(shcol,nlevi)
    real(kind=c_real), intent(in) :: invar(shcol,nlev)

    real(kind=c_real), intent(inout) :: vertflux(shcol,nlevi)

    call calc_shoc_vertflux(shcol, nlev, nlevi, tkh_zi, dz_zi, invar, vertflux)

  end subroutine calc_shoc_vertflux_c
  
  subroutine shoc_length_c(shcol, nlev, nlevi, tke, host_dx, host_dy, pblh, &
                zt_grid, zi_grid, dz_zt, dz_zi, thetal, wthv_sec, thv, &
		brunt, shoc_mix) bind (C)
    use shoc, only: shoc_length
    
    integer(kind=c_int), intent(in), value :: shcol
    integer(kind=c_int), intent(in), value :: nlev
    integer(kind=c_int), intent(in), value :: nlevi
    real(kind=c_real), intent(in) :: tke(shcol,nlev)
    real(kind=c_real), intent(in) :: host_dx(shcol)
    real(kind=c_real), intent(in) :: host_dy(shcol)  
    real(kind=c_real), intent(in) :: pblh(shcol)
    real(kind=c_real), intent(in) :: zt_grid(shcol,nlev)
    real(kind=c_real), intent(in) :: zi_grid(shcol,nlevi)
    real(kind=c_real), intent(in) :: dz_zt(shcol,nlev)
    real(kind=c_real), intent(in) :: dz_zi(shcol,nlevi)
    real(kind=c_real), intent(in) :: wthv_sec(shcol,nlev)
    real(kind=c_real), intent(in) :: thetal(shcol,nlev)
    real(kind=c_real), intent(in) :: thv(shcol,nlev)
    
    real(kind=c_real), intent(out) :: brunt(shcol,nlev)
    real(kind=c_real), intent(out) :: shoc_mix(shcol,nlev)
    
    call shoc_length(shcol, nlev, nlevi, tke, host_dx, host_dy, pblh, &
                zt_grid, zi_grid, dz_zt, dz_zi, thetal, wthv_sec, thv, &
		brunt, shoc_mix)
		
  end subroutine shoc_length_c

  subroutine compute_brunt_shoc_length_c(nlev,nlevi,shcol,dz_zt,thv,thv_zi,brunt) bind (C)
    use shoc, only: compute_brunt_shoc_length

    integer(kind=c_int), intent(in), value :: nlev
    integer(kind=c_int), intent(in), value :: nlevi
    integer(kind=c_int), intent(in), value :: shcol
    real(kind=c_real), intent(in) :: dz_zt(shcol,nlev)
    real(kind=c_real), intent(in) :: thv(shcol,nlev)  
    real(kind=c_real), intent(in) :: thv_zi(shcol,nlevi)

    real(kind=c_real), intent(out) :: brunt(shcol,nlev)

    call compute_brunt_shoc_length(nlev,nlevi,shcol,dz_zt,thv,thv_zi,brunt)

  end subroutine compute_brunt_shoc_length_c  
  
  
  subroutine compute_l_inf_shoc_length_c(nlev,shcol,zt_grid,dz_zt,tke,l_inf) bind (C)
    use shoc, only: compute_l_inf_shoc_length

    integer(kind=c_int), intent(in), value :: nlev
    integer(kind=c_int), intent(in), value :: shcol
    real(kind=c_real), intent(in) :: zt_grid(shcol,nlev)
    real(kind=c_real), intent(in) :: dz_zt(shcol,nlev)
    real(kind=c_real), intent(in) :: tke(shcol,nlev)  

    real(kind=c_real), intent(out) :: l_inf(shcol)

    call compute_l_inf_shoc_length(nlev,shcol,zt_grid,dz_zt,tke,l_inf)

  end subroutine compute_l_inf_shoc_length_c  
  
  
  subroutine compute_conv_vel_shoc_length_c(nlev,shcol,pblh,zt_grid,dz_zt,&
                                            thv,wthv_sec,conv_vel) bind (C)
    use shoc, only: compute_conv_vel_shoc_length

    integer(kind=c_int), intent(in), value :: nlev
    integer(kind=c_int), intent(in), value :: shcol
    real(kind=c_real), intent(in) :: pblh(shcol)
    real(kind=c_real), intent(in) :: zt_grid(shcol,nlev)
    real(kind=c_real), intent(in) :: dz_zt(shcol,nlev)
    real(kind=c_real), intent(in) :: thv(shcol,nlev)
    real(kind=c_real), intent(in) :: wthv_sec(shcol,nlev)  

    real(kind=c_real), intent(out) :: conv_vel(shcol)

    call compute_conv_vel_shoc_length(nlev,shcol,pblh,zt_grid,dz_zt,thv,wthv_sec,conv_vel)

  end subroutine compute_conv_vel_shoc_length_c 
  
  subroutine compute_conv_time_shoc_length_c(shcol,pblh,conv_vel,tscale) bind (C)
    use shoc, only: compute_conv_time_shoc_length

    integer(kind=c_int), intent(in), value :: shcol
    real(kind=c_real), intent(in) :: pblh(shcol)  
    real(kind=c_real), intent(inout) :: conv_vel(shcol)
    real(kind=c_real), intent(out) :: tscale(shcol)

    call compute_conv_time_shoc_length(shcol,pblh,conv_vel,tscale)

  end subroutine compute_conv_time_shoc_length_c 
  
  subroutine compute_shoc_mix_shoc_length_c(nlev,shcol,tke,brunt,tscale,&
                                         zt_grid,l_inf,shoc_mix) bind (C)
    use shoc, only: compute_shoc_mix_shoc_length

    integer(kind=c_int), intent(in), value :: nlev
    integer(kind=c_int), intent(in), value :: shcol
    real(kind=c_real), intent(in) :: tke(shcol,nlev)
    real(kind=c_real), intent(in) :: brunt(shcol,nlev)
    real(kind=c_real), intent(in) :: tscale(shcol)
    real(kind=c_real), intent(in) :: zt_grid(shcol,nlev)
    real(kind=c_real), intent(in) :: l_inf(shcol) 

    real(kind=c_real), intent(out) :: shoc_mix(shcol,nlev)

    call compute_shoc_mix_shoc_length(nlev,shcol,tke,brunt,tscale,zt_grid,&
                                      l_inf,shoc_mix)

  end subroutine compute_shoc_mix_shoc_length_c 
  
  subroutine check_length_scale_shoc_length_c(nlev,shcol,host_dx,host_dy,shoc_mix) bind (C)
    use shoc, only: check_length_scale_shoc_length

    integer(kind=c_int), intent(in), value :: nlev
    integer(kind=c_int), intent(in), value :: shcol
    real(kind=c_real), intent(in) :: host_dx(shcol)
    real(kind=c_real), intent(in) :: host_dy(shcol)  

    real(kind=c_real), intent(inout) :: shoc_mix(shcol,nlev)

    call check_length_scale_shoc_length(nlev,shcol,host_dx,host_dy,shoc_mix)

  end subroutine check_length_scale_shoc_length_c
  
  subroutine clipping_diag_third_shoc_moments_c(nlevi,shcol,w_sec_zi,w3) bind (C)
    use shoc, only: clipping_diag_third_shoc_moments

    integer(kind=c_int), intent(in), value :: nlevi
    integer(kind=c_int), intent(in), value :: shcol
    real(kind=c_real), intent(in) :: w_sec_zi(shcol,nlevi) 

    real(kind=c_real), intent(inout) :: w3(shcol,nlevi)

    call clipping_diag_third_shoc_moments(nlevi,shcol,w_sec_zi,w3)

  end subroutine clipping_diag_third_shoc_moments_c
  
  subroutine fterms_input_for_diag_third_shoc_moment_c(&
                         dz_zi, dz_zt, dz_zt_kc, &
                         isotropy_zi, brunt_zi, thetal_zi, &
                         thedz, thedz2, iso, isosqrd, buoy_sgs2, bet2) bind (C)
    use shoc, only: fterms_input_for_diag_third_shoc_moment

    real(kind=c_real), intent(in), value :: dz_zi
    real(kind=c_real), intent(in), value :: dz_zt
    real(kind=c_real), intent(in), value :: dz_zt_kc
    real(kind=c_real), intent(in), value :: isotropy_zi
    real(kind=c_real), intent(in), value :: brunt_zi
    real(kind=c_real), intent(in), value :: thetal_zi

    real(kind=c_real), intent(out) :: thedz
    real(kind=c_real), intent(out) :: thedz2
    real(kind=c_real), intent(out) :: iso
    real(kind=c_real), intent(out) :: isosqrd
    real(kind=c_real), intent(out) :: buoy_sgs2
    real(kind=c_real), intent(out) :: bet2

    call fterms_input_for_diag_third_shoc_moment(dz_zi, dz_zt, dz_zt_kc, &
                         isotropy_zi, brunt_zi, thetal_zi, &
                         thedz, thedz2, iso, isosqrd, buoy_sgs2, bet2)

  end subroutine fterms_input_for_diag_third_shoc_moment_c
  
  subroutine f0_to_f5_diag_third_shoc_moment_c(&
                          thedz, thedz2, bet2, iso, isosqrd, &
                          wthl_sec, wthl_sec_kc, wthl_sec_kb, &
                          thl_sec, thl_sec_kc, thl_sec_kb, & 
                          w_sec, w_sec_kc,w_sec_zi, &
                          tke, tke_kc, &
                          f0, f1, f2, f3, f4, f5) bind (C)
    use shoc, only: f0_to_f5_diag_third_shoc_moment

    real(kind=c_real), intent(in), value :: thedz
    real(kind=c_real), intent(in), value :: thedz2
    real(kind=c_real), intent(in), value :: bet2
    real(kind=c_real), intent(in), value :: iso
    real(kind=c_real), intent(in), value :: isosqrd
    real(kind=c_real), intent(in), value :: wthl_sec
    real(kind=c_real), intent(in), value :: wthl_sec_kc
    real(kind=c_real), intent(in), value :: wthl_sec_kb
    real(kind=c_real), intent(in), value :: thl_sec
    real(kind=c_real), intent(in), value :: thl_sec_kc
    real(kind=c_real), intent(in), value :: thl_sec_kb
    real(kind=c_real), intent(in), value :: w_sec
    real(kind=c_real), intent(in), value :: w_sec_kc
    real(kind=c_real), intent(in), value :: w_sec_zi
    real(kind=c_real), intent(in), value :: tke
    real(kind=c_real), intent(in), value :: tke_kc

    real(kind=c_real), intent(out) :: f0
    real(kind=c_real), intent(out) :: f1
    real(kind=c_real), intent(out) :: f2
    real(kind=c_real), intent(out) :: f3
    real(kind=c_real), intent(out) :: f4
    real(kind=c_real), intent(out) :: f5

    call f0_to_f5_diag_third_shoc_moment(&
                          thedz, thedz2, bet2, iso, isosqrd, &
                          wthl_sec, wthl_sec_kc, wthl_sec_kb, &
                          thl_sec, thl_sec_kc, thl_sec_kb, & 
                          w_sec, w_sec_kc,w_sec_zi, &
                          tke, tke_kc, &
                          f0, f1, f2, f3, f4, f5)

  end subroutine f0_to_f5_diag_third_shoc_moment_c
  
  subroutine w3_diag_third_shoc_moment_c(aa0, aa1, x0, x1, f5, w3) bind (c)
    use shoc, only: w3_diag_third_shoc_moment
    
    real(kind=c_real), intent(in), value :: aa0
    real(kind=c_real), intent(in), value :: aa1
    real(kind=c_real), intent(in), value :: x0
    real(kind=c_real), intent(in), value :: x1
    real(kind=c_real), intent(in), value :: f5
    
    real(kind=c_real), intent(out) :: w3

    w3 = w3_diag_third_shoc_moment(aa0, aa1, x0, x1, f5)
    
  end subroutine w3_diag_third_shoc_moment_c
  
  subroutine omega_terms_diag_third_shoc_moment_c(&
                          buoy_sgs2, f3, f4,&
			  omega0, omega1, omega2) bind (C)
    use shoc, only: omega_terms_diag_third_shoc_moment

    real(kind=c_real), intent(in), value :: buoy_sgs2
    real(kind=c_real), intent(in), value :: f3
    real(kind=c_real), intent(in), value :: f4

    real(kind=c_real), intent(out) :: omega0
    real(kind=c_real), intent(out) :: omega1
    real(kind=c_real), intent(out) :: omega2

    call omega_terms_diag_third_shoc_moment(&
                          buoy_sgs2, f3, f4, &
			  omega0, omega1, omega2)

  end subroutine omega_terms_diag_third_shoc_moment_c 
  
  subroutine x_y_terms_diag_third_shoc_moment_c(&
                          buoy_sgs2, f0, f1, f2,&
			  x0, y0, x1, y1) bind (C)
    use shoc, only: x_y_terms_diag_third_shoc_moment

    real(kind=c_real), intent(in), value :: buoy_sgs2
    real(kind=c_real), intent(in), value :: f0
    real(kind=c_real), intent(in), value :: f1
    real(kind=c_real), intent(in), value :: f2

    real(kind=c_real), intent(out) :: x0
    real(kind=c_real), intent(out) :: y0
    real(kind=c_real), intent(out) :: x1
    real(kind=c_real), intent(out) :: y1

    call x_y_terms_diag_third_shoc_moment(&
                          buoy_sgs2, f0, f1, f2,&
			  x0, y0, x1, y1)

  end subroutine x_y_terms_diag_third_shoc_moment_c 
  
  subroutine aa_terms_diag_third_shoc_moment_c(&
                          omega0, omega1, omega2,&
			  x0, x1, y0, y1, &
			  aa0, aa1) bind (C)
    use shoc, only: aa_terms_diag_third_shoc_moment

    real(kind=c_real), intent(in), value :: omega0
    real(kind=c_real), intent(in), value :: omega1
    real(kind=c_real), intent(in), value :: omega2
    real(kind=c_real), intent(in), value :: x0
    real(kind=c_real), intent(in), value :: x1
    real(kind=c_real), intent(in), value :: y0
    real(kind=c_real), intent(in), value :: y1

    real(kind=c_real), intent(out) :: aa0
    real(kind=c_real), intent(out) :: aa1

    call aa_terms_diag_third_shoc_moment(&
                          omega0, omega1, omega2,&
			  x0, x1, y0, y1, &
			  aa0, aa1)

  end subroutine aa_terms_diag_third_shoc_moment_c        

  subroutine shoc_diag_second_moments_srf_c(shcol, wthl, uw, vw, ustar2, wstar) bind(C)
   use shoc, only: diag_second_moments_srf

   ! argmens
   integer(kind=c_int), value, intent(in) :: shcol
   real(kind=c_real), intent(in)  :: wthl(shcol), uw(shcol), vw(shcol)
   real(kind=c_real), intent(out) :: ustar2(shcol), wstar(shcol)

   call diag_second_moments_srf(shcol, wthl, uw, vw, ustar2, wstar)
 end subroutine shoc_diag_second_moments_srf_c

  subroutine diag_third_shoc_moments_c(&
                             shcol, nlev, nlevi, w_sec, thl_sec, qw_sec, &
                             qwthl_sec, wthl_sec, isotropy, brunt, thetal, &
                             tke, wthv_sec, dz_zt, dz_zi, &
                             zt_grid, zi_grid, w3) bind(C)
  use shoc, only: diag_third_shoc_moments
  
    integer(kind=c_int), intent(in), value :: shcol
    integer(kind=c_int), intent(in), value :: nlev
    integer(kind=c_int), intent(in), value :: nlevi
    real(kind=c_real), intent(in) :: w_sec(shcol,nlev)
    real(kind=c_real), intent(in) :: thl_sec(shcol,nlevi)
    real(kind=c_real), intent(in) :: qw_sec(shcol,nlevi)
    real(kind=c_real), intent(in) :: qwthl_sec(shcol,nlevi)
    real(kind=c_real), intent(in) :: wthl_sec(shcol,nlevi)
    real(kind=c_real), intent(in) :: isotropy(shcol,nlev)
    real(kind=c_real), intent(in) :: brunt(shcol,nlev)
    real(kind=c_real), intent(in) :: thetal(shcol,nlev)
    real(kind=c_real), intent(in) :: tke(shcol,nlev)
    real(kind=c_real), intent(in) :: wthv_sec(shcol,nlev)
    real(kind=c_real), intent(in) :: dz_zt(shcol,nlev)
    real(kind=c_real), intent(in) :: dz_zi(shcol,nlevi)
    real(kind=c_real), intent(in) :: zt_grid(shcol,nlev)
    real(kind=c_real), intent(in) :: zi_grid(shcol,nlevi)
    
    real(kind=c_real), intent(out) :: w3(shcol,nlevi)
    
    call diag_third_shoc_moments(&
                     shcol, nlev, nlevi, w_sec, thl_sec, qw_sec, &
                     qwthl_sec, wthl_sec, isotropy, brunt, thetal, &
                     tke, wthv_sec, dz_zt, dz_zi, zt_grid, zi_grid, w3)
			     
  end subroutine diag_third_shoc_moments_c
 
  subroutine compute_diag_third_shoc_moment_c(&
                             shcol, nlev, nlevi, w_sec, thl_sec, &
                             qw_sec, qwthl_sec, wthl_sec, tke, dz_zt, &
                             dz_zi, zt_grid, zi_grid, isotropy_zi, &
                             brunt_zi, w_sec_zi, thetal_zi, wthv_sec_zi, &
                             w3) bind(C)
    use shoc, only: compute_diag_third_shoc_moment

    integer(kind=c_int), intent(in), value :: shcol
    integer(kind=c_int), intent(in), value :: nlev
    integer(kind=c_int), intent(in), value :: nlevi
    real(kind=c_real), intent(in) :: w_sec(shcol,nlev)
    real(kind=c_real), intent(in) :: thl_sec(shcol,nlevi)
    real(kind=c_real), intent(in) :: qw_sec(shcol,nlevi)
    real(kind=c_real), intent(in) :: qwthl_sec(shcol,nlevi)
    real(kind=c_real), intent(in) :: wthl_sec(shcol,nlevi)
    real(kind=c_real), intent(in) :: tke(shcol,nlev)
    real(kind=c_real), intent(in) :: dz_zt(shcol,nlev)
    real(kind=c_real), intent(in) :: dz_zi(shcol,nlevi)
    real(kind=c_real), intent(in) :: zt_grid(shcol,nlev)
    real(kind=c_real), intent(in) :: zi_grid(shcol,nlevi)
    real(kind=c_real), intent(in) :: isotropy_zi(shcol,nlevi)
    real(kind=c_real), intent(in) :: brunt_zi(shcol,nlevi)
    real(kind=c_real), intent(in) :: w_sec_zi(shcol,nlevi)
    real(kind=c_real), intent(in) :: thetal_zi(shcol,nlevi)
    real(kind=c_real), intent(in) :: wthv_sec_zi(shcol,nlevi)
    
    real(kind=c_real), intent(out) :: w3(shcol,nlevi)

    call compute_diag_third_shoc_moment(&
                             shcol, nlev, nlevi, w_sec, thl_sec, &
                             qw_sec, qwthl_sec, wthl_sec, tke, dz_zt, &
                             dz_zi, zt_grid, zi_grid, isotropy_zi, &
                             brunt_zi, w_sec_zi, thetal_zi, wthv_sec_zi, &
                             w3)

  end subroutine compute_diag_third_shoc_moment_c			     
 
  subroutine linear_interp_c(x1, x2, y1, y2, km1, km2, ncol, minthresh) bind(C)
    use shoc, only : linear_interp

    real(kind=c_real) , intent(in), dimension(ncol, km1) :: x1, y1
    real(kind=c_real) , intent(in), dimension(ncol, km2) :: x2
    real(kind=c_real) , intent(out), dimension(ncol, km2) :: y2
    integer(kind=c_int) , value, intent(in) :: km1, km2, ncol
    real(kind=c_real) , value, intent(in) :: minthresh

<<<<<<< HEAD
  end subroutine linear_interp_c

  subroutine shoc_assumed_pdf_c(shcol, nlev, nlevi, thetal, qw, &
                                w_field, thl_sec, qw_sec, wthl_sec, &
                                w_sec, wqw_sec, qwthl_sec, w3, pres, &
                                zt_grid, zi_grid, shoc_cldfrac, &
                                shoc_ql, wqls, wthv_sec, shoc_ql2) bind(C)
    use shoc, only: shoc_assumed_pdf

    integer(kind=c_int), intent(in), value :: shcol
    integer(kind=c_int), intent(in), value :: nlev
    integer(kind=c_int), intent(in), value :: nlevi
    real(kind=c_real), intent(in) :: thetal(shcol,nlev)
    real(kind=c_real), intent(in) :: qw(shcol,nlev)
    real(kind=c_real), intent(in) :: w_field(shcol,nlev)
    real(kind=c_real), intent(in) :: thl_sec(shcol,nlevi)
    real(kind=c_real), intent(in) :: qw_sec(shcol,nlevi)
    real(kind=c_real), intent(in) :: wthl_sec(shcol,nlevi)
    real(kind=c_real), intent(in) :: w_sec(shcol,nlev)
    real(kind=c_real), intent(in) :: wqw_sec(shcol,nlevi)
    real(kind=c_real), intent(in) :: qwthl_sec(shcol,nlevi)
    real(kind=c_real), intent(in) :: w3(shcol,nlevi)
    real(kind=c_real), intent(in) :: pres(shcol,nlev)
    real(kind=c_real), intent(in) :: zt_grid(shcol,nlev)
    real(kind=c_real), intent(in) :: zi_grid(shcol,nlevi)

    real(kind=c_real), intent(out) :: shoc_cldfrac(shcol,nlev)
    real(kind=c_real), intent(out) :: shoc_ql(shcol,nlev)
    real(kind=c_real), intent(out) :: wqls(shcol,nlev)
    real(kind=c_real), intent(out) :: wthv_sec(shcol,nlev)
    real(kind=c_real), intent(out) :: shoc_ql2(shcol,nlev)

    call shoc_assumed_pdf(shcol, nlev, nlevi, thetal, qw, &
                          w_field, thl_sec, qw_sec, wthl_sec, &
                          w_sec, wqw_sec, qwthl_sec, w3, pres, &
                          zt_grid, zi_grid, shoc_cldfrac, &
                          shoc_ql, wqls, wthv_sec, shoc_ql2)

  end subroutine shoc_assumed_pdf_c

=======
    call linear_interp(x1, x2, y1, y2, km1, km2, ncol, minthresh)
  end subroutine linear_interp_c
  
>>>>>>> 94b3e04a
  subroutine shoc_assumed_pdf_tilda_to_real_c(w_first, sqrtw2, w1) bind (C)
    use shoc, only: shoc_assumed_pdf_tilda_to_real

    real(kind=c_real), intent(in), value :: w_first
    real(kind=c_real), intent(in), value :: sqrtw2
    
    real(kind=c_real), intent(inout) :: w1

    call shoc_assumed_pdf_tilda_to_real(w_first, sqrtw2, w1)

  end subroutine shoc_assumed_pdf_tilda_to_real_c   
  
  subroutine shoc_assumed_pdf_vv_parameters_c(w_first,w_sec,w3var,&         
                                              Skew_w,w1_1,w1_2,w2_1,w2_2,a) bind (C)
    use shoc, only: shoc_assumed_pdf_vv_parameters

    real(kind=c_real), intent(in), value :: w_first
    real(kind=c_real), intent(in), value :: w_sec
    real(kind=c_real), intent(in), value :: w3var
    
    real(kind=c_real), intent(out) :: Skew_w
    real(kind=c_real), intent(out) :: w1_1
    real(kind=c_real), intent(out) :: w1_2
    real(kind=c_real), intent(out) :: w2_1
    real(kind=c_real), intent(out) :: w2_2
    real(kind=c_real), intent(out) :: a

    call shoc_assumed_pdf_vv_parameters(w_first,w_sec,w3var,&         
                                        Skew_w,w1_1,w1_2,w2_1,w2_2,a)

  end subroutine shoc_assumed_pdf_vv_parameters_c   
  
  subroutine shoc_assumed_pdf_thl_parameters_c(&
                           wthlsec,sqrtw2,sqrtthl,thlsec,thl_first,& 
                           w1_1,w1_2,Skew_w,a,dothetal_skew,&
                           thl1_1,thl1_2,thl2_1,thl2_2,sqrtthl2_1,&
                           sqrtthl2_2) bind (C)
    use shoc, only: shoc_assumed_pdf_thl_parameters

    real(kind=c_real), intent(in), value :: wthlsec
    real(kind=c_real), intent(in), value :: sqrtw2
    real(kind=c_real), intent(in), value :: sqrtthl
    real(kind=c_real), intent(in), value :: thlsec
    real(kind=c_real), intent(in), value :: thl_first
    real(kind=c_real), intent(in), value :: w1_1
    real(kind=c_real), intent(in), value :: w1_2
    real(kind=c_real), intent(in), value :: Skew_w
    real(kind=c_real), intent(in), value :: a
    logical(kind=c_bool), intent(in), value :: dothetal_skew

    real(kind=c_real), intent(out) :: thl1_1
    real(kind=c_real), intent(out) :: thl1_2
    real(kind=c_real), intent(out) :: thl2_1
    real(kind=c_real), intent(out) :: thl2_2
    real(kind=c_real), intent(out) :: sqrtthl2_1
    real(kind=c_real), intent(out) :: sqrtthl2_2

    call shoc_assumed_pdf_thl_parameters(&
                           wthlsec,sqrtw2,sqrtthl,thlsec,thl_first,& 
                           w1_1,w1_2,Skew_w,a,dothetal_skew,&
                           thl1_1,thl1_2,thl2_1,thl2_2,sqrtthl2_1,&
                           sqrtthl2_2)

  end subroutine shoc_assumed_pdf_thl_parameters_c  
  
  subroutine shoc_assumed_pdf_qw_parameters_c(&
                           wqwsec,sqrtw2,Skew_w,sqrtqt,qwsec,& 
                           w1_1,w1_2,qw_first,a,&
                           qw1_1,qw1_2,qw2_1,qw2_2,sqrtqw2_1,&
                           sqrtqw2_2) bind (C)
    use shoc, only: shoc_assumed_pdf_qw_parameters

    real(kind=c_real), intent(in), value :: wqwsec
    real(kind=c_real), intent(in), value :: sqrtw2
    real(kind=c_real), intent(in), value :: sqrtqt
    real(kind=c_real), intent(in), value :: qwsec
    real(kind=c_real), intent(in), value :: qw_first
    real(kind=c_real), intent(in), value :: w1_1
    real(kind=c_real), intent(in), value :: w1_2
    real(kind=c_real), intent(in), value :: Skew_w
    real(kind=c_real), intent(in), value :: a

    real(kind=c_real), intent(out) :: qw1_1
    real(kind=c_real), intent(out) :: qw1_2
    real(kind=c_real), intent(out) :: qw2_1
    real(kind=c_real), intent(out) :: qw2_2
    real(kind=c_real), intent(out) :: sqrtqw2_1
    real(kind=c_real), intent(out) :: sqrtqw2_2

    call shoc_assumed_pdf_qw_parameters(&
                          wqwsec,sqrtw2,Skew_w,sqrtqt,qwsec,& 
                          w1_1,w1_2,qw_first,a,&
                          qw1_1,qw1_2,qw2_1,qw2_2,sqrtqw2_1,&
                          sqrtqw2_2)

  end subroutine shoc_assumed_pdf_qw_parameters_c
  
  subroutine shoc_assumed_pdf_inplume_correlations_c(&
                sqrtqw2_1,sqrtthl2_1,a,sqrtqw2_2,sqrtthl2_2,&
                qwthlsec,qw1_1,qw_first,thl1_1,thl_first,qw1_2,thl1_2,&
                r_qwthl_1) bind (C)
    use shoc, only: shoc_assumed_pdf_inplume_correlations

    real(kind=c_real), intent(in), value :: sqrtqw2_1
    real(kind=c_real), intent(in), value :: sqrtthl2_1
    real(kind=c_real), intent(in), value :: a
    real(kind=c_real), intent(in), value :: sqrtqw2_2
    real(kind=c_real), intent(in), value :: sqrtthl2_2
    real(kind=c_real), intent(in), value :: qwthlsec
    real(kind=c_real), intent(in), value :: qw1_1
    real(kind=c_real), intent(in), value :: qw_first
    real(kind=c_real), intent(in), value :: thl1_1
    real(kind=c_real), intent(in), value :: thl_first
    real(kind=c_real), intent(in), value :: qw1_2
    real(kind=c_real), intent(in), value :: thl1_2

    real(kind=c_real), intent(out) :: r_qwthl_1

    call shoc_assumed_pdf_inplume_correlations(&
                sqrtqw2_1,sqrtthl2_1,a,sqrtqw2_2,sqrtthl2_2,&
                qwthlsec,qw1_1,qw_first,thl1_1,thl_first,qw1_2,thl1_2,&
                r_qwthl_1)

  end subroutine shoc_assumed_pdf_inplume_correlations_c    
  
  subroutine shoc_assumed_pdf_compute_temperature_c(&
                                   thl1,basepres,pval,Tl1) bind (C)
    use shoc, only: shoc_assumed_pdf_compute_temperature

    real(kind=c_real), intent(in), value :: thl1
    real(kind=c_real), intent(in), value :: basepres
    real(kind=c_real), intent(in), value :: pval
    
    real(kind=c_real), intent(out) :: Tl1

    call shoc_assumed_pdf_compute_temperature(thl1,basepres,pval,Tl1)

  end subroutine shoc_assumed_pdf_compute_temperature_c    
  
  subroutine shoc_assumed_pdf_compute_qs_c(&
                              Tl1_1,Tl1_2,pval,&
                              qs1,beta1,qs2,beta2) bind (C)
    use shoc, only: shoc_assumed_pdf_compute_qs

    real(kind=c_real), intent(in), value :: Tl1_1
    real(kind=c_real), intent(in), value :: Tl1_2
    real(kind=c_real), intent(in), value :: pval
    
    real(kind=c_real), intent(out) :: qs1
    real(kind=c_real), intent(out) :: beta1
    real(kind=c_real), intent(out) :: qs2
    real(kind=c_real), intent(out) :: beta2

    call shoc_assumed_pdf_compute_qs(&
                              Tl1_1,Tl1_2,pval,&
                              qs1,beta1,qs2,beta2)

  end subroutine shoc_assumed_pdf_compute_qs_c  
  
  subroutine shoc_assumed_pdf_compute_s_c(&
                              qw1,qs1,beta,pval,thl2,&
                              qw2,sqrtthl2,sqrtqw2,r_qwthl,&
                              s,std_s,qn,C) bind (C)
    use shoc, only: shoc_assumed_pdf_compute_s

    real(kind=c_real), intent(in), value :: qw1
    real(kind=c_real), intent(in), value :: qs1
    real(kind=c_real), intent(in), value :: beta
    real(kind=c_real), intent(in), value :: pval
    real(kind=c_real), intent(in), value :: thl2
    real(kind=c_real), intent(in), value :: qw2
    real(kind=c_real), intent(in), value :: sqrtthl2
    real(kind=c_real), intent(in), value :: sqrtqw2
    real(kind=c_real), intent(in), value :: r_qwthl
    
    real(kind=c_real), intent(out) :: s
    real(kind=c_real), intent(out) :: std_s
    real(kind=c_real), intent(out) :: qn
    real(kind=c_real), intent(out) :: C

    call shoc_assumed_pdf_compute_s(&
                              qw1,qs1,beta,pval,thl2,&
                              qw2,sqrtthl2,sqrtqw2,r_qwthl,&
                              s,std_s,qn,C)		      

  end subroutine shoc_assumed_pdf_compute_s_c 
  
  subroutine shoc_assumed_pdf_compute_sgs_liquid_c(&
                              a,ql1,ql2,shoc_ql) bind (C)
    use shoc, only: shoc_assumed_pdf_compute_sgs_liquid

    real(kind=c_real), intent(in), value :: a
    real(kind=c_real), intent(in), value :: ql1
    real(kind=c_real), intent(in), value :: ql2
    
    real(kind=c_real), intent(out) :: shoc_ql

    call shoc_assumed_pdf_compute_sgs_liquid(&
                              a,ql1,ql2,shoc_ql)

  end subroutine shoc_assumed_pdf_compute_sgs_liquid_c 
  
  subroutine shoc_assumed_pdf_compute_cloud_liquid_variance_c(&
                                           a,s1,ql1,C1,std_s1,&
                                           s2,ql2,C2,std_s2,shoc_ql,&
                                           shoc_ql2) bind (C)
    use shoc, only: shoc_assumed_pdf_compute_cloud_liquid_variance

    real(kind=c_real), intent(in), value :: a
    real(kind=c_real), intent(in), value :: s1
    real(kind=c_real), intent(in), value :: ql1
    real(kind=c_real), intent(in), value :: C1
    real(kind=c_real), intent(in), value :: std_s1
    real(kind=c_real), intent(in), value :: s2
    real(kind=c_real), intent(in), value :: ql2
    real(kind=c_real), intent(in), value :: C2
    real(kind=c_real), intent(in), value :: std_s2
    real(kind=c_real), intent(in), value :: shoc_ql
    
    real(kind=c_real), intent(out) :: shoc_ql2

    call shoc_assumed_pdf_compute_cloud_liquid_variance(&
                                           a,s1,ql1,C1,std_s1,&
                                           s2,ql2,C2,std_s2,shoc_ql,&
                                           shoc_ql2)

  end subroutine shoc_assumed_pdf_compute_cloud_liquid_variance_c 
  
  subroutine shoc_assumed_pdf_compute_liquid_water_flux_c(&
                                     a,w1_1,w_first,ql1,w1_2,ql2,&
                                     wqls) bind (C)
    use shoc, only: shoc_assumed_pdf_compute_liquid_water_flux

    real(kind=c_real), intent(in), value :: a
    real(kind=c_real), intent(in), value :: w1_1
    real(kind=c_real), intent(in), value :: w_first
    real(kind=c_real), intent(in), value :: ql1
    real(kind=c_real), intent(in), value :: w1_2
    real(kind=c_real), intent(in), value :: ql2
    
    real(kind=c_real), intent(out) :: wqls

    call shoc_assumed_pdf_compute_liquid_water_flux(&
                                     a,w1_1,w_first,ql1,w1_2,ql2,&
                                     wqls)

  end subroutine shoc_assumed_pdf_compute_liquid_water_flux_c  
  
  subroutine shoc_assumed_pdf_compute_buoyancy_flux_c(&
                                     wthlsec,epsterm,wqwsec,pval,wqls,&
                                     wthv_sec) bind (C)
    use shoc, only: shoc_assumed_pdf_compute_buoyancy_flux

    real(kind=c_real), intent(in), value :: wthlsec
    real(kind=c_real), intent(in), value :: epsterm
    real(kind=c_real), intent(in), value :: wqwsec
    real(kind=c_real), intent(in), value :: pval
    real(kind=c_real), intent(in), value :: wqls
    
    real(kind=c_real), intent(out) :: wthv_sec

    call shoc_assumed_pdf_compute_buoyancy_flux(&
                                     wthlsec,epsterm,wqwsec,pval,wqls,&
                                     wthv_sec)

  end subroutine shoc_assumed_pdf_compute_buoyancy_flux_c            

 subroutine shoc_diag_second_moments_ubycond_c(shcol, thl, qw, wthl, wqw, qwthl, uw, vw, wtke) bind(C)
   use shoc, only: diag_second_moments_ubycond

   ! argmens
   integer(kind=c_int), value, intent(in) :: shcol
   real(kind=c_real), intent(out)  :: thl(shcol), qw(shcol), qwthl(shcol),wthl(shcol),wqw(shcol), uw(shcol), vw(shcol), wtke(shcol)

   call diag_second_moments_ubycond(shcol, thl, qw, wthl, wqw, qwthl, uw, vw, wtke)
 end subroutine shoc_diag_second_moments_ubycond_c

 subroutine shoc_pblintd_init_pot_c(shcol, nlev, thl, ql, q, thv) bind(C)
   use shoc, only: pblintd_init_pot

   integer(kind=c_int), value, intent(in) :: shcol, nlev
   real(kind=c_real), intent(in)  :: thl(shcol, nlev), ql(shcol, nlev), q(shcol, nlev)
   real(kind=c_real), intent(out) :: thv(shcol, nlev)

   call pblintd_init_pot(shcol, nlev, thl, ql, q, thv)

 end subroutine shoc_pblintd_init_pot_c

end module shoc_iso_c<|MERGE_RESOLUTION|>--- conflicted
+++ resolved
@@ -905,7 +905,7 @@
                              w3)
 
   end subroutine compute_diag_third_shoc_moment_c			     
- 
+
   subroutine linear_interp_c(x1, x2, y1, y2, km1, km2, ncol, minthresh) bind(C)
     use shoc, only : linear_interp
 
@@ -915,7 +915,7 @@
     integer(kind=c_int) , value, intent(in) :: km1, km2, ncol
     real(kind=c_real) , value, intent(in) :: minthresh
 
-<<<<<<< HEAD
+    call linear_interp(x1, x2, y1, y2, km1, km2, ncol, minthresh)
   end subroutine linear_interp_c
 
   subroutine shoc_assumed_pdf_c(shcol, nlev, nlevi, thetal, qw, &
@@ -956,11 +956,6 @@
 
   end subroutine shoc_assumed_pdf_c
 
-=======
-    call linear_interp(x1, x2, y1, y2, km1, km2, ncol, minthresh)
-  end subroutine linear_interp_c
-  
->>>>>>> 94b3e04a
   subroutine shoc_assumed_pdf_tilda_to_real_c(w_first, sqrtw2, w1) bind (C)
     use shoc, only: shoc_assumed_pdf_tilda_to_real
 
