#ifndef SCREAM_P3_FUNCTIONS_F90_HPP
#define SCREAM_P3_FUNCTIONS_F90_HPP

#include "share/util/scream_utils.hpp"
#include "share/scream_types.hpp"

#include "p3_functions.hpp"

#include <array>
#include <utility>

//
// Bridge functions to call fortran version of p3 functions from C++
//

namespace scream {
namespace p3 {

//
// Singleton for holding the same global data that are maintained in
// micro_p3, but for use in C++. This data is necessary to complete
// the "bridge" when calling C++ from micro_p3.
//
struct P3GlobalForFortran
{
  using P3F = Functions<Real, DefaultDevice>;

  using view_1d_table = typename P3F::view_1d_table;
  using view_2d_table = typename P3F::view_2d_table;
  using view_itab_table = typename P3F::view_itab_table;
  using view_itabcol_table = typename P3F::view_itabcol_table;
  using view_dnu_table = typename P3F::view_dnu_table;

  // All kokkos views must be destructed before Kokkos::finalize
  static void deinit();

  static const view_1d_table& mu_r_table()   { return get().m_mu_r_table; }
  static const view_2d_table& vn_table()     { return get().m_vn_table; }
  static const view_2d_table& vm_table()     { return get().m_vm_table; }
  static const view_itab_table& itab()       { return get().m_itab; }
  static const view_itabcol_table& itabcol() { return get().m_itabcol; }
  static const view_dnu_table& dnu()         { return get().m_dnu; }

  P3GlobalForFortran() = delete;
  ~P3GlobalForFortran() = delete;
  P3GlobalForFortran(const P3GlobalForFortran&) = delete;
  P3GlobalForFortran& operator=(const P3GlobalForFortran&) = delete;

 private:
  struct Views {
    view_1d_table m_mu_r_table;
    view_2d_table m_vn_table, m_vm_table;
    view_itab_table m_itab;
    view_itabcol_table m_itabcol;
    view_dnu_table m_dnu;
  };

  static const Views& get();
  static std::shared_ptr<Views> s_views;
};

///////////////////////////////////////////////////////////////////////////////

struct P3InitAFortranData
{
  // Must use Host as device, f90 code might not be able to use Device memory
  using P3F = Functions<Real, HostDevice>;
  using P3C = typename P3F::P3C;

  using view_itab_table = typename P3F::KT::template lview<Real[P3C::densize][P3C::rimsize][P3C::isize][P3C::tabsize]>;
  using view_itabcol_table = typename P3F::KT::template lview<Real[P3C::densize][P3C::rimsize][P3C::isize][P3C::rcollsize][P3C::coltabsize]>;

  // Need to be LayoutLeft to be fortran compatible
  view_itab_table itab;
  view_itabcol_table itabcol;

  P3InitAFortranData() :
    itab("P3InitAFortranData::itab"),
    itabcol("P3InitAFortranData::itabcol")
  {}
};
void p3_init_a(P3InitAFortranData& d);

///////////////////////////////////////////////////////////////////////////////

struct LookupIceData
{
  // Inputs
  Real qitot, nitot, qirim, rhop;

  // Outputs
  Int  dumi, dumjj, dumii, dumzz;
  Real dum1, dum4, dum5, dum6;
};
void find_lookuptable_indices_1a(LookupIceData& d);

extern "C" {

void find_lookuptable_indices_1a_f(Int* dumi, Int* dumjj, Int* dumii, Int* dumzz,
                                   Real* dum1, Real* dum4, Real* dum5, Real* dum6,
                                   Real qitot, Real nitot, Real qirim, Real rhop);

}

///////////////////////////////////////////////////////////////////////////////

struct LookupIceDataB
{
  // Inputs
  Real qr, nr;

  // Outputs
  Int dumj;
  Real dum3;
};
void find_lookuptable_indices_1b(LookupIceDataB& d);

extern "C" {

void find_lookuptable_indices_1b_f(Int* dumj, Real* dum3, Real qr, Real nr);

}

///////////////////////////////////////////////////////////////////////////////

struct AccessLookupTableData
{
  // Inputs
  LookupIceData& lid;
  Int index;

  // Outputs
  Real proc;
};
void access_lookup_table(AccessLookupTableData& d);

extern "C" {

void access_lookup_table_f(Int dumjj, Int dumii, Int dumi, Int index,
                           Real dum1, Real dum4, Real dum5, Real* proc);

}

///////////////////////////////////////////////////////////////////////////////

struct AccessLookupTableCollData
{
  // Inputs
  LookupIceData& lid;
  LookupIceDataB& lidb;
  Int index;

  // Outputs
  Real proc;
};
void access_lookup_table_coll(AccessLookupTableCollData& d);

extern "C" {

void access_lookup_table_coll_f(Int dumjj, Int dumii, Int dumj, Int dumi, Int index,
                                Real dum1, Real dum3, Real dum4, Real dum5, Real* proc);

}

///////////////////////////////////////////////////////////////////////////////

struct BackToCellAverageData
{
  // inputs
  Real lcldm, rcldm, icldm;

  // in/out
  Real qcacc, qrevp, qcaut, ncacc, ncslf, ncautc, nrslf, nrevp, ncautr, qcnuc,
       ncnuc, qisub, nrshdr, qcheti, qrcol, qcshd, qimlt, qccol, qrheti, nimlt,
       nccol, ncshdc, ncheti, nrcol, nislf, qidep, nrheti, nisub, qinuc, ninuc,
       qiberg;

<<<<<<< HEAD
  // For testing purposes, all data can be random values between 0 and 1.
  BackToCellAverageData();
=======
  // This populates all fields with test data within [0,1].
  void randomize(); 
>>>>>>> 0e57336e
};

void back_to_cell_average(BackToCellAverageData& d);

extern "C"{
  void back_to_cell_average_f(Real lcldm, Real rcldm, Real icldm,
                              Real* qcacc, Real* qrevp, Real* qcaut,
                              Real* ncacc, Real* ncslf, Real* ncautc,
                              Real* nrslf, Real* nrevp, Real* ncautr,
                              Real* qcnuc, Real* ncnuc, Real* qisub,
                              Real* nrshdr, Real* qcheti, Real* qrcol,
                              Real* qcshd, Real* qimlt, Real* qccol,
                              Real* qrheti, Real* nimlt, Real* nccol,
                              Real* ncshdc, Real* ncheti, Real* nrcol,
                              Real* nislf, Real* qidep, Real* nrheti,
                              Real* nisub, Real* qinuc, Real* ninuc,
                              Real* qiberg);
}

///////////////////////////////////////////////////////////////////////////////
//
struct CloudWaterConservationData
{
  // inputs
  Real qc, qcnuc, dt;

  //output
  Real qcaut, qcacc, qccol, qcheti, qcshd, qiberg, qisub, qidep;
};

void cloud_water_conservation(CloudWaterConservationData& d);

extern "C"{
  void cloud_water_conservation_f(Real qc, Real qcnuc, Real dt, Real* qcaut, Real* qcacc, Real* qccol,
    Real* qcheti, Real* qcshd, Real* qiberg, Real* qisub, Real* qidep);
}

struct RainWaterConservationData
{
  // inputs
  Real qr, qcaut, qcacc, qimlt, qcshd, dt;

  //output
  Real qrevp, qrcol, qrheti;
};

void rain_water_conservation(RainWaterConservationData& d);

extern "C"{
  void rain_water_conservation_f(Real qr, Real qcaut, Real qcacc, Real qimlt, Real qcshd,
  Real dt, Real* qrevp, Real* qrcol, Real* qrheti);
}

struct IceWaterConservationData
{
  //inputs
  Real qitot, qidep, qinuc, qiberg, qrcol, qccol, qrheti, qcheti, dt;

  //output
  Real qisub, qimlt;
};

void ice_water_conservation(IceWaterConservationData& d);

extern "C"{
  void ice_water_conservation_f(Real qitot, Real qidep, Real qinuc, Real qiberg, Real qrcol, Real qccol,
  Real qrheti, Real qcheti, Real dt, Real* qisub, Real* qimlt);
}
///////////////////////////////////////////////////////////////////////////////

struct CalcRimeDensityData
{
  // inputs
  Real t, rhofaci, f1pr02, acn, lamc, mu_c, qc_incld, qccol;

  // output
  Real vtrmi1, rhorime_c;
};

void calc_rime_density(CalcRimeDensityData& d);
extern "C"{
  void calc_rime_density_f(Real t, Real rhofaci, Real f1pr02, Real acn,
    Real lamc, Real mu_c, Real qc_incld, Real qccol, Real* vtrmi1,
    Real* rhorime_c);
}

///////////////////////////////////////////////////////////////////////////////

struct CldliqImmersionFreezingData
{
  // inputs
  Real t, lamc, mu_c, cdist1, qc_incld;

  // output
  Real qcheti, ncheti;
};

void cldliq_immersion_freezing(CldliqImmersionFreezingData& d);
extern "C"{
  void cldliq_immersion_freezing_f(Real t, Real lamc, Real mu_c,
    Real cdist1, Real qc_incld, Real* qcheti, Real* ncheti);
}

///////////////////////////////////////////////////////////////////////////////

struct RainImmersionFreezingData
{
  // inputs
  Real t, lamr, mu_r, cdistr, qr_incld;

  // output
  Real qrheti, nrheti;
};

void rain_immersion_freezing(RainImmersionFreezingData& d);
extern "C"{

  void rain_immersion_freezing_f(Real t, Real lamr, Real mu_r,
    Real cdistr, Real qr_incld, Real* qrheti, Real* nrheti);
}

///////////////////////////////////////////////////////////////////////////////

struct DropletSelfCollectionData
{
  // inputs
  Real rho, inv_rho, qc_incld, mu_c, nu, ncautc;

  // output
  Real ncslf;
};

void droplet_self_collection(DropletSelfCollectionData& d);
extern "C"{

  void droplet_self_collection_f(Real rho, Real inv_rho, Real qc_incld,
    Real mu_c, Real nu, Real ncautc, Real* ncslf);
}

///////////////////////////////////////////////////////////////////////////////

struct CloudRainAccretionData
{
  // inputs
  Real rho, inv_rho, qc_incld, nc_incld, qr_incld;

  // output
  Real qcacc, ncacc;
};

void cloud_rain_accretion(CloudRainAccretionData& d);
extern "C"{

  void cloud_rain_accretion_f(Real rho, Real inv_rho, Real qc_incld,
    Real nc_incld, Real qr_incld, Real* qcacc, Real* ncacc);
}

///////////////////////////////////////////////////////////////////////////////

struct CloudWaterAutoconversionData
{
  // inputs
  Real rho;
  Real qc_incld;
  Real nc_incld;

  // output
  Real qcaut;
  Real ncautc;
  Real ncautr;
};

void cloud_water_autoconversion(CloudWaterAutoconversionData& d);
extern "C"{

  void cloud_water_autoconversion_f(Real rho, Real qc_incld, Real nc_incld, 
    Real* qcaut, Real* ncautc, Real* ncautr);
}

///////////////////////////////////////////////////////////////////////////////

struct ImposeMaxTotalNiData{
  // inout
  Real nitot_local;
  
  //input
  Real max_total_Ni, inv_rho_local;
};
void impose_max_total_Ni(ImposeMaxTotalNiData& d);

extern "C"{
  void impose_max_total_ni_f(Real* nitot_local, Real max_total_Ni, Real inv_rho_local);
}

///////////////////////////////////////////////////////////////////////////////

struct GetCloudDsd2Data
{
  // Inputs
  Real qc, rho, lcldm, nc_in;

  // Outputs
  Real nc_out, mu_c, nu, lamc, cdist, cdist1;
};
void get_cloud_dsd2(GetCloudDsd2Data& d);

extern "C" {

void get_cloud_dsd2_f(Real qc, Real* nc, Real* mu_c, Real rho, Real* nu, Real* lamc,
                      Real* cdist, Real* cdist1, Real lcldm);

}

//////////////////////////////////////////////////////////////////////////

struct GetRainDsd2Data
{
  // Inputs
  Real qr, rcldm, nr_in;

  // Outputs
  Real nr_out, lamr, mu_r, cdistr, logn0r;
};
void get_rain_dsd2(GetRainDsd2Data& d);

extern "C" {

void get_rain_dsd2_f(Real qr, Real* nr, Real* mu_r, Real* lamr, Real* cdistr, Real* logn0r, Real rcldm);

}

///////////////////////////////////////////////////////////////////////////////

struct CalcUpwindData
{
  // Inputs
  Int kts, kte, kdir, kbot, k_qxtop, num_arrays;
  Real dt_sub;
  Real* rho, *inv_rho, *inv_dzq;
  Real **vs;

  // In/out
  Real **qnx;

  // Outputs
  Real** fluxes;

  CalcUpwindData(Int kts_, Int kte_, Int kdir_, Int kbot_, Int k_qxtop_, Int num_arrays_, Real dt_sub_,
                 std::pair<Real, Real> rho_range, std::pair<Real, Real> inv_dzq_range,
                 std::pair<Real, Real> vs_range, std::pair<Real, Real> qnx_range);

  // deep copy
  CalcUpwindData(const CalcUpwindData& rhs);

  Int nk() const { return m_nk; }

 private:
  // Internals
  Int m_nk;
  std::vector<Real> m_data;
  std::vector<Real*> m_ptr_data;
};
void calc_first_order_upwind_step(CalcUpwindData& d);

extern "C" {

void calc_first_order_upwind_step_f(Int kts, Int kte, Int kdir, Int kbot, Int k_qxtop, Real dt_sub, Real* rho,
                                    Real* inv_rho, Real* inv_dzq, Int num_arrays, Real** fluxes, Real** vs, Real** qnx);

}

///////////////////////////////////////////////////////////////////////////////

struct GenSedData : public CalcUpwindData
{
  // Inputs
  Real Co_max;

  // In/out
  Int k_qxbot;
  Real dt_left, prt_accum;

  GenSedData(Int kts_, Int kte_, Int kdir_, Int k_qxtop_, Int k_qxbot_, Int kbot_, Real Co_max_, Real dt_left_,
             Real prt_accum_, Int num_arrays_,
             std::pair<Real, Real> rho_range, std::pair<Real, Real> inv_dzq_range,
             std::pair<Real, Real> vs_range, std::pair<Real, Real> qnx_range);

};
void generalized_sedimentation(GenSedData& d);

extern "C" {

void generalized_sedimentation_f(Int kts, Int kte, Int kdir, Int k_qxtop, Int *k_qxbot, Int kbot, Real Co_max,
                                 Real* dt_left, Real* prt_accum, Real* inv_dzq, Real* inv_rho, Real* rho,
                                 Int num_arrays, Real** vs, Real** fluxes, Real** qnx);

}

///////////////////////////////////////////////////////////////////////////////

struct CloudSedData
{
  static constexpr size_t NUM_ARRAYS = 13;

  // Inputs
  Int kts, kte, ktop, kbot, kdir;
  Real *qc_incld, *rho, *inv_rho, *lcldm, *acn, *inv_dzq;
  Real dt, odt;
  bool log_predictNc;

  // In/out
  Real *qc, *nc, *nc_incld, *mu_c, *lamc, *qc_tend, *nc_tend;
  Real prt_liq;

  CloudSedData(Int kts_, Int kte_, Int ktop_, Int kbot_, Int kdir_,
               Real dt_, Real odt_, bool log_predictNc_, Real prt_liq_,
               const std::array< std::pair<Real, Real>, NUM_ARRAYS >& ranges);

  // deep copy
  CloudSedData(const CloudSedData& rhs);

  Int nk() const { return m_nk; }

 private:
  // Internals
  Int m_nk;
  std::vector<Real> m_data;
};
void cloud_sedimentation(CloudSedData& d);

extern "C" {

void cloud_sedimentation_f(
  Int kts, Int kte, Int ktop, Int kbot, Int kdir,
  Real* qc_incld, Real* rho, Real* inv_rho, Real* lcldm, Real* acn, Real* inv_dzq,
  Real dt, Real odt, bool log_predictNc,
  Real* qc, Real* nc, Real* nc_incld, Real* mu_c, Real* lamc, Real* prt_liq, Real* qc_tend, Real* nc_tend);

}

///////////////////////////////////////////////////////////////////////////////

struct IceSedData
{
  static constexpr size_t NUM_ARRAYS = 15;

  // Inputs
  Int kts, kte, ktop, kbot, kdir;
  Real *rho, *inv_rho, *rhofaci, *icldm, *inv_dzq;
  Real dt, odt;

  // In/out
  Real *qitot, *qitot_incld, *nitot, *nitot_incld, *qirim, *qirim_incld, *birim, *birim_incld, *qi_tend, *ni_tend;
  Real prt_sol;

  IceSedData(Int kts_, Int kte_, Int ktop_, Int kbot_, Int kdir_,
             Real dt_, Real odt_, Real prt_sol_,
             const std::array< std::pair<Real, Real>, NUM_ARRAYS >& ranges);

  // deep copy
  IceSedData(const IceSedData& rhs);

  Int nk() const { return m_nk; }

 private:
  // Internals
  Int m_nk;
  std::vector<Real> m_data;
};

void ice_sedimentation(IceSedData& d);

extern "C" {

void ice_sedimentation_f(
  Int kts, Int kte, Int ktop, Int kbot, Int kdir,
  Real* rho, Real* inv_rho, Real* rhofaci, Real* icldm, Real* inv_dzq,
  Real dt, Real odt,
  Real* qitot, Real* qitot_incld, Real* nitot, Real* qirim, Real* qirim_incld, Real* birim, Real* birim_incld,
  Real* nitot_incld, Real* prt_sol, Real* qi_tend, Real* ni_tend);

}

///////////////////////////////////////////////////////////////////////////////

struct RainSedData
{
  static constexpr size_t NUM_ARRAYS = 14;

  // Inputs
  Int kts, kte, ktop, kbot, kdir;
  Real *rho, *inv_rho, *rhofacr, *rcldm, *inv_dzq, *qr_incld;
  Real dt, odt;

  // In/out
  Real *qr, *nr, *nr_incld, *mu_r, *lamr, *qr_tend, *nr_tend;
  Real *rflx; // has special size (nk+1)
  Real prt_liq;

  RainSedData(Int kts_, Int kte_, Int ktop_, Int kbot_, Int kdir_,
              Real dt_, Real odt_, Real prt_liq_,
              const std::array< std::pair<Real, Real>, NUM_ARRAYS >& ranges);

  // deep copy
  RainSedData(const RainSedData& rhs);

  Int nk() const { return m_nk; }

 private:
  // Internals
  Int m_nk;
  std::vector<Real> m_data;
};

void rain_sedimentation(RainSedData& d);

extern "C" {

void rain_sedimentation_f(
  Int kts, Int kte, Int ktop, Int kbot, Int kdir,
  Real* qr_incld, Real* rho, Real* inv_rho, Real* rhofacr, Real* rcldm, Real* inv_dzq,
  Real dt, Real odt,
  Real* qr, Real* nr, Real* nr_incld, Real* mu_r, Real* lamr, Real* prt_liq, Real* rflx, Real* qr_tend, Real* nr_tend);

}

///////////////////////////////////////////////////////////////////////////////

struct CalcBulkRhoRimeData
{
  // Inputs
  Real qi_tot;

  // In/out
  Real qi_rim, bi_rim;

  // Outputs
  Real rho_rime;
};
void calc_bulk_rho_rime(CalcBulkRhoRimeData& d);

extern "C" {

void calc_bulk_rho_rime_f(Real qi_tot, Real* qi_rim, Real* bi_rim, Real* rho_rime);

}

///////////////////////////////////////////////////////////////////////////////

struct HomogeneousFreezingData
{
  static constexpr size_t NUM_ARRAYS = 12;

  // Inputs
  Int kts, kte, ktop, kbot, kdir;
  Real* t, *exner, *xlf;

  // In/out
  Real* qc, *nc, *qr, *nr, *qitot, *nitot, *qirim, *birim, *th;

  HomogeneousFreezingData(Int kts_, Int kte_, Int ktop_, Int kbot_, Int kdir_,
                          const std::array<std::pair<Real, Real>, NUM_ARRAYS>& ranges);

  // deep copy
  HomogeneousFreezingData(const HomogeneousFreezingData& rhs);

  Int nk() const { return m_nk; }

 private:
  // Internals
  Int m_nk;
  std::vector<Real> m_data;

};
void homogeneous_freezing(HomogeneousFreezingData& d);

extern "C" {

void homogeneous_freezing_f(
  Int kts, Int kte, Int ktop, Int kbot, Int kdir,
  Real* t, Real* exner, Real* xlf,
  Real* qc, Real* nc, Real* qr, Real* nr, Real* qitot, Real* nitot, Real* qirim, Real* birim, Real* th);

}

///////////////////////////////////////////////////////////////////////////////

struct ComputeRainFallVelocityData
{
  // Inputs
  Real qr_incld, rcldm, rhofacr;

  // In/out
  Real nr, nr_incld;

  // Outputs
  Real mu_r, lamr, V_qr, V_nr;
};
void compute_rain_fall_velocity(ComputeRainFallVelocityData& d);

extern "C" {

void compute_rain_fall_velocity_f(Real qr_incld, Real rcldm, Real rhofacr,
                                  Real* nr, Real* nr_incld, Real* mu_r, Real* lamr, Real* V_qr, Real* V_nr);

}
///////////////////////////////////////////////////////////////////////////////

struct P3UpdatePrognosticIceData
{
  // Inputs
  Real qcheti, qccol, qcshd, nccol, ncheti, ncshdc, qrcol, nrcol, qrheti, nrheti, nrshdr, qimlt,
    nimlt, qisub, qidep, qinuc, ninuc, nislf, nisub, qiberg, exner, xxls, xlf;
  bool log_predictNc, log_wetgrowth;
  Real dt, nmltratio, rhorime_c;

  // In/outs
  Real th, qv, qitot, nitot, qirim, birim, qc, nc, qr, nr;
};

void update_prognostic_ice(P3UpdatePrognosticIceData& d);

extern "C"{

void update_prognostic_ice_f( Real qcheti,Real qccol, Real qcshd,  Real nccol,  Real ncheti, Real ncshdc,
Real qrcol,  Real nrcol, Real qrheti, Real nrheti, Real nrshdr, Real qimlt, Real nimlt, Real qisub,
Real qidep, Real qinuc, Real ninuc, Real nislf, Real nisub, Real qiberg, Real exner, Real xxls, Real xlf,
bool log_predictNc, bool log_wetgrowth, Real dt, Real nmltratio, Real rhorime_c, Real* th, Real* qv,
Real* qitot, Real* nitot, Real* qirim, Real* birim, Real* qc, Real* nc, Real* qr, Real* nr);

}

///////////////////////////////////////////////////////////////////////////////

struct P3UpdatePrognosticLiqData
{
  // Inputs
  Real qcacc, ncacc, qcaut, ncautc, qcnuc, ncautr, ncslf, qrevp, nrevp, nrslf;

  bool log_predictNc;

  Real inv_rho, exner, xxlv, dt;

  // In/outs
  Real th, qv, qc, nc, qr, nr;
};

void update_prognostic_liquid(P3UpdatePrognosticLiqData& d);

extern "C"{

void update_prognostic_liquid_f( Real qcacc, Real ncacc, Real qcaut, Real ncautc, Real qcnuc, Real ncautr,
Real ncslf, Real  qrevp, Real nrevp, Real nrslf , bool log_predictNc,
Real inv_rho, Real exner, Real xxlv, Real dt, Real* th, Real* qv,
Real* qc, Real* nc, Real* qr, Real* nr);
}

struct IceCldliqCollectionData
{
  // Inputs
  Real rho, temp, rhofaci, f1pr04, qitot_incld, qc_incld;
  Real nitot_incld, nc_incld;
  
  // Outputs
  Real qccol, nccol, qcshd, ncshdc;
  
};
void ice_cldliq_collection(IceCldliqCollectionData& d);

extern "C" {

void ice_cldliq_collection_f(Real rho, Real temp, Real rhofaci, Real f1pr04,
                             Real qitot_incld,Real qc_incld, Real nitot_incld, Real nc_incld,
                             Real* qccol, Real* nccol, Real* qcshd, Real* ncshdc);
}

struct IceRainCollectionData
{
  // Inputs
  Real rho, temp, rhofaci, logn0r, f1pr07, f1pr08, qitot_incld;
  Real nitot_incld, qr_incld;

  // Outputs
  Real qrcol, nrcol;

};
void ice_rain_collection(IceRainCollectionData& d);

extern "C" {

void ice_rain_collection_f(Real rho, Real temp, Real rhofaci, Real logn0r, Real f1pr07, Real f1pr08,
                         Real qitot_incld, Real nitot_incld, Real qr_incld, Real* qrcol, Real* nrcol);

}

struct IceSelfCollectionData
{
  // Inputs
  Real rho, rhofaci, f1pr03, eii, qirim_incld;
  Real qitot_incld, nitot_incld;

  // Outputs
  Real nislf;

};
void ice_self_collection(IceSelfCollectionData& d);

extern "C" {

void ice_self_collection_f(Real rho, Real rhofaci, Real f1pr03, Real eii,
                           Real qirim_incld, Real qitot_incld, Real nitot_incld, Real* nislf);

}

///////////////////////////////////////////////////////////////////////////////
// BFB math stuff
///////////////////////////////////////////////////////////////////////////////

extern "C" {

Real cxx_pow(Real base, Real exp);
Real cxx_sqrt(Real base);
Real cxx_cbrt(Real base);
Real cxx_gamma(Real input);
Real cxx_log(Real input);
Real cxx_log10(Real input);
Real cxx_exp(Real input);

}

}  // namespace p3
}  // namespace scream

#endif<|MERGE_RESOLUTION|>--- conflicted
+++ resolved
@@ -175,13 +175,8 @@
        nccol, ncshdc, ncheti, nrcol, nislf, qidep, nrheti, nisub, qinuc, ninuc,
        qiberg;
 
-<<<<<<< HEAD
-  // For testing purposes, all data can be random values between 0 and 1.
-  BackToCellAverageData();
-=======
   // This populates all fields with test data within [0,1].
   void randomize(); 
->>>>>>> 0e57336e
 };
 
 void back_to_cell_average(BackToCellAverageData& d);
