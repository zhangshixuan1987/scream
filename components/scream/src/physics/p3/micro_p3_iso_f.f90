--- conflicted
+++ resolved
@@ -49,7 +49,6 @@
     real(kind=c_real),   intent(out) :: proc
   end subroutine access_lookup_table_coll_f
 
-<<<<<<< HEAD
   subroutine cloud_water_conservation_f(qc,qcnuc,dt,qcaut,qcacc,qccol,qcheti,qcshd,     &
     qiberg,qisub,qidep) bind(C)
     use iso_c_binding
@@ -74,7 +73,7 @@
     real(kind=c_real), intent(inout) :: qisub, qimlt
 
   end subroutine ice_water_conservation_f
-=======
+
   subroutine get_cloud_dsd2_f(qc,nc,mu_c,rho,nu,lamc,cdist,cdist1,lcldm) bind(C)
     use iso_c_binding
 
@@ -159,7 +158,6 @@
     ! return
     real(kind=c_real)            :: cxx_exp
   end function cxx_exp
->>>>>>> f6d3feb9
 
 end interface
 
