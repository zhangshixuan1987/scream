#ifndef P3_UNIT_TESTS_COMMON_HPP
#define P3_UNIT_TESTS_COMMON_HPP

#include "share/scream_types.hpp"
#include "share/util/scream_utils.hpp"
#include "share/scream_kokkos.hpp"
#include "physics/p3/p3_functions.hpp"

namespace scream {
namespace p3 {
namespace unit_test {

/*
 * Unit test infrastructure for p3 unit tests.
 *
 * p3 entities can friend scream::p3::unit_test::UnitWrap to give unit tests
 * access to private members.
 *
 * All unit test impls should be within an inner struct of UnitWrap::UnitTest for
 * easy access to useful types.
 */

struct UnitWrap {

  template <typename D=DefaultDevice>
  struct UnitTest : public KokkosTypes<D> {

    using Device      = D;
    using MemberType  = typename KokkosTypes<Device>::MemberType;
    using TeamPolicy  = typename KokkosTypes<Device>::TeamPolicy;
    using RangePolicy = typename KokkosTypes<Device>::RangePolicy;
    using ExeSpace    = typename KokkosTypes<Device>::ExeSpace;

    template <typename S>
    using view_1d = typename KokkosTypes<Device>::template view_1d<S>;
    template <typename S>
    using view_2d = typename KokkosTypes<Device>::template view_2d<S>;
    template <typename S>
    using view_3d = typename KokkosTypes<Device>::template view_3d<S>;

    using Functions          = scream::p3::Functions<Real, Device>;
    using view_itab_table    = typename Functions::view_itab_table;
    using view_itabcol_table = typename Functions::view_itabcol_table;
    using view_1d_table      = typename Functions::view_1d_table;
    using view_2d_table      = typename Functions::view_2d_table;
    using view_dnu_table     = typename Functions::view_dnu_table;
    using Scalar             = typename Functions::Scalar;
    using Spack              = typename Functions::Spack;
    using Pack               = typename Functions::Pack;
    using IntSmallPack       = typename Functions::IntSmallPack;
    using Smask              = typename Functions::Smask;
    using TableIce           = typename Functions::TableIce;
    using TableRain          = typename Functions::TableRain;
    using Table3             = typename Functions::Table3;
    using C                  = typename Functions::C;

    // Put struct decls here
    struct TestTableIce;
    struct TestTable3;
    struct TestFind;
    struct TestUpwind;
    struct TestP3Func;
<<<<<<< HEAD
    struct TestP3Conservation; 
=======
    struct TestDsd2;
>>>>>>> f6d3feb9
  };

};


} // namespace unit_test
} // namespace p3
} // namespace scream

#endif<|MERGE_RESOLUTION|>--- conflicted
+++ resolved
@@ -60,11 +60,8 @@
     struct TestFind;
     struct TestUpwind;
     struct TestP3Func;
-<<<<<<< HEAD
+    struct TestDsd2;
     struct TestP3Conservation; 
-=======
-    struct TestDsd2;
->>>>>>> f6d3feb9
   };
 
 };
