#ifndef P3_FUNCTIONS_HPP
#define P3_FUNCTIONS_HPP

#include "share/scream_types.hpp"
#include "share/scream_pack_kokkos.hpp"
#include "share/scream_workspace.hpp"
#include "physics_constants.hpp"

namespace scream {
namespace p3 {

/*
 * Functions is a stateless struct used to encapsulate a
 * number of functions for p3. We use the ETI pattern for
 * these functions.
 *
 * P3 assumptions:
 *  - Kokkos team policies have a vector length of 1
 */

template <typename ScalarT, typename DeviceT>
struct Functions
{
  //
  // ---------- P3 constants ---------
  //
  struct P3C {
    // Constants for ice lookup tables
    enum {
      densize     = 5,
      rimsize     = 4,
      isize       = 50,
      tabsize     = 12, // number of quantities used from lookup table
      rcollsize   = 30,
      coltabsize  = 2,  // number of ice-rain collection  quantities used from lookup table

      // switch for warm-rain parameterization
      // 1 => Seifert and Beheng 2001
      // 2 => Beheng 1994
      // 3 => Khairoutdinov and Kogan 2000
      iparam      = 3,
      dnusize     = 16,
    };

    static constexpr ScalarT lookup_table_1a_dum1_c =  4.135985029041767e+00; // 1.0/(0.1*log10(261.7))
    static constexpr const char* p3_lookup_base = "./data/p3_lookup_table_1.dat-v";
    static constexpr const char* p3_version = "4"; // TODO: Change this so that the table version and table path is a runtime option.
  };

  //
  // ------- Types --------
  //

  using Scalar = ScalarT;
  using Device = DeviceT;

  template <typename S>
  using BigPack = scream::pack::BigPack<S>;
  template <typename S>
  using SmallPack = scream::pack::SmallPack<S>;
  using IntSmallPack = scream::pack::IntSmallPack;

  using Pack = BigPack<Scalar>;
  using Spack = SmallPack<Scalar>;

  template <typename S>
  using Mask = scream::pack::Mask<BigPack<S>::n>;

  template <typename S>
  using SmallMask = scream::pack::Mask<SmallPack<S>::n>;

  using Smask = SmallMask<Scalar>;

  using KT = KokkosTypes<Device>;

  using C = scream::physics::Constants<Scalar>;

  template <typename S>
  using view_1d = typename KT::template view_1d<S>;
  template <typename S>
  using view_2d = typename KT::template view_2d<S>;

  template <typename S, int N>
  using view_1d_ptr_array = typename KT::template view_1d_ptr_carray<S, N>;

  template <typename S>
  using uview_1d = typename ko::template Unmanaged<view_1d<S> >;
  template <typename S>
  using uview_2d = typename ko::template Unmanaged<view_1d<S> >;

  using MemberType = typename KT::MemberType;

  using Workspace = typename WorkspaceManager<Spack, Device>::Workspace;

  // -- Table3 --

  struct Table3 {
    IntSmallPack dumii, dumjj;
    Spack rdumii, rdumjj;
  };

  struct TableIce {
    IntSmallPack dumi, dumjj, dumii, dumzz;
    Spack dum1, dum4, dum5, dum6;
  };

  struct TableRain {
    IntSmallPack dumj;
    Spack dum3;
  };

  // lookup table values for rain shape parameter mu_r
  using view_1d_table = typename KT::template view_1d_table<Scalar, C::MU_R_TABLE_DIM>;

  // lookup table values for rain number- and mass-weighted fallspeeds and ventilation parameters
  using view_2d_table = typename KT::template view_2d_table<Scalar, C::VTABLE_DIM0, C::VTABLE_DIM1>;

  // ice lookup table values
  using view_itab_table    = typename KT::template view<const Scalar[P3C::densize][P3C::rimsize][P3C::isize][P3C::tabsize]>;

  // ice lookup table values for ice-rain collision/collection
  using view_itabcol_table = typename KT::template view<const Scalar[P3C::densize][P3C::rimsize][P3C::isize][P3C::rcollsize][P3C::coltabsize]>;

  // droplet spectral shape parameter for mass spectra, used for Seifert and Beheng (2001)
  // warm rain autoconversion/accretion option only (iparam = 1)
  using view_dnu_table = typename KT::template view_1d_table<Scalar, P3C::dnusize>;

  //
  // --------- Functions ---------
  //

  // Call from host to initialize the static table entries.
  static void init_kokkos_tables(
    view_2d_table& vn_table, view_2d_table& vm_table, view_2d_table& revap_table,
    view_1d_table& mu_r_table, view_dnu_table& dnu);

  static void init_kokkos_ice_lookup_tables(
    view_itab_table& itab, view_itabcol_table& itabcol);

  // Map (mu_r, lamr) to Table3 data.
  KOKKOS_FUNCTION
  static void lookup(const Smask& qr_gt_small, const Spack& mu_r, const Spack& lamr,
                     Table3& t);

  // Converts quantities to cell averages
  KOKKOS_FUNCTION
  static void back_to_cell_average(const Spack& lcldm, const Spack& rcldm,
                                   const Spack& icldm, Spack& qcacc, Spack& qrevp,
                                   Spack& qcaut, Spack& ncacc, Spack& ncslf,
                                   Spack& ncautc, Spack& nrslf, Spack& nrevp,
                                   Spack& ncautr, Spack& qcnuc, Spack& ncnuc,
                                   Spack& qisub, Spack& nrshdr, Spack& qcheti,
                                   Spack& qrcol, Spack& qcshd, Spack& qimlt,
                                   Spack& qccol, Spack& qrheti, Spack& nimlt,
                                   Spack& nccol, Spack& ncshdc, Spack& ncheti,
                                   Spack& nrcol, Spack& nislf, Spack& qidep,
                                   Spack& nrheti, Spack& nisub, Spack& qinuc,
                                   Spack& ninuc, Spack& qiberg);

  // Limits ice process rates to prevent overdepletion of sources such that
  // the subsequent adjustments are done with maximum possible rates for the
  // time step.
  KOKKOS_FUNCTION
  static void prevent_ice_overdepletion(const Spack& pres, const Spack& t,
                                        const Spack& qv, const Spack& xxls,
                                        const Spack& odt, Spack& qidep,
                                        Spack& qisub);

  //------------------------------------------------------------------------------------------!
  // Finds indices in 3D ice (only) lookup table
  // ------------------------------------------------------------------------------------------!
  KOKKOS_FUNCTION
  static void lookup_ice(const Smask& qiti_gt_small, const Spack& qitot, const Spack& nitot,
                         const Spack& qirim, const Spack& rhop, TableIce& t);

  //------------------------------------------------------------------------------------------!
  // Finds indices in 3D rain lookup table
  //------------------------------------------------------------------------------------------!
  KOKKOS_FUNCTION
  static void lookup_rain(const Smask& qiti_gt_small, const Spack& qr, const Spack& nr, TableRain& t);

  // Apply Table3 data to the table to return a value. This performs bilinear
  // interpolation within the quad given by {t.dumii, t.dumjj} x {t.dumii+1,
  // t.dumjj+1}.
  KOKKOS_FUNCTION
  static Spack apply_table(const Smask& qr_gt_small, const view_2d_table& table,
                           const Table3& t);

  // Apply TableIce data to the ice tables to return a value.
  KOKKOS_FUNCTION
  static Spack apply_table_ice(const Smask& qiti_gt_small, const int& index, const view_itab_table& itab,
                               const TableIce& t);

  // Interpolates lookup table values for rain/ice collection processes
  KOKKOS_FUNCTION
  static Spack apply_table_coll(const Smask& qiti_gt_small, const int& index, const view_itabcol_table& itabcoll,
                                const TableIce& ti, const TableRain& tr);

  // -- Sedimentation time step

  // Calculate the first-order upwind step in the region [k_bot,
  // k_top]. Velocity V is input, and flux is workspace and need not be
  // initialized. On input, r contains mixing ratio data at the time step start;
  // on output, it contains mixing ratio data at the time step end.
  // kdir = 1 -> vertical columns are processed from bottom to top, opposite for kdir = -1
  //
  // A subtlety is that this procedure does not do exact upwind of a mixing
  // ratio. That is because the background density rho is assumed to be static;
  // rho does not get advected. Thus, there is an inconsistency between rho and
  // r*rho at the level of |r|.

  // Evolve nfield mixing ratios simultaneously. nfield is a compile-time
  // parameter so the loops over nfield are compiled efficiently. So far the use
  // cases have no need of a runtime version.
  template <int nfield>
  KOKKOS_FUNCTION
  static void calc_first_order_upwind_step(
    const uview_1d<const Spack>& rho,
    const uview_1d<const Spack>& inv_rho, // 1/rho
    const uview_1d<const Spack>& inv_dzq,
    const MemberType& team,
    const Int& nk, const Int& k_bot, const Int& k_top, const Int& kdir, const Scalar& dt_sub,
    const view_1d_ptr_array<Spack, nfield>& flux, // workspace
    const view_1d_ptr_array<Spack, nfield>& V,    // (behaviorally const)
    const view_1d_ptr_array<Spack, nfield>& r);   // in/out

  // Evolve 1 mixing ratio. This is a syntax-convenience version of the above.
  KOKKOS_FUNCTION
  static void calc_first_order_upwind_step(
    const uview_1d<const Spack>& rho,
    const uview_1d<const Spack>& inv_rho, // 1/rho
    const uview_1d<const Spack>& inv_dzq,
    const MemberType& team,
    const Int& nk, const Int& k_bot, const Int& k_top, const Int& kdir, const Scalar& dt_sub,
    const uview_1d<Spack>& flux,
    const uview_1d<const Spack>& V,
    const uview_1d<Spack>& r);

  // This is the main routine. It can be called by the user if kdir is known at
  // compile time. So far it is not, so the above versions are called instead.
  template <Int kdir, int nfield>
  KOKKOS_FUNCTION
  static void calc_first_order_upwind_step(
    const uview_1d<const Spack>& rho,
    const uview_1d<const Spack>& inv_rho,
    const uview_1d<const Spack>& inv_dzq,
    const MemberType& team,
    const Int& nk, const Int& k_bot, const Int& k_top, const Scalar& dt_sub,
    const view_1d_ptr_array<Spack, nfield>& flux,
    const view_1d_ptr_array<Spack, nfield>& V, // (behaviorally const)
    const view_1d_ptr_array<Spack, nfield>& r);

  template <int nfield>
  KOKKOS_FUNCTION
  static void generalized_sedimentation(
    const uview_1d<const Spack>& rho,
    const uview_1d<const Spack>& inv_rho,
    const uview_1d<const Spack>& inv_dzq,
    const MemberType& team,
    const Int& nk, const Int& k_qxtop, Int& k_qxbot, const Int& kbot, const Int& kdir, const Scalar& Co_max, Scalar& dt_left, Scalar& prt_accum,
    const view_1d_ptr_array<Spack, nfield>& fluxes,
    const view_1d_ptr_array<Spack, nfield>& Vs, // (behaviorally const)
    const view_1d_ptr_array<Spack, nfield>& rs);

  // Cloud sedimentation
  KOKKOS_FUNCTION
  static void cloud_sedimentation(
    const uview_1d<const Spack>& qc_incld,
    const uview_1d<const Spack>& rho,
    const uview_1d<const Spack>& inv_rho,
    const uview_1d<const Spack>& lcldm,
    const uview_1d<const Spack>& acn,
    const uview_1d<const Spack>& inv_dzq,
    const view_dnu_table& dnu,
    const MemberType& team,
    const Workspace& workspace,
    const Int& nk, const Int& ktop, const Int& kbot, const Int& kdir, const Scalar& dt, const Scalar& odt,
    const bool& log_predictNc,
    const uview_1d<Spack>& qc,
    const uview_1d<Spack>& nc,
    const uview_1d<Spack>& nc_incld,
    const uview_1d<Spack>& mu_c,
    const uview_1d<Spack>& lamc,
    const uview_1d<Spack>& qc_tend,
    const uview_1d<Spack>& nc_tend,
    Scalar& prt_liq);

  // TODO: comment
  KOKKOS_FUNCTION
  static void rain_sedimentation(
    const uview_1d<const Spack>& rho,
    const uview_1d<const Spack>& inv_rho,
    const uview_1d<const Spack>& rhofacr,
    const uview_1d<const Spack>& rcldm,
    const uview_1d<const Spack>& inv_dzq,
    const uview_1d<const Spack>& qr_incld,
    const MemberType& team,
    const Workspace& workspace,
    const view_2d_table& vn_table, const view_2d_table& vm_table,
    const Int& nk, const Int& ktop, const Int& kbot, const Int& kdir, const Scalar& dt, const Scalar& odt,
    const uview_1d<Spack>& qr,
    const uview_1d<Spack>& nr,
    const uview_1d<Spack>& nr_incld,
    const uview_1d<Spack>& mu_r,
    const uview_1d<Spack>& lamr,
    const uview_1d<Spack>& rflx,
    const uview_1d<Spack>& qr_tend,
    const uview_1d<Spack>& nr_tend,
    Scalar& prt_liq);

  // TODO: comment
  KOKKOS_FUNCTION
  static void ice_sedimentation(
    const uview_1d<const Spack>& rho,
    const uview_1d<const Spack>& inv_rho,
    const uview_1d<const Spack>& rhofaci,
    const uview_1d<const Spack>& icldm,
    const uview_1d<const Spack>& inv_dzq,
    const MemberType& team,
    const Workspace& workspace,
    const Int& nk, const Int& ktop, const Int& kbot, const Int& kdir, const Scalar& dt, const Scalar& odt,
    const uview_1d<Spack>& qitot,
    const uview_1d<Spack>& qitot_incld,
    const uview_1d<Spack>& nitot,
    const uview_1d<Spack>& nitot_incld,
    const uview_1d<Spack>& qirim,
    const uview_1d<Spack>& qirim_incld,
    const uview_1d<Spack>& birim,
    const uview_1d<Spack>& birim_incld,
    const uview_1d<Spack>& qi_tend,
    const uview_1d<Spack>& ni_tend,
    const view_itab_table& itab,
    Scalar& prt_sol);

  // homogeneous freezing of cloud and rain
  KOKKOS_FUNCTION
  static void homogeneous_freezing(
    const uview_1d<const Spack>& t,
    const uview_1d<const Spack>& exner,
    const uview_1d<const Spack>& xlf,
    const MemberType& team,
    const Int& nk, const Int& ktop, const Int& kbot, const Int& kdir,
    const uview_1d<Spack>& qc,
    const uview_1d<Spack>& nc,
    const uview_1d<Spack>& qr,
    const uview_1d<Spack>& nr,
    const uview_1d<Spack>& qitot,
    const uview_1d<Spack>& nitot,
    const uview_1d<Spack>& qirim,
    const uview_1d<Spack>& birim,
    const uview_1d<Spack>& th);

  // -- Find layers

  // Find the bottom and top of the mixing ratio, e.g., qr. It's worth casing
  // these out in two ways: 1 thread/column vs many, and by kdir.
  KOKKOS_FUNCTION
  static Int find_bottom (
    const MemberType& team,
    const uview_1d<const Scalar>& v, const Scalar& small,
    const Int& kbot, const Int& ktop, const Int& kdir,
    bool& log_present);

  KOKKOS_FUNCTION
  static Int find_top (
    const MemberType& team,
    const uview_1d<const Scalar>& v, const Scalar& small,
    const Int& kbot, const Int& ktop, const Int& kdir,
    bool& log_present);

  //  compute saturation vapor pressure
  //  polysvp1 returned in units of pa.
  //  t is input in units of k.
  //  ice refers to saturation with respect to liquid (false) or ice (true)
  KOKKOS_FUNCTION
  static Spack polysvp1(const Spack& t, const bool ice);

  // Calls polysvp1 to obtain the saturation vapor pressure, and then computes
  // and returns the saturation mixing ratio, with respect to either liquid or ice,
  // depending on value of 'ice'
  KOKKOS_FUNCTION
  static Spack qv_sat(const Spack& t_atm, const Spack& p_atm, const bool ice);

  KOKKOS_FUNCTION
  static void cloud_water_conservation(const Spack& qc, const Spack& qcnuc,const Scalar dt,
   Spack& qcaut, Spack& qcacc, Spack &qccol, Spack& qcheti, Spack& qcshd, Spack& qiberg, Spack& qisub, Spack& qidep);

  KOKKOS_FUNCTION
  static void rain_water_conservation(const Spack& qr, const Spack& qcaut, const Spack& qcacc, const Spack& qimlt, const Spack& qcshd, const Scalar dt,
   Spack& qrevp, Spack& qrcol, Spack& qrheti);

  KOKKOS_FUNCTION
  static void ice_water_conservation(const Spack& qitot,const Spack& qidep,const Spack& qinuc,const Spack& qiberg, const Spack &qrcol,const Spack &qccol,const Spack& qrheti,const Spack& qcheti,const Scalar dt,
   Spack& qisub, Spack& qimlt);

  // TODO: comment
  template <bool zero_out=true>
  KOKKOS_INLINE_FUNCTION
  static void get_cloud_dsd2(
    const Smask& qc_gt_small, const Spack& qc, Spack& nc, Spack& mu_c, const Spack& rho, Spack& nu,
    const view_dnu_table& dnu, Spack& lamc, Spack& cdist, Spack& cdist1, const Spack& lcldm);

  // Computes and returns rain size distribution parameters
  KOKKOS_FUNCTION
  static void get_rain_dsd2 (
    const Smask& qr_gt_small, const Spack& qr, Spack& nr, Spack& mu_r,
    Spack& lamr, Spack& cdistr, Spack& logn0r, const Spack& rcldm);

  // Calculates rime density
  KOKKOS_FUNCTION
  static void calc_rime_density(const Spack& t, const Spack& rhofaci,
    const Spack& f1pr02, const Spack& acn, const Spack& lamc,
    const Spack& mu_c, const Spack& qc_incld, const Spack& qccol,
    Spack& vtrmi1, Spack& rhorime_c);

  // Computes contact and immersion freezing droplets
  KOKKOS_FUNCTION
  static void cldliq_immersion_freezing(const Spack& t, const Spack& lamc,
    const Spack& mu_c, const Spack& cdist1, const Spack& qc_incld,
    Spack& qcheti, Spack& ncheti);

  // Computes the immersion freezing of rain
  KOKKOS_FUNCTION
  static void rain_immersion_freezing(const Spack& t, const Spack& lamr,
    const Spack& mu_r, const Spack& cdistr, const Spack& qr_incld,
    Spack& qrheti, Spack& nrheti);

  // Computes droplet self collection
  KOKKOS_FUNCTION
  static void droplet_self_collection(const Spack& rho, const Spack& inv_rho,
    const Spack& qc_incld, const Spack& mu_c, const Spack& nu,
    const Spack& ncautc, Spack& ncslf);

  // Computes the accretion of clouds by rain
  KOKKOS_FUNCTION
  static void cloud_rain_accretion(const Spack& rho, const Spack& inv_rho,
    const Spack& qc_incld, const Spack& nc_incld, const Spack& qr_incld,
    Spack& qcacc, Spack& ncacc);

  // Computes cloud water autoconversion process rate
  KOKKOS_FUNCTION
  static void cloud_water_autoconversion(const Spack& rho,  const Spack& qc_incld, const Spack& nc_incld,
    Spack& qcaut, Spack& ncautc, Spack& ncautr);

  // Computes rain self collection process rate
  KOKKOS_FUNCTION
  static void rain_self_collection(const Spack& rho, const Spack& qr_incld, const Spack& nr_incld, Spack& nrslf);

  // Impose maximum ice number
  KOKKOS_FUNCTION
  static void impose_max_total_Ni(Spack& nitot_local, const Spack& max_total_Ni, const Spack& inv_rho_local);

  //--------------------------------------------------------------------------------
  //  Calculates and returns the bulk rime density from the prognostic ice variables
  //  and adjusts qirim and birim appropriately.
  //--------------------------------------------------------------------------------
  KOKKOS_FUNCTION
  static Spack calc_bulk_rho_rime(
    const Smask& qi_gt_small, const Spack& qi_tot, Spack& qi_rim, Spack& bi_rim);

  // TODO - comment
  KOKKOS_FUNCTION
  static void compute_rain_fall_velocity(
    const Smask& qr_gt_small, const view_2d_table& vn_table, const view_2d_table& vm_table,
    const Spack& qr_incld, const Spack& rcldm, const Spack& rhofacr, Spack& nr,
    Spack& nr_incld, Spack& mu_r, Spack& lamr, Spack& V_qr, Spack& V_nr);

  //---------------------------------------------------------------------------------
  // update prognostic microphysics and thermodynamics variables
  //---------------------------------------------------------------------------------
  //-- ice-phase dependent processes:
  KOKKOS_FUNCTION
  static void update_prognostic_ice(const Spack& qcheti, const Spack& qccol,
    const Spack& qcshd,  const Spack& nccol,  const Spack& ncheti, const Spack& ncshdc,
    const Spack& qrcol,  const Spack& nrcol,  const Spack& qrheti, const Spack& nrheti,
    const Spack& nrshdr, const Spack& qimlt,  const Spack& nimlt,  const Spack& qisub,
    const Spack& qidep,  const Spack& qinuc,  const Spack& ninuc,  const Spack& nislf,
    const Spack& nisub,  const Spack& qiberg, const Spack& exner,  const Spack& xxls,
    const Spack& xlf,    const bool log_predictNc, const bool log_wetgrowth, const Scalar dt,
    const Spack& nmltratio, const Spack& rhorime_c, Spack& th, Spack& qv, Spack& qitot,
    Spack& nitot, Spack& qirim, Spack& birim, Spack& qc,  Spack& nc, Spack& qr,
    Spack& nr);

  // TODO (comments)
  KOKKOS_FUNCTION
  static void get_time_space_phys_variables(const Spack& t, const Spack& pres, const Spack& rho,
					    const Spack& xxlv, const Spack& xxls,
					    const Spack& qvs, const Spack& qvi, Spack& mu,
					    Spack& dv, Spack& sc, Spack& dqsdt, Spack& dqsidt,
					    Spack& ab, Spack& abi, Spack& kap, Spack& eii);

  // TODO (comments)
  KOKKOS_FUNCTION
  static void ice_cldliq_collection(const Spack& rho, const Spack& temp,
                                    const Spack& rhofaci, const Spack& f1pr04,
                                    const Spack& qitot_incld, const Spack& qc_incld,
                                    const Spack& nitot_incld, const Spack& nc_incld,
                                    Spack& qccol, Spack& nccol, Spack& qcshd, Spack& ncshdc);

  // TODO (comments)
  KOKKOS_FUNCTION
  static void ice_rain_collection(const Spack& rho, const Spack& temp,
                                  const Spack& rhofaci, const Spack& logn0r,
                                  const Spack& f1pr07, const Spack& f1pr08,
                                  const Spack& qitot_incld, const Spack& nitot_incld,
                                  const Spack& qr_incld,
                                  Spack& qrcol, Spack& nrcol);
  
  // TODO (comments)
  KOKKOS_FUNCTION
  static void ice_self_collection(const Spack& rho, const Spack& rhofaci,
                                  const Spack& f1pr03, const Spack& eii,
                                  const Spack& qirim_incld, const Spack& qitot_incld,
                                  const Spack& nitot_incld, Spack& nislf);

  // TODO (comments)
  static void evaporate_sublimate_precip(const Spack& qr_incld, const Spack& qc_incld,
					 const Spack& nr_incld, const Spack& qitot_incld,
					 const Spack& lcldm, const Spack& rcldm,
					 const Spack& qvs, const Spack& ab, const Spack& epsr,
					 const Spack& qv, Spack& qrevp, Spack& nrevp);

  //get number and mass tendencies due to melting ice
  KOKKOS_FUNCTION
  static void ice_melting(const Spack& rho, const Spack& t, const Spack& pres, const Spack& rhofaci,
			  const Spack& f1pr05, const Spack& f1pr14, const Spack& xxlv, const Spack& xlf, 
			  const Spack& dv, const Spack& sc, const Spack& mu, const Spack& kap, 
			  const Spack& qv, const Spack& qitot_incld, const Spack& nitot_incld,
			  Spack& qimlt, Spack& nimlt);
  
  //liquid-phase dependent processes:
  KOKKOS_FUNCTION
  static void update_prognostic_liquid(const Spack& qcacc, const Spack& ncacc,
    const Spack& qcaut,const Spack& ncautc, const Spack& qcnuc, const Spack& ncautr,
    const Spack& ncslf, const Spack& qrevp, const Spack& nrevp, const Spack& nrslf,
    const bool log_predictNc, const Spack& inv_rho, const Spack& exner, const Spack& xxlv,
    const Scalar dt, Spack& th, Spack& qv, Spack& qc, Spack& nc, Spack& qr, Spack& nr);

  // TODO (comments)
  KOKKOS_FUNCTION
  static void ice_deposition_sublimation(const Spack& qitot_incld,
    const Spack& nitot_incld, const Spack& t, const Spack& qvs, const Spack& qvi,
    const Spack& epsi, const Spack& abi, const Spack& qv, Spack& qidep,
    Spack& qisub, Spack& nisub, Spack& qiberg);

  KOKKOS_FUNCTION
  static void ice_relaxation_timescale(const Spack& rho, const Spack& temp, const Spack& rhofaci, const Spack& f1pr05,
                                       const Spack& f1pr14, const Spack& dv, const Spack& mu, const Spack& sc,
                                       const Spack& qitot_incld, const Spack& nitot_incld,
                                       Spack& epsi, Spack& epsi_tot);

  KOKKOS_FUNCTION
  static void calc_liq_relaxation_timescale(const view_2d_table& revap_table,
                                            const Spack& rho, const Spack& f1r, const Spack& f2r,
                                            const Spack& dv, const Spack& mu, const Spack& sc,
                                            const Spack& mu_r, const Spack& lamr, const Spack& cdistr,
                                            const Spack& cdist, const Spack& qr_incld, const Spack& qc_incld,
                                            Spack& epsr, Spack& epsc);

  // ice nucleation
  KOKKOS_FUNCTION
  static void ice_nucleation(const Spack& temp, const Spack& inv_rho,
                             const Spack& nitot, const Spack& naai,
                             const Spack& supi, const Spack& odt,
                             const bool& log_predictNc,
                             Spack& qinuc, Spack& ninuc);

  KOKKOS_FUNCTION
  static void droplet_activation(const Spack& temp, const Spack& pres, const Spack& qv, const Spack& qc,
                                 const Spack& inv_rho,const Spack& sup, const Spack& xxlv, const Spack& npccn,
                                 const bool& log_predictNc, const Spack& odt,
                                 Spack& qcnuc, Spack& ncnuc);

  KOKKOS_FUNCTION
  static void ice_cldliq_wet_growth(const Spack& rho, const Spack& temp, const Spack& pres, const Spack& rhofaci, const Spack& f1pr05,
                                    const Spack& f1pr14, const Spack& xxlv, const Spack& xlf, const Spack& dv,
                                    const Spack& kap, const Spack& mu, const Spack& sc, const Spack& qv, const Spack& qc_incld,
                                    const Spack& qitot_incld, const Spack& nitot_incld, const Spack& qr_incld,
                                    Smask& log_wetgrowth, Spack& qrcol, Spack& qccol, Spack& qwgrth, Spack& nrshdr, Spack& qcshd);

  KOKKOS_FUNCTION
<<<<<<< HEAD
  static void get_latent_heat(const Int& ni, const Int& nk, const MemberType& team, view_2d<Spack>& v, view_2d<Spack>& s, view_2d<Spack>& f);
=======
  static void check_values(const uview_1d<Spack>& qv, const uview_1d<Spack>& temp, const Int& kts, const Int& kte,
                           const Int& timestepcount, const bool& force_abort, const Int& source_ind, const MemberType& team,
                           const uview_1d<Scalar>& col_loc);

  KOKKOS_FUNCTION
  static void calculate_incloud_mixingratios(const Spack& qc, const Spack& qr, const Spack& qitot, const Spack& qirim, const Spack& nc,
                                             const Spack& nr, const Spack& nitot, const Spack& birim, const Spack& inv_lcldm,
                                             const Spack& inv_icldm, const Spack& inv_rcldm,
                                             Spack& qc_incld, Spack& qr_incld, Spack& qitot_incld, Spack& qirim_incld,
                                             Spack& nc_incld, Spack& nr_incld, Spack& nitot_incld, Spack& birim_incld);
>>>>>>> d511dc9e
};

template <typename ScalarT, typename DeviceT>
constexpr ScalarT Functions<ScalarT, DeviceT>::P3C::lookup_table_1a_dum1_c;

extern "C" {
// decl of fortran function for loading tables from fortran p3. This will
// continue to be a bit awkward until we have fully ported all of p3.
void init_tables_from_f90_c(Real* vn_table_data, Real* vm_table_data,
                            Real* revap_table_data, Real* mu_table_data);
}

} // namespace p3
} // namespace scream

// If a GPU build, make all code available to the translation unit; otherwise,
// ETI is used.
#ifdef KOKKOS_ENABLE_CUDA
# include "p3_functions_math_impl.hpp"
# include "p3_functions_table3_impl.hpp"
# include "p3_functions_table_ice_impl.hpp"
# include "p3_functions_back_to_cell_average_impl.hpp"
# include "p3_functions_prevent_ice_overdepletion_impl.hpp"
# include "p3_functions_dsd2_impl.hpp"
# include "p3_functions_upwind_impl.hpp"
# include "p3_functions_find_impl.hpp"
# include "p3_functions_conservation_impl.hpp"
# include "p3_functions_autoconversion_impl.hpp"
# include "p3_functions_rain_self_collection_impl.hpp"
# include "p3_functions_impose_max_total_Ni_impl.hpp"
# include "p3_functions_calc_rime_density_impl.hpp"
# include "p3_functions_cldliq_imm_freezing_impl.hpp"
# include "p3_functions_droplet_self_coll_impl.hpp"
# include "p3_functions_cloud_sed_impl.hpp"
# include "p3_functions_cloud_rain_acc_impl.hpp"
# include "p3_functions_ice_sed_impl.hpp"
# include "p3_functions_rain_sed_impl.hpp"
# include "p3_functions_rain_imm_freezing_impl.hpp"
# include "p3_functions_get_time_space_phys_variables_impl.hpp"
# include "p3_functions_evaporate_sublimate_precip_impl.hpp"
# include "p3_functions_update_prognostics_impl.hpp"
# include "p3_functions_ice_collection_impl.hpp"
# include "p3_functions_ice_deposition_sublimation_impl.hpp"
# include "p3_functions_ice_relaxation_timescale_impl.hpp"
# include "p3_functions_ice_nucleation_impl.hpp"
# include "p3_functions_ice_melting_impl.hpp"
# include "p3_functions_droplet_activation_impl.hpp"
# include "p3_functions_calc_liq_relaxation_timescale_impl.hpp"
# include "p3_functions_ice_cldliq_wet_growth_impl.hpp"
<<<<<<< HEAD
# include "p3_functions_get_latent_heat_impl.hpp"
=======
# include "p3_functions_check_values_impl.hpp"
# include "p3_functions_incloud_mixingratios_impl.hpp"
>>>>>>> d511dc9e
#endif

#endif<|MERGE_RESOLUTION|>--- conflicted
+++ resolved
@@ -505,7 +505,7 @@
                                   const Spack& qitot_incld, const Spack& nitot_incld,
                                   const Spack& qr_incld,
                                   Spack& qrcol, Spack& nrcol);
-  
+
   // TODO (comments)
   KOKKOS_FUNCTION
   static void ice_self_collection(const Spack& rho, const Spack& rhofaci,
@@ -523,11 +523,11 @@
   //get number and mass tendencies due to melting ice
   KOKKOS_FUNCTION
   static void ice_melting(const Spack& rho, const Spack& t, const Spack& pres, const Spack& rhofaci,
-			  const Spack& f1pr05, const Spack& f1pr14, const Spack& xxlv, const Spack& xlf, 
-			  const Spack& dv, const Spack& sc, const Spack& mu, const Spack& kap, 
+			  const Spack& f1pr05, const Spack& f1pr14, const Spack& xxlv, const Spack& xlf,
+			  const Spack& dv, const Spack& sc, const Spack& mu, const Spack& kap,
 			  const Spack& qv, const Spack& qitot_incld, const Spack& nitot_incld,
 			  Spack& qimlt, Spack& nimlt);
-  
+
   //liquid-phase dependent processes:
   KOKKOS_FUNCTION
   static void update_prognostic_liquid(const Spack& qcacc, const Spack& ncacc,
@@ -579,9 +579,9 @@
                                     Smask& log_wetgrowth, Spack& qrcol, Spack& qccol, Spack& qwgrth, Spack& nrshdr, Spack& qcshd);
 
   KOKKOS_FUNCTION
-<<<<<<< HEAD
   static void get_latent_heat(const Int& ni, const Int& nk, const MemberType& team, view_2d<Spack>& v, view_2d<Spack>& s, view_2d<Spack>& f);
-=======
+
+  KOKKOS_FUNCTION
   static void check_values(const uview_1d<Spack>& qv, const uview_1d<Spack>& temp, const Int& kts, const Int& kte,
                            const Int& timestepcount, const bool& force_abort, const Int& source_ind, const MemberType& team,
                            const uview_1d<Scalar>& col_loc);
@@ -592,7 +592,6 @@
                                              const Spack& inv_icldm, const Spack& inv_rcldm,
                                              Spack& qc_incld, Spack& qr_incld, Spack& qitot_incld, Spack& qirim_incld,
                                              Spack& nc_incld, Spack& nr_incld, Spack& nitot_incld, Spack& birim_incld);
->>>>>>> d511dc9e
 };
 
 template <typename ScalarT, typename DeviceT>
@@ -642,12 +641,9 @@
 # include "p3_functions_droplet_activation_impl.hpp"
 # include "p3_functions_calc_liq_relaxation_timescale_impl.hpp"
 # include "p3_functions_ice_cldliq_wet_growth_impl.hpp"
-<<<<<<< HEAD
 # include "p3_functions_get_latent_heat_impl.hpp"
-=======
 # include "p3_functions_check_values_impl.hpp"
 # include "p3_functions_incloud_mixingratios_impl.hpp"
->>>>>>> d511dc9e
 #endif
 
 #endif