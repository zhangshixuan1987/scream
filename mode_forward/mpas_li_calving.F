! Copyright (c) 2013-2018,  Los Alamos National Security, LLC (LANS)
! and the University Corporation for Atmospheric Research (UCAR).
!
! Unless noted otherwise source code is licensed under the BSD license.
! Additional copyright and license information can be found in the LICENSE file
! distributed with this code, or at http://mpas-dev.github.com/license.html
!


!|||||||||||||||||||||||||||||||||||||||||||||||||||||||||||||||||||||||
!
!  li_calving
!
!> \brief MPAS land ice calving scheme
!> \author William Lipscomb
!> \date   September 2015
!> \details
!>  This module contains several options for calving ice.
!
!-----------------------------------------------------------------------

module li_calving

   use mpas_derived_types
   use mpas_pool_routines
   use mpas_dmpar
   use mpas_log

   use li_setup
   use li_mask
   use li_constants


   implicit none
   private

   !--------------------------------------------------------------------
   !
   ! Public parameters
   !
   !--------------------------------------------------------------------

   !--------------------------------------------------------------------
   !
   ! Public member functions
   !
   !--------------------------------------------------------------------

   public :: li_calve_ice, li_restore_calving_front

   !--------------------------------------------------------------------
   !
   ! Private module variables
   !
   !--------------------------------------------------------------------


!***********************************************************************
   contains
!***********************************************************************


!|||||||||||||||||||||||||||||||||||||||||||||||||||||||||||||||||||||||
!
!  !  routine li_calve_ice
!
!> \brief MPAS land ice calving scheme
!> \author William Lipscomb
!> \date   September 2015
!> \details
!>  This routine contains several options for calving ice:
!> (0) Do nothing
!> (1) Calve all floating ice
!> (2) Calve ice based on a topographic threshold
!> (3) Calve ice based on an ice thickness threshold
!-----------------------------------------------------------------------

   subroutine li_calve_ice(domain, err)

      use li_advection

      !-----------------------------------------------------------------
      ! input variables
      !-----------------------------------------------------------------

      !-----------------------------------------------------------------
      ! input/output variables
      !-----------------------------------------------------------------
      type (domain_type), intent(inout) :: &
         domain          !< Input/Output: domain object

      !-----------------------------------------------------------------
      ! output variables
      !-----------------------------------------------------------------
      integer, intent(out) :: err !< Output: error flag

      !-----------------------------------------------------------------
      ! local variables
      !-----------------------------------------------------------------

      type (block_type), pointer :: block

      type (mpas_pool_type), pointer :: meshPool
      type (mpas_pool_type), pointer :: geometryPool
      type (mpas_pool_type), pointer :: velocityPool
      type (mpas_pool_type), pointer :: scratchPool

      ! calving-relevant config options
      character (len=StrKIND), pointer :: config_calving
      logical, pointer :: config_print_calving_info, config_data_calving
      real(kind=RKIND), pointer :: config_calving_timescale

      integer, pointer :: nCells

      real (kind=RKIND), pointer :: deltat  !< time step (s)

      integer, dimension(:), pointer :: &
           indexToCellID       ! list of global cell IDs

      real (kind=RKIND) ::  &
           calvingFraction ! fraction of ice that calves in each column; depends on calving_timescale

      real (kind=RKIND), dimension(:), pointer :: &
           thickness,        & ! ice thickness
           bedTopography       ! bed topography (negative below sea level)

      real (kind=RKIND), dimension(:), pointer :: &
           calvingThickness    ! thickness of ice that calves (computed in this subroutine)
                               ! typically the entire ice thickness, but will be a fraction of the thickness
                               ! if calving_timescale > dt

      type (field1dReal), pointer :: originalThicknessField

      real (kind=RKIND), dimension(:), pointer :: originalThickness

      integer :: iCell

      integer :: err_tmp

      err = 0

      call mpas_pool_get_config(liConfigs, 'config_calving', config_calving)
      call mpas_pool_get_config(liConfigs, 'config_calving_timescale', config_calving_timescale)
      call mpas_pool_get_config(liConfigs, 'config_print_calving_info', config_print_calving_info)
      call mpas_pool_get_config(liConfigs, 'config_data_calving', config_data_calving)

      if (trim(config_calving) == 'none') then
         return ! do nothing
      endif

      ! Get deltat from first block (same on all blocks)
      block => domain % blocklist
      call mpas_pool_get_subpool(block % structs, 'mesh', meshPool)
      call mpas_pool_get_array(meshPool, 'deltat', deltat)

      ! based on the calving timescale, set the fraction of ice that calves
      if (config_calving_timescale > 0.0_RKIND) then
         calvingFraction = min(deltat/config_calving_timescale, 1.0_RKIND)
         !WHL - debug
         if (config_print_calving_info) then
            call mpas_log_write('Calving a fraction of the ice thickness at each timestep')
            call mpas_log_write('deltat (yr) = $r, calvingFraction = $r', realArgs=(/deltat/scyr, calvingFraction/))
         endif
      else
         calvingFraction = 1.0_RKIND   ! calve the entire thickness in eligible columns
      endif

      if (config_print_calving_info) then
         call mpas_log_write('Do ice calving, option = ' // trim(config_calving))
         call mpas_log_write('Calving timscale (yr) = $r', realArgs=(/config_calving_timescale / scyr/))
      endif

      ! In data calving mode we need to calculate calving flux but not have it be applied.
      ! However, the eigencalving method requires multiple applications of the calvingThickness
      ! to the thickness.  So the simplest method to apply data calving is to store the old
      ! thickness and then set it back when we are done.
      if (config_data_calving) then
         call mpas_pool_get_subpool(domain % blocklist % structs, 'scratch', scratchPool)
         call mpas_pool_get_field(scratchPool, 'workCell2',  originalThicknessField)
         call mpas_allocate_scratch_field(originalThicknessField, single_block_in = .false.)
         block => domain % blocklist
         do while (associated(block))
            call mpas_pool_get_subpool(block % structs, 'geometry', geometryPool)
            call mpas_pool_get_subpool(block % structs, 'scratch', scratchPool)
            call mpas_pool_get_array(geometryPool, 'thickness', thickness)
            call mpas_pool_get_array(scratchPool, 'workCell2', originalThickness)

            ! Store old thickness here
            originalThickness(:) = thickness(:)

            block => block % next
         end do
      endif

      ! compute calvingThickness based on the calving_config option
      if (trim(config_calving) == 'thickness_threshold') then

         call thickness_calving(domain, calvingFraction, err_tmp)
         err = ior(err, err_tmp)

      elseif (trim(config_calving) == 'floating') then

         call floating_calving(domain, calvingFraction, err_tmp)
         err = ior(err, err_tmp)

      elseif (trim(config_calving) == 'topographic_threshold') then

         call topographic_calving(domain, calvingFraction, err_tmp)
         err = ior(err, err_tmp)

      elseif (trim(config_calving) == 'eigencalving') then

         call eigencalving(domain, err_tmp)
         err = ior(err, err_tmp)

      elseif (trim(config_calving) == 'mask') then

         call mask_calving(domain, err_tmp)
         err = ior(err, err_tmp)

      else

         call mpas_log_write("Invalid option for config_calving specified: " // trim(config_calving), MPAS_LOG_ERR)
         err = 1

      endif

      ! now also remove any icebergs
      call remove_icebergs(domain)

      ! Final operations after calving has been applied.
      block => domain % blocklist
      do while (associated(block))
         call mpas_pool_get_subpool(block % structs, 'geometry', geometryPool)
         call mpas_pool_get_subpool(block % structs, 'mesh', meshPool)
         call mpas_pool_get_array(geometryPool, 'thickness', thickness)
         call mpas_pool_get_array(geometryPool, 'calvingThickness', calvingThickness)
         call mpas_pool_get_dimension(meshPool, 'nCells', nCells)

         ! In data calving mode we just calculate what should be calved but don't actually calve it.
         ! So set thickness back to original value.
         if (config_data_calving) then
            call mpas_pool_get_subpool(block % structs, 'scratch', scratchPool)
            call mpas_pool_get_array(scratchPool, 'workCell2', originalThickness)
            thickness(:) = originalThickness(:)
         endif

         ! Optionally, print a list of cells with calving
         if (config_print_calving_info) then
            call mpas_pool_get_array(meshPool, 'indexToCellID', indexToCellID)
            call mpas_pool_get_array(geometryPool, 'bedTopography', bedTopography)

            call mpas_log_write(' ')
            call mpas_log_write('Global cell ID, bedTopography, calvingThickness:')
            do iCell = 1, nCells
               if (calvingThickness(iCell) > 0.0_RKIND) then
                  call mpas_log_write("$i $r $r", intArgs=(/indexToCellID(iCell)/), &
                     realArgs=(/bedTopography(iCell), calvingThickness(iCell)/))
               endif
            enddo
         endif   ! config_print_calving_info

         ! Update mask and geometry
         call mpas_pool_get_subpool(block % structs, 'velocity', velocityPool)
         call li_calculate_mask(meshPool, velocityPool, geometryPool, err_tmp)
         err = ior(err, err_tmp)
         call li_update_geometry(geometryPool)

         block => block % next
      end do

      if (config_data_calving) then
         call mpas_deallocate_scratch_field(originalThicknessField, single_block_in=.false.)
      endif

      ! === error check
      if (err > 0) then
          call mpas_log_write("An error has occurred in li_calve_ice.", MPAS_LOG_ERR)
      endif

   !--------------------------------------------------------------------
    end subroutine li_calve_ice


!|||||||||||||||||||||||||||||||||||||||||||||||||||||||||||||||||||||||
!
!  !  routine li_restore_calving_front
!
!> \brief MPAS land ice restore the calving front
!> \author William Lipscomb
!> \date   September 2015
!> \details
!>  This routine restores the calving front to its initial position:
!> (1) It removes any floating ice that has advanced beyond the initial front.
!> (2) It adds back a thin layer of ice wherever the ice has retreated from
!>     the initial front.
!-----------------------------------------------------------------------

   subroutine li_restore_calving_front(domain, err)

      use li_thermal, only: li_init_linear_temperature_in_column
      use li_advection

      !-----------------------------------------------------------------
      ! input variables
      !-----------------------------------------------------------------

      !-----------------------------------------------------------------
      ! input/output variables
      !-----------------------------------------------------------------
      type (domain_type), intent(inout) :: &
         domain          !< Input/Output: domain object

      !-----------------------------------------------------------------
      ! output variables
      !-----------------------------------------------------------------
      integer, intent(out) :: err !< Output: error flag

      !-----------------------------------------------------------------
      ! local variables
      !-----------------------------------------------------------------

      type (block_type), pointer :: block

      type (mpas_pool_type), pointer :: meshPool
      type (mpas_pool_type), pointer :: geometryPool
      type (mpas_pool_type), pointer :: thermalPool
      type (mpas_pool_type), pointer :: scratchPool
      type (mpas_pool_type), pointer :: velocityPool

      integer, pointer :: nCellsSolve, nVertLevels

      logical, pointer :: &
           config_print_calving_info

      real (kind=RKIND), pointer ::   &
           config_sea_level,          &
           config_dynamic_thickness

      integer, dimension(:), pointer :: &
           cellMask            ! bit mask describing whether ice is floating, dynamically active, etc.

      real(kind=RKIND), dimension(:), pointer :: &
           layerCenterSigma    ! vertical sigma coordinate at layer midpoints

      ! geometry and calving fields
      real (kind=RKIND), dimension(:), pointer :: &
           thickness,        & ! ice thickness
           bedTopography,    & ! elevation of the bed
           calvingThickness, & ! thickness of ice that calves
                               ! > 0 for cells below sea level that were initially ice-free and now have ice
           restoreThickness    ! thickness of ice that is added to restore the calving front to its initial position
                               ! > 0 for cells below sea level that were initially ice-covered and now have very thin or no ice

      real (kind=RKIND) ::  &
           restoreThicknessMin  ! small thickness to which ice is restored should it fall below this thickness

      ! thermal fields
      ! These are needed to initialize the temperature profile in restored columns.
      real (kind=RKIND), dimension(:,:), pointer :: &
           temperature,           &   ! interior ice temperature
           waterFrac                  ! interior water fraction

      real (kind=RKIND), dimension(:), pointer :: &
           surfaceAirTemperature, &   ! surface air temperature
           surfaceTemperature,    &   ! surface ice temperature
           basalTemperature           ! basal ice temperature

      integer :: iCell, err_tmp

      !WHL - debug
      logical, parameter :: circular_shelf = .false.
      integer, parameter :: ncellsPerRow = 40
      integer, parameter :: nRows = 46
      integer :: i, iRow
      integer :: k


      ! first remove any icebergs - do it first so restore-calving can put back thin ice in those places
      call remove_icebergs(domain)

      ! block loop
      block => domain % blocklist
      do while (associated(block))

         ! get pools
         call mpas_pool_get_subpool(block % structs, 'mesh', meshPool)
         call mpas_pool_get_subpool(block % structs, 'geometry', geometryPool)
         call mpas_pool_get_subpool(block % structs, 'thermal', thermalPool)
         call mpas_pool_get_subpool(block % structs, 'velocity', velocityPool)  ! required for cellMask computation
         call mpas_pool_get_subpool(block % structs, 'scratch', scratchPool)

         ! get dimensions
         call mpas_pool_get_dimension(meshPool, 'nCellsSolve', nCellsSolve)
         call mpas_pool_get_dimension(meshPool, 'nVertLevels', nVertLevels)

         ! get required fields from the mesh pool
         call mpas_pool_get_array(meshPool, 'layerCenterSigma', layerCenterSigma)

         ! get required fields from the geometry pool
         call mpas_pool_get_array(geometryPool, 'thickness', thickness)
         call mpas_pool_get_array(geometryPool, 'bedTopography', bedTopography)
         call mpas_pool_get_array(geometryPool, 'calvingThickness', calvingThickness)
         call mpas_pool_get_array(geometryPool, 'restoreThickness', restoreThickness)
         call mpas_pool_get_array(geometryPool, 'cellMask', cellMask)

         ! get required fields from the thermal pool
         call mpas_pool_get_array(thermalPool, 'temperature', temperature)
         call mpas_pool_get_array(thermalPool, 'waterFrac', waterFrac)
         call mpas_pool_get_array(thermalPool, 'surfaceAirTemperature', surfaceAirTemperature)
         call mpas_pool_get_array(thermalPool, 'surfaceTemperature', surfaceTemperature)
         call mpas_pool_get_array(thermalPool, 'basalTemperature', basalTemperature)

         ! get config variables
         call mpas_pool_get_config(liConfigs, 'config_print_calving_info', config_print_calving_info)
         call mpas_pool_get_config(liConfigs, 'config_sea_level', config_sea_level)
         call mpas_pool_get_config(liConfigs, 'config_dynamic_thickness', config_dynamic_thickness)

         if (config_print_calving_info) then
            call mpas_log_write('Restore calving front')
            call mpas_log_write('max thickness (m) = $r', realArgs=(/maxval(thickness)/))

            !WHL - debug - for circular shelf test case
!            if (circular_shelf) then
!               call mpas_log_write('Initial ice thickness'
!               do iRow = nRows, 1, -1
!                  if (mod(iRow,2) == 0) then  ! indent for even-numbered rows
!                     write(stdoutUnit,'(a3)',advance='no') '    '
!                  endif
!!!                 do i = 1, nCellsPerRow
!                  do i = nCellsPerRow/2 - 2, nCellsPerRow
!                     iCell = (iRow-1)*nCellsPerRow + i
!!!                    write(stdoutUnit,'(i5)',advance='no') iCell
!                     write(stdoutUnit,'(f8.2)',advance='no') thickness(iCell)
!                  enddo
!                  write(stdoutUnit,*) ' '
!               enddo
!            endif   ! circular_shelf

         endif

         ! set restoreThicknessMin
         ! It should be less than config_dynamic_thickness so that the restored ice remains dynamically inactive,
         !  even with a certain amount of natural variability.
         ! It should also be large enough to permit stable thermal calculations.
         ! For now, setting it to 1/10 of config_dynamic_thickness

         restoreThicknessMin = 0.1_RKIND * config_dynamic_thickness

         ! calculate masks - so we know where the calving front was located initially
         call li_calculate_mask(meshPool, velocityPool, geometryPool, err_tmp)
         err = ior(err, err_tmp)

         ! initialize
         calvingThickness = 0.0_RKIND
         restoreThickness = 0.0_RKIND

         ! loop over locally owned cells
         do iCell = 1, nCellsSolve

            if (bedTopography(iCell) < config_sea_level) then

               ! The bed is below sea level; test for calving-front advance and retreat.

               if (li_mask_is_initial_ice(cellMask(iCell)) .and. thickness(iCell) < restoreThicknessMin) then

                  ! Ice was present in this cell initially, but now is either very thin or absent;
                  !  reset the thickness to restoreThicknessMin.
                  ! Note: Mass is not conserved.
                  !       Save the difference (restoreThicknessMin - thickness) so as to keep track of energy non-conservation.

                  if (config_print_calving_info) then
                     call mpas_log_write('Restore ice: iCell=$i, thickness=$r', intArgs=(/iCell/), realArgs=(/thickness(iCell)/))
                  endif

                  restoreThickness(iCell) = restoreThicknessMin - thickness(iCell)
                  thickness(iCell) = restoreThicknessMin

                  ! Initial a linear temperature profile in the column
                  ! Note: Energy is not conserved.

                  call li_init_linear_temperature_in_column(&
                       nVertLevels,                   &
                       layerCenterSigma,              &
                       thickness(iCell),              &
                       surfaceAirTemperature(iCell),  &
                       temperature(:,iCell),          &
                       waterFrac(:,iCell),            &
                       surfaceTemperature(iCell),     &
                       basalTemperature(iCell))

               elseif (.not.li_mask_is_initial_ice(cellMask(iCell)) .and. thickness(iCell) > 0.0_RKIND) then

                  ! This cell was initially ice-free but now has ice.
                  ! Remove the ice and add it to calvingThickness.

                  if (config_print_calving_info) then
                     call mpas_log_write('Remove ice:  iCell=$i, thickness=$r', intArgs=(/iCell/), realArgs=(/thickness(iCell)/))
                  endif

                  calvingThickness(iCell) = thickness(iCell)
                  thickness(iCell) = 0.0_RKIND

               endif   ! li_mask_is_initial_ice

            endif    ! bedTopography < config_sea_level

         enddo   ! iCell

         block => block % next
      enddo

      ! Update mask and geometry
      block => domain % blocklist
      do while (associated(block))
         call mpas_pool_get_subpool(block % structs, 'mesh', meshPool)
         call mpas_pool_get_subpool(block % structs, 'velocity', velocityPool)
         call mpas_pool_get_subpool(block % structs, 'geometry', geometryPool)

         call li_calculate_mask(meshPool, velocityPool, geometryPool, err_tmp)
         call li_update_geometry(geometryPool)

         block => block % next
      end do

      if (config_print_calving_info) then
         call mpas_log_write('Restored the initial calving front')

         !WHL - debug - for circular shelf test case
!         if (circular_shelf) then
!            write(stdoutUnit,*) 'Final ice thickness'
!            do iRow = nRows, 1, -1
!               if (mod(iRow,2) == 0) then  ! indent for even-numbered rows
!                  write(stdoutUnit,'(a3)',advance='no') '    '
!               endif
!!!               do i = 1, nCellsPerRow
!               do i = nCellsPerRow/2 - 2, nCellsPerRow
!                  iCell = (iRow-1)*nCellsPerRow + i
!!!                  write(stdoutUnit,'(i5)',advance='no') iCell
!                  write(stdoutUnit,'(f8.2)',advance='no') thickness(iCell)
!               enddo
!               write(stdoutUnit,*) ' '
!            enddo
!         endif  ! circular shelf

      endif

      ! === error check
      if (err > 0) then
          call mpas_log_write("An error has occurred in li_restore_calving_front.", MPAS_LOG_ERR)
      endif


    end subroutine li_restore_calving_front

!***********************************************************************
!***********************************************************************
! Private subroutines:
!***********************************************************************
!***********************************************************************

!|||||||||||||||||||||||||||||||||||||||||||||||||||||||||||||||||||||||
!
!    routine thickness_calving
!
!> \brief Calve ice based on thickness threshold
!> \author William Lipscomb, moved to separate subroutine by Matt Hoffman Feb. 2018
!> \date   September 2015
!> \details  calve ice thinner than a thickness threshold
!> Note: The thickness-threshold option is different from the others.
!>       For the other options, we look at each cell and determine whether it meets the calving-law criteria
!>        (e.g., ice is floating, or the topography lies below a given level).
!>        If a cell meets the criteria and lies in the calving domain (e.g., at the margin), it is calved.
!>       For the thickness-threshold option, ice thinner than config_calving_thickness is calved,
!>        but only if it lies beyond a protected ring of thin ice at the floating margin.
!>       The reason for this more complicated approach is that we do not want to remove all floating ice
!>         thinner than the calving thickness, because then we would remove thin ice that has just
!>         been advected from active cells at the margin, and the calving front would be unable to advance.
!>       By protecting a ring of inactive ice (thickness < config_calving_thickness) at the margin,
!>        we allow ice in these cells to thicken and become active, thus advancing the calving front.
!>       The calving front retreats when active floating ice thins to become inactive, removing protection
!>        from previously protected cells.
!>
!>      Specifically, the rules are as follows:
!>      - Mark cells as active-for-calving if either (1) grounded, with thickness > config_dynamic_thickness
!>        or (2) floating, with thickness > config_calving_thickness.
!>      - Mark cells as ocean if not land and not active.
!>      - Mark cells as lying on the inactive margin if not active, but with an active neighbor.
!>      - Calve ice in ocean cells that are not on the inactive margin.

!-----------------------------------------------------------------------
   subroutine thickness_calving(domain, calvingFraction, err)

      !-----------------------------------------------------------------
      ! input variables
      !-----------------------------------------------------------------
      real (kind=RKIND), intent(in) :: calvingFraction !< fraction of possible ice to calve on this timestep

      !-----------------------------------------------------------------
      ! input/output variables
      !-----------------------------------------------------------------
      type (domain_type), intent(inout) :: &
         domain          !< Input/Output: domain object

      !-----------------------------------------------------------------
      ! output variables
      !-----------------------------------------------------------------
      integer, intent(out) :: err !< Output: error flag

      !-----------------------------------------------------------------
      ! local variables
      !-----------------------------------------------------------------
      type (block_type), pointer :: block

      real(kind=RKIND), pointer ::  &
                                   config_calving_thickness, &
                                   config_sea_level, &
                                   config_dynamic_thickness,  &
                                   config_ice_density,  &
                                   config_ocean_density

      logical, pointer :: config_print_calving_info

      type (field1dInteger), pointer :: activeForCalvingMaskField
      integer, dimension(:), pointer :: activeForCalvingMask   ! = 1 for grounded cells thicker than config_dynamic_thickness;
                                                               ! = 1 for floating cells thicker than config_calving_thickness;
                                                               ! = 0 elsewhere

      type (field1dInteger), pointer :: inactiveMarginMaskField
      integer, dimension(:), pointer :: inactiveMarginMask
      ! = 1 for inactive cells (thin or no ice) that have 1 or more active neighbors

      type (field1dInteger), pointer :: oceanMaskField
      integer, dimension(:), pointer :: oceanMask   ! = 1 for cells that are not land and do not have active ice
                                                    ! includes floating cells with inactive icea

      type (mpas_pool_type), pointer :: meshPool, geometryPool, velocityPool, scratchPool

      integer, dimension(:), pointer :: nEdgesOnCell ! number of cells that border each cell

      integer, dimension(:,:), pointer :: &
           cellsOnCell         ! list of cells that neighbor each cell

      real (kind=RKIND), dimension(:), pointer :: &
           thickness,        & ! ice thickness
           bedTopography       ! bed topography (negative below sea level)

      real (kind=RKIND), dimension(:), pointer :: &
           calvingThickness    ! thickness of ice that calves (computed in this subroutine)

      integer, pointer :: nCells
      integer :: iCell, iCellOnCell, iCellNeighbor
      real (kind=RKIND) :: flotationThickness  ! thickness at which marine-based ice starts to float


      err = 0

      call mpas_pool_get_config(liConfigs, 'config_calving_thickness', config_calving_thickness)
      call mpas_pool_get_config(liConfigs, 'config_sea_level', config_sea_level)
      call mpas_pool_get_config(liConfigs, 'config_dynamic_thickness', config_dynamic_thickness)
      call mpas_pool_get_config(liConfigs, 'config_ice_density', config_ice_density)
      call mpas_pool_get_config(liConfigs, 'config_ocean_density', config_ocean_density)
      call mpas_pool_get_config(liConfigs, 'config_print_calving_info', config_print_calving_info)


      if (config_print_calving_info) then
         call mpas_log_write('Calving thickness (m) = $r', realArgs=(/config_calving_thickness/))
         call mpas_log_write('Dynamic thickness (m) = $r', realArgs=(/config_dynamic_thickness/))
      endif

      ! Make sure config_calving_thickness > config_dynamic_thickness.
      ! Otherwise the algorithm will not work.
      if (config_calving_thickness < config_dynamic_thickness) then
         call mpas_log_write('config_calving_thickness (m) = $r', realArgs=(/config_calving_thickness/), messageType=MPAS_LOG_ERR)
         call mpas_log_write('config_dynamic_thickness (m) = $r', realArgs=(/config_dynamic_thickness/), messageType=MPAS_LOG_ERR)
         call mpas_log_write('Must have config_calving_thickness > config_dynamic_thickness', messageType=MPAS_LOG_ERR)
         err = 1
      endif

      ! block loop
      block => domain % blocklist
      do while (associated(block))

         call mpas_pool_get_subpool(block % structs, 'mesh', meshPool)
         call mpas_pool_get_subpool(block % structs, 'geometry', geometryPool)
         call mpas_pool_get_subpool(block % structs, 'velocity', velocityPool)  ! required for cellMask computation
         call mpas_pool_get_subpool(block % structs, 'scratch', scratchPool)

         call mpas_pool_get_dimension(meshPool, 'nCells', nCells)

         ! get required fields from the mesh pool
         call mpas_pool_get_array(meshPool, 'nEdgesOnCell', nEdgesOnCell)
         call mpas_pool_get_array(meshPool, 'cellsOnCell', cellsOnCell)

         ! get required fields from the geometry pool
         call mpas_pool_get_array(geometryPool, 'thickness', thickness)
         call mpas_pool_get_array(geometryPool, 'bedTopography', bedTopography)
         call mpas_pool_get_array(geometryPool, 'calvingThickness', calvingThickness)

         ! get scratch fields for calving
         ! 'true' flag means to allocate the field for a single block
         call mpas_pool_get_field(scratchPool, 'iceCellMask', activeForCalvingMaskField)
         call mpas_allocate_scratch_field(activeForCalvingMaskField, .true.)
         activeForCalvingMask => activeForCalvingMaskField % array

         call mpas_pool_get_field(scratchPool, 'iceCellMask2',  inactiveMarginMaskField)
         call mpas_allocate_scratch_field(inactiveMarginMaskField, .true.)
         inactiveMarginMask => inactiveMarginMaskField % array

         call mpas_pool_get_field(scratchPool, 'iceCellMask3', oceanMaskField)
         call mpas_allocate_scratch_field(oceanMaskField, .true.)
         oceanMask => oceanMaskField % array

         ! Initialize
         calvingThickness = 0.0_RKIND

         ! Identify cells that are active-for-calving:
         ! (1) Grounded ice with thickness > config_dynamic_thickness
         ! (2) Floating ice with thickness > config_calving_thickness

         activeForCalvingMask(:) = 0

         do iCell = 1, nCells

            if (bedTopography(iCell) >= config_sea_level) then   ! land cell
               if (thickness(iCell) > config_dynamic_thickness) then    ! active for calving
                  activeForCalvingMask(iCell) = 1
               endif
            else    ! marine cell, topography below sea level
               flotationThickness = (config_ocean_density/config_ice_density) * (config_sea_level - bedTopography(iCell))
               if (thickness(iCell) < flotationThickness) then   ! floating
                  if (thickness(iCell) > config_calving_thickness) then
                     activeForCalvingMask(iCell) = 1
                  endif
               else   ! grounded marine ice
                  if (thickness(iCell) > config_dynamic_thickness) then    ! active for calving
                     activeForCalvingMask(iCell) = 1
                  endif
               endif   ! floating or grounded
            endif   ! land or marine

         enddo   ! iCell

         ! Identify cells that are inactive but border active-for-calving cells

         inactiveMarginMask(:) = 0

         do iCell = 1, nCells
            if (activeForCalvingMask(iCell) == 0) then   ! inactive

               ! check whether any neighbor cells are active
               do iCellOnCell = 1, nEdgesOnCell(iCell)
                  iCellNeighbor = cellsOnCell(iCellOnCell,iCell)
                  if (activeForCalvingMask(iCellNeighbor) == 1) then  ! neighbor cell is active
                     inactiveMarginMask(iCell) = 1
                     exit
                  endif
               enddo   ! iCellOnCell

            endif   ! inactive
         enddo    ! iCell

         ! Identify ocean cells (not land and not active ice, but including inactive floating ice)

         where (bedTopography < config_sea_level .and. activeForCalvingMask == 0)
            oceanMask = 1
         elsewhere
            oceanMask = 0
         endwhere

!         if (config_print_calving_info) then
!
!            write(stdoutUnit,*) 'Active-for-calving mask'
!            do iRow = nRows, 1, -1
!               if (mod(iRow,2) == 0) then  ! indent for even-numbered rows
!                  write(stdoutUnit,'(a3)',advance='no') '    '
!               endif
!!            do i = 1, nCellsPerRow
!               do i = nCellsPerRow/2 - 2, nCellsPerRow
!                  iCell = (iRow-1)*nCellsPerRow + i
!!               write(stdoutUnit,'(i5)',advance='no') iCell
!                  write(stdoutUnit,'(i8)',advance='no') activeForCalvingMask(iCell)
!               enddo
!               write(stdoutUnit,*) ' '
!            enddo
!
!            write(stdoutUnit,*) 'Inactive margin mask'
!            do iRow = nRows, 1, -1
!               if (mod(iRow,2) == 0) then  ! indent for even-numbered rows
!                  write(stdoutUnit,'(a3)',advance='no') '    '
!               endif
!!            do i = 1, nCellsPerRow
!               do i = nCellsPerRow/2 - 2, nCellsPerRow
!                  iCell = (iRow-1)*nCellsPerRow + i
!!               write(stdoutUnit,'(i5)',advance='no') iCell
!                  write(stdoutUnit,'(i8)',advance='no') inactiveMarginMask(iCell)
!               enddo
!               write(stdoutUnit,*) ' '
!            enddo
!
!         endif  ! config_print_calving_info

         ! Calve ice in ocean cells that are not on the protected inactive margin

         where (oceanMask == 1 .and. inactiveMarginMask == 0 .and. thickness > 0.0_RKIND)
            calvingThickness = thickness * calvingFraction
         endwhere

         ! === apply calving ===
         thickness(:) = thickness(:) - calvingThickness(:)

         call remove_small_islands(meshPool, geometryPool)

         block => block % next
      enddo

      ! clean up
      call mpas_deallocate_scratch_field(activeForCalvingMaskField, .true.)
      call mpas_deallocate_scratch_field(inactiveMarginMaskField, .true.)
      call mpas_deallocate_scratch_field(oceanMaskField, .true.)

   end subroutine thickness_calving


!|||||||||||||||||||||||||||||||||||||||||||||||||||||||||||||||||||||||
!
!    routine floating_calving
!
!> \brief Calve any ice that is floating
!> \author William Lipscomb, moved to separate subroutine by Matt Hoffman Feb. 2018
!> \date   September 2015
!> \details
!-----------------------------------------------------------------------
   subroutine floating_calving(domain, calvingFraction, err)

      !-----------------------------------------------------------------
      ! input variables
      !-----------------------------------------------------------------
      real (kind=RKIND), intent(in) :: calvingFraction !< fraction of possible ice to calve on this timestep

      !-----------------------------------------------------------------
      ! input/output variables
      !-----------------------------------------------------------------
      type (domain_type), intent(inout) :: &
         domain          !< Input/Output: domain object

      !-----------------------------------------------------------------
      ! output variables
      !-----------------------------------------------------------------
      integer, intent(out) :: err !< Output: error flag

      !-----------------------------------------------------------------
      ! local variables
      !-----------------------------------------------------------------
      type (block_type), pointer :: block
      type (mpas_pool_type), pointer :: geometryPool
      type (mpas_pool_type), pointer :: meshPool
      real (kind=RKIND), dimension(:), pointer :: calvingThickness    ! thickness of ice that calves (computed in this subroutine)
      real (kind=RKIND), dimension(:), pointer :: thickness
      integer, dimension(:), pointer :: cellMask

      err = 0

      ! block loop
      block => domain % blocklist
      do while (associated(block))

         ! get pools
         call mpas_pool_get_subpool(block % structs, 'geometry', geometryPool)
         call mpas_pool_get_subpool(block % structs, 'mesh', meshPool)
         call mpas_pool_get_array(geometryPool, 'calvingThickness', calvingThickness)
         call mpas_pool_get_array(geometryPool, 'thickness', thickness)
         call mpas_pool_get_array(geometryPool, 'cellMask', cellMask)

         calvingThickness = 0.0_RKIND

         ! Note: The floating_ice mask includes all floating ice, both inactive and active
         where (li_mask_is_floating_ice(cellMask))
            calvingThickness = thickness * calvingFraction
         endwhere

         ! === apply calving ===
         thickness(:) = thickness(:) - calvingThickness(:)

         call remove_small_islands(meshPool, geometryPool)

         block => block % next
      enddo

   end subroutine floating_calving

!|||||||||||||||||||||||||||||||||||||||||||||||||||||||||||||||||||||||
!
!    routine remove_small_islands
!
!> \brief Remove very small islands that lead to velocity solver problems
!> \author Matthew Hoffman
!> \date   Summer 2018
!> \details This routine finds and eliminates very small islands that lead to
!> unrealistic velocities in the Albany velocity solver.  Specifically, this
!> finds one- and two-cell masses of ice that are surrounded by open ocean
!> and eliminates them by sending them to the calving flux.
!-----------------------------------------------------------------------

   subroutine remove_small_islands(meshPool, geometryPool)
      type (mpas_pool_type), pointer, intent(in) :: meshPool !< Input: Mesh pool
      type (mpas_pool_type), pointer, intent(inout) :: geometryPool !< Input: Geometry pool

      logical, pointer :: config_remove_small_islands
      real(kind=RKIND), pointer :: config_sea_level
      real (kind=RKIND), dimension(:), pointer :: calvingThickness    ! thickness of ice that calves (computed in this subroutine)
      real (kind=RKIND), dimension(:), pointer :: thickness
      real (kind=RKIND), dimension(:), pointer :: bedTopography
      integer, dimension(:), pointer :: cellMask
      integer, dimension(:,:), pointer :: cellsOnCell ! list of cells that neighbor each cell
      integer, dimension(:), pointer :: nEdgesOnCell ! number of cells that border each cell
      integer, pointer :: nCellsSolve
      integer :: iCell, jCell, n, nIceNeighbors, nIceNeighbors2, neighborWithIce
      integer :: nOpenOceanNeighbors, nOpenOceanNeighbors2

      call mpas_pool_get_config(liConfigs, 'config_remove_small_islands', config_remove_small_islands)
      if (.not. config_remove_small_islands) then
         return  ! skip this entire routine if disabled
      endif

      call mpas_pool_get_config(liConfigs, 'config_sea_level', config_sea_level)
      call mpas_pool_get_dimension(meshPool, 'nCellsSolve', nCellsSolve)
      call mpas_pool_get_array(meshPool, 'cellsOnCell', cellsOnCell)
      call mpas_pool_get_array(meshPool, 'nEdgesOnCell', nEdgesOnCell)
      call mpas_pool_get_array(geometryPool, 'calvingThickness', calvingThickness)
      call mpas_pool_get_array(geometryPool, 'thickness', thickness)
      call mpas_pool_get_array(geometryPool, 'cellMask', cellMask)
      call mpas_pool_get_array(geometryPool, 'bedTopography', bedTopography)

      do iCell = 1, nCellsSolve
         if (li_mask_is_ice(cellMask(iCell))) then ! might as well do for both grounded or floating
                                                   ! (1 or 2 cell floating masses are icebergs)
            nIceNeighbors = 0
            nOpenOceanNeighbors = 0
            do n = 1, nEdgesOnCell(iCell)
               jCell = cellsOnCell(n, iCell)
               if (li_mask_is_ice(cellMask(jCell))) then
                  nIceNeighbors = nIceNeighbors + 1
                  neighborWithIce = jCell
               endif
               if (.not. li_mask_is_ice(cellMask(jCell)) .and. bedTopography(jCell) < config_sea_level) then
                  nOpenOceanNeighbors = nOpenOceanNeighbors + 1
               endif
            enddo
            if ((nIceNeighbors == 0) .and. (nOpenOceanNeighbors == nEdgesOnCell(iCell))) then
               ! If this is a single cell of ice surrounded by open ocean, kill this location
               calvingThickness(iCell) = calvingThickness(iCell) + thickness(iCell)
               thickness(iCell) = 0.0_RKIND
            elseif (nIceNeighbors == 1) then
               ! check if this neighbor has any additional neighbors with ice
               nIceNeighbors2 = 0
               nOpenOceanNeighbors = 0
               do n = 1, nEdgesOnCell(neighborWithIce)
                  jCell = cellsOnCell(n, neighborWithIce)
                  if (li_mask_is_ice(cellMask(jCell))) then
                     nIceNeighbors2 = nIceNeighbors2 + 1
                  endif
                  if (.not. li_mask_is_ice(cellMask(jCell)) .and. bedTopography(jCell) < config_sea_level) then
                     nOpenOceanNeighbors2 = nOpenOceanNeighbors2 + 1
                  endif
               enddo
               if ((nIceNeighbors2 == 1) .and. (nOpenOceanNeighbors2 == nEdgesOnCell(iCell)-1)) then
                  ! <- only neighbor with ice must have been iCell
                  ! kill both cells
                  calvingThickness(iCell) = calvingThickness(iCell) + thickness(iCell)
                  thickness(iCell) = 0.0_RKIND
                  calvingThickness(neighborWithIce) = calvingThickness(neighborWithIce) + thickness(neighborWithIce)
                  thickness(neighborWithIce) = 0.0_RKIND
               endif

            endif ! check on nIceNeighbors

         endif ! check if iCell has ice
      end do ! loop over cells

   end subroutine remove_small_islands


!|||||||||||||||||||||||||||||||||||||||||||||||||||||||||||||||||||||||
!
!    routine topographic_calving
!
!> \brief Calve any floating ice existing where ocean bathymetry is deeper than a threshold
!> \author William Lipscomb, moved to separate subroutine by Matt Hoffman Feb. 2018
!> \date   September 2015
!> \details calve ice where the bed topography lies below a threshold depth
!-----------------------------------------------------------------------
   subroutine topographic_calving(domain, calvingFraction, err)

      !-----------------------------------------------------------------
      ! input variables
      !-----------------------------------------------------------------
      real (kind=RKIND), intent(in) :: calvingFraction !< fraction of possible ice to calve on this timestep

      !-----------------------------------------------------------------
      ! input/output variables
      !-----------------------------------------------------------------
      type (domain_type), intent(inout) :: &
         domain          !< Input/Output: domain object

      !-----------------------------------------------------------------
      ! output variables
      !-----------------------------------------------------------------
      integer, intent(out) :: err !< Output: error flag

      !-----------------------------------------------------------------
      ! local variables
      !-----------------------------------------------------------------
      type (block_type), pointer :: block
      type (mpas_pool_type), pointer :: geometryPool, meshPool
      real (kind=RKIND), dimension(:), pointer :: calvingThickness    ! thickness of ice that calves (computed in this subroutine)
      real(kind=RKIND), pointer :: config_calving_topography
      real(kind=RKIND), pointer :: config_sea_level
      logical, pointer :: config_print_calving_info
      real (kind=RKIND), dimension(:), pointer :: bedTopography, thickness
      integer, dimension(:), pointer :: cellMask

      err = 0

      call mpas_pool_get_config(liConfigs, 'config_print_calving_info', config_print_calving_info)
      call mpas_pool_get_config(liConfigs, 'config_calving_topography', config_calving_topography)
      call mpas_pool_get_config(liConfigs, 'config_sea_level', config_sea_level)

      if (config_print_calving_info) then
         call mpas_log_write('Calving topographic threshold (m) = $r', realArgs=(/config_calving_topography/))
      endif

      ! block loop
      block => domain % blocklist
      do while (associated(block))

         ! get pools
         call mpas_pool_get_subpool(block % structs, 'geometry', geometryPool)
         call mpas_pool_get_subpool(block % structs, 'mesh', meshPool)
         call mpas_pool_get_array(geometryPool, 'calvingThickness', calvingThickness)
         call mpas_pool_get_array(geometryPool, 'bedTopography', bedTopography)
         call mpas_pool_get_array(geometryPool, 'cellMask', cellMask)
         call mpas_pool_get_array(geometryPool, 'thickness', thickness)

         calvingThickness = 0.0_RKIND

         where ( (li_mask_is_floating_ice(cellMask)) .and. (bedTopography < config_calving_topography + config_sea_level) )
            calvingThickness = thickness * calvingFraction
         endwhere

         ! === apply calving ===
         thickness(:) = thickness(:) - calvingThickness(:)

         call remove_small_islands(meshPool, geometryPool)

         block => block % next
      enddo

   end subroutine topographic_calving


!|||||||||||||||||||||||||||||||||||||||||||||||||||||||||||||||||||||||
!
!    routine eigencalving
!
!> \brief Calve ice from the calving front based on a strain rate threshold
!> \author Matthew Hoffman
!> \date   Feb. 2018
!> \details Calve using eigencalving scheme in which calving rate is taken
!>  proportional to the product of principle strain rates, if both extensional,
!>  and zero otherwise. Described in detail in:
!>  Levermann, A., T. Albrecht, R. Winkelmann, M. A. Martin, M. Haseloff, and
!>  I. Joughin (2012), Kinematic first-order calving law implies potential for
!>  abrupt ice-shelf retreat, Cryosph., 6(2), 273–286, doi:10.5194/tc-6-273-2012.
!-----------------------------------------------------------------------
   subroutine eigencalving(domain, err)

      !-----------------------------------------------------------------
      ! input variables
      !-----------------------------------------------------------------

      !-----------------------------------------------------------------
      ! input/output variables
      !-----------------------------------------------------------------
      type (domain_type), intent(inout) :: &
         domain          !< Input/Output: domain object

      !-----------------------------------------------------------------
      ! output variables
      !-----------------------------------------------------------------
      integer, intent(out) :: err !< Output: error flag

      !-----------------------------------------------------------------
      ! local variables
      !-----------------------------------------------------------------
      type (block_type), pointer :: block
      type (mpas_pool_type), pointer :: geometryPool
      type (mpas_pool_type), pointer :: meshPool
      type (mpas_pool_type), pointer :: velocityPool
      type (mpas_pool_type), pointer :: scratchPool
      real(kind=RKIND), pointer :: config_calving_eigencalving_parameter_scalar_value
      character (len=StrKIND), pointer :: config_calving_eigencalving_parameter_source
      logical, pointer :: config_print_calving_info
      real (kind=RKIND), pointer :: config_sea_level
      real(kind=RKIND), pointer :: config_calving_thickness
      real (kind=RKIND), dimension(:), pointer :: thickness
      real (kind=RKIND), dimension(:), pointer :: bedTopography
      real (kind=RKIND), dimension(:), pointer :: eigencalvingParameter
      real (kind=RKIND), dimension(:), pointer :: calvingThickness
      real (kind=RKIND), dimension(:), pointer :: requiredCalvingVolumeRate
      real (kind=RKIND), dimension(:), pointer :: calvingVelocity
      real (kind=RKIND), dimension(:), pointer :: eMax, eMin
      integer, dimension(:), pointer :: cellMask
      type (field1dInteger), pointer :: calvingFrontMaskField
      integer, dimension(:), pointer :: calvingFrontMask
      real (kind=RKIND), pointer :: deltat  !< time step (s)
      integer, dimension(:), pointer :: nEdgesOnCell ! number of cells that border each cell
      integer, dimension(:,:), pointer :: cellsOnCell ! list of cells that neighbor each cell
      integer, dimension(:,:), pointer :: edgesOnCell
      real (kind=RKIND), dimension(:), pointer :: dvEdge
      integer, pointer :: nCells
      integer :: iCell, jCell, iNeighbor
      real(kind=RKIND) :: cellCalvingFrontLength, cellCalvingFrontHeight
      logical :: dynamicNeighbor
      integer :: err_tmp

      err = 0

      call mpas_pool_get_config(liConfigs, 'config_print_calving_info', config_print_calving_info)
      call mpas_pool_get_config(liConfigs, 'config_calving_eigencalving_parameter_scalar_value', &
               config_calving_eigencalving_parameter_scalar_value)
      call mpas_pool_get_config(liConfigs, 'config_calving_eigencalving_parameter_source', &
              config_calving_eigencalving_parameter_source)
      call mpas_pool_get_config(liConfigs, 'config_sea_level', config_sea_level)
      call mpas_pool_get_config(liConfigs, 'config_calving_thickness', config_calving_thickness)

      ! block loop
      block => domain % blocklist
      do while (associated(block))

         ! get pools
         call mpas_pool_get_subpool(block % structs, 'geometry', geometryPool)
         call mpas_pool_get_subpool(block % structs, 'velocity', velocityPool)
         call mpas_pool_get_subpool(block % structs, 'mesh', meshPool)
         call mpas_pool_get_subpool(block % structs, 'scratch', scratchPool)

         ! get fields
         call mpas_pool_get_dimension(meshPool, 'nCells', nCells)
         call mpas_pool_get_array(meshPool, 'deltat', deltat)
         call mpas_pool_get_array(meshPool, 'nEdgesOnCell', nEdgesOnCell)
         call mpas_pool_get_array(meshPool, 'edgesOnCell', edgesOnCell)
         call mpas_pool_get_array(meshPool, 'cellsOnCell', cellsOnCell)
         call mpas_pool_get_array(meshPool, 'dvEdge', dvEdge)
         call mpas_pool_get_array(geometryPool, 'calvingThickness', calvingThickness)
         call mpas_pool_get_array(geometryPool, 'cellMask', cellMask)
         call mpas_pool_get_array(geometryPool, 'thickness', thickness)
         call mpas_pool_get_array(geometryPool, 'bedTopography', bedTopography)
         call mpas_pool_get_array(geometryPool, 'eigencalvingParameter', eigencalvingParameter)
         call mpas_pool_get_array(geometryPool, 'requiredCalvingVolumeRate', requiredCalvingVolumeRate)
         call mpas_pool_get_array(geometryPool, 'calvingVelocity', calvingVelocity)
         call mpas_pool_get_array(velocityPool, 'eMax', eMax)
         call mpas_pool_get_array(velocityPool, 'eMin', eMin)

         call mpas_pool_get_field(scratchPool, 'iceCellMask2',  calvingFrontMaskField)
         call mpas_allocate_scratch_field(calvingFrontMaskField, .true.)
         calvingFrontMask => calvingFrontMaskField % array

         ! get parameter value
         if (trim(config_calving_eigencalving_parameter_source) == 'scalar') then
            eigencalvingParameter = config_calving_eigencalving_parameter_scalar_value
         elseif (trim(config_calving_eigencalving_parameter_source) == 'data') then
            ! do nothing - use value from input file
         else
            err = 1
            call mpas_log_write("Invalid value specified for option config_calving_eigencalving_parameter_source" // &
                  config_calving_eigencalving_parameter_source, MPAS_LOG_ERR)
         endif

         if (config_print_calving_info) then
            call mpas_log_write("eigencalvingParameter (m s) value range: Min=$r, Max=$r", &
                    realArgs=(/minval(eigencalvingParameter), maxval(eigencalvingParameter)/))
         endif

         ! make mask for effective calving front.
         ! This is last dynamic cell, but also make sure it has a neighbor that is open ocean or thin floating ice.
         call calculate_calving_front_mask(meshPool, geometryPool, calvingFrontMask)

         calvingVelocity(:) = 0.0_RKIND
         requiredCalvingVolumeRate(:) = 0.0_RKIND
         ! First calculate the front retreat rate (Levermann eq. 1)
         calvingVelocity(:) = eigencalvingParameter(:) * max(0.0_RKIND, eMax(:)) * max(0.0_RKIND, eMin(:)) & ! m/s
               * real(li_mask_is_floating_ice_int(cellMask(:)), kind=RKIND)
                  ! calculate only for floating ice - map of "potential" calving rate
         do iCell = 1, nCells
            if (calvingFrontMask(iCell) == 1) then

               ! convert to a volume flux per cell masking some assumptions
               ! get front length from edge lengths abutting ocean or thin ice
               ! get front height from max thickness of neighbors (since thickness near the edge could be screwy)
               cellCalvingFrontLength = 0.0_RKIND
               cellCalvingFrontHeight = 0.0_RKIND
               do iNeighbor = 1, nEdgesOnCell(iCell)
                  jCell = cellsOnCell(iNeighbor, iCell)
                  if ( (li_mask_is_floating_ice(cellMask(jCell)) .and. &
                        .not. li_mask_is_dynamic_ice(cellMask(jCell))) .or. &  ! thin ice
                       (.not. li_mask_is_ice(cellMask(jCell)) .and. bedTopography(jCell) < config_sea_level) ) then  ! open ocean
                       cellCalvingFrontLength = cellCalvingFrontLength + dvEdge(edgesOnCell(iNeighbor, iCell))
                  endif
                  cellCalvingFrontHeight = max(cellCalvingFrontHeight, thickness(jCell))
               enddo

               requiredCalvingVolumeRate(iCell) = calvingVelocity(iCell) * cellCalvingFrontLength * cellCalvingFrontHeight ! m^3/s
            endif
         enddo

         call distribute_calving_flux(meshPool, geometryPool, scratchPool, calvingFrontMask, err_tmp)
         err = ior(err, err_tmp)

         ! === apply calving ===
         thickness(:) = thickness(:) - calvingThickness(:)

         ! update mask
         call li_calculate_mask(meshPool, velocityPool, geometryPool, err_tmp)
         err = ior(err, err_tmp)
         call calculate_calving_front_mask(meshPool, geometryPool, calvingFrontMask)


         ! Now also remove thin floating, dynamic ice (based on chosen thickness threshold) after mask is updated.

         !where ((li_mask_is_floating_ice(cellMask) .and. li_mask_is_dynamic_ice(cellMask) .and. &
         ! thickness<config_calving_thickness))
         ! The above commented version removed thin ice anywhere on the shelf.  In theory this seemed preferable,
         ! but in practice it has the tendency to create 'holes' in relatively stagnant areas of ice shelves along
         ! the grounding line.  Once these holes developed they would grow and eventually collapse the shelf from behind.

         ! This criteria below only remove too-thin ice at the new calving front,
         ! meaning just one 'row' of cells per timestep.  This could be expanded to continue
         ! removing ice backward until all connected too-thin ice has been removed.
         ! Tests of the current implementation show reasonable behavior.
         where (calvingFrontMask == 1 .and. thickness<config_calving_thickness)
             calvingThickness = calvingThickness + thickness
             thickness = 0.0_RKIND
         end where

         ! update mask
         call li_calculate_mask(meshPool, velocityPool, geometryPool, err_tmp)
         err = ior(err, err_tmp)

         ! remove abandoned floating ice (i.e. icebergs) and add it to the calving flux
         ! Defined as: floating ice (dynamic or non-dynamic) that is not adjacent to dynamic ice (floating or grounded)
         ! This won't necessarily find all abandoned ice, but in practice it does a pretty good job at general cleanup
         do iCell = 1, nCells
            if (li_mask_is_floating_ice(cellMask(iCell))) then
               ! check neighbors for dynamic ice (floating or grounded)
               dynamicNeighbor = .false.
               do iNeighbor = 1, nEdgesOnCell(iCell)
                  jCell = cellsOnCell(iNeighbor, iCell)
                  if (li_mask_is_dynamic_ice(cellMask(jCell))) dynamicNeighbor = .true.
               enddo
               if (.not. dynamicNeighbor) then  ! calve this ice
                  calvingThickness(iCell) = calvingThickness(iCell) + thickness(iCell)
                  thickness(iCell) = 0.0_RKIND
               endif
            endif
         enddo

         call remove_small_islands(meshPool, geometryPool)

         call mpas_deallocate_scratch_field(calvingFrontMaskField, .true.)

         block => block % next
      enddo

   end subroutine eigencalving


!|||||||||||||||||||||||||||||||||||||||||||||||||||||||||||||||||||||||
!
!    routine distribute_calving_flux
!
!> \brief Apply a specified calving flux along the calving front
!> \author Matthew Hoffman
!> \date   Feb. 2018
!> \details Applies a specified calving flux along the calving front.
!> The calving volume needs to be distributed in three ways:
!> 1. We need to first remove any "thin" ice in front of this cell
!> 2. Then we remove ice from this cell
!> 3. If there is still additional ice to be removed, we have to recursively
!>    remove ice "inland" of this cell until the total required mass is removed
!-----------------------------------------------------------------------
   subroutine distribute_calving_flux(meshPool, geometryPool, scratchPool, calvingFrontMask, err)

      !-----------------------------------------------------------------
      ! input variables
      !-----------------------------------------------------------------
      type (mpas_pool_type), pointer, intent(in) :: meshPool !< Input: Mesh pool
      type (mpas_pool_type), pointer, intent(in) :: scratchPool !< Input: scratch pool
      integer, dimension(:), intent(in) :: calvingFrontMask

      !-----------------------------------------------------------------
      ! input/output variables
      !-----------------------------------------------------------------
      type (mpas_pool_type), pointer, intent(inout) :: geometryPool !< Input: geometry pool

      !-----------------------------------------------------------------
      ! output variables
      !-----------------------------------------------------------------
      integer, intent(out) :: err !< Output: error flag

      !-----------------------------------------------------------------
      ! local variables
      !-----------------------------------------------------------------
!      logical, pointer :: config_print_calving_info
      real (kind=RKIND), dimension(:), pointer :: requiredCalvingVolumeRate
         !< Input: the specified calving flux at calving front margin cells
      real (kind=RKIND), dimension(:), pointer :: calvingThickness !< Output: the applied calving rate as a thickness
      real (kind=RKIND), dimension(:), pointer :: thickness
      real (kind=RKIND), dimension(:), pointer :: areaCell
      integer, dimension(:), pointer :: nEdgesOnCell ! number of cells that border each cell
      integer, dimension(:,:), pointer :: cellsOnCell ! list of cells that neighbor each cell
      integer, dimension(:), pointer :: cellMask
      real (kind=RKIND), pointer :: deltat  !< time step (s)
      integer, pointer :: nCells
      integer :: iCell, iNeighbor, jCell
      real(kind=RKIND) :: volumeLeft
      real(kind=RKIND) :: removeVolumeHere
      type (field1dReal), pointer :: cellVolumeField
      real(kind=RKIND), dimension(:), pointer :: cellVolume
      real(kind=RKIND), dimension(:), pointer :: uncalvedVolume
      integer :: inwardNeighbors
      integer :: uncalvedCount
      real(kind=RKIND) :: uncalvedTotal

      err = 0

      ! get fields
      call mpas_pool_get_dimension(meshPool, 'nCells', nCells)
      call mpas_pool_get_array(meshPool, 'deltat', deltat)
      call mpas_pool_get_array(geometryPool, 'cellMask', cellMask)
      call mpas_pool_get_array(geometryPool, 'thickness', thickness)
      call mpas_pool_get_array(geometryPool, 'calvingThickness', calvingThickness)
      call mpas_pool_get_array(geometryPool, 'requiredCalvingVolumeRate', requiredCalvingVolumeRate)
      call mpas_pool_get_array(geometryPool, 'uncalvedVolume', uncalvedVolume)
      call mpas_pool_get_array(meshPool, 'nEdgesOnCell', nEdgesOnCell)
      call mpas_pool_get_array(meshPool, 'cellsOnCell', cellsOnCell)
      call mpas_pool_get_array(meshPool, 'areaCell', areaCell)

      call mpas_pool_get_field(scratchPool, 'workCell',  cellVolumeField)
      call mpas_allocate_scratch_field(cellVolumeField, .true.)
      cellVolume => cellVolumeField % array

      calvingThickness(:) = 0.0_RKIND
      uncalvedVolume(:) = 0.0_RKIND

      cellVolume(:) = areaCell(:) * thickness(:)

      ! The calving volume needs to be distributed in three ways:
      ! 1. We need to first remove any "thin" ice in front of this cell
      ! 2. Then we remove ice from this cell
      ! 3. If there is still additional ice to be removed, we have to recursively
      !    remove ice "inland" of this cell until the total required mass is removed
      do iCell = 1, nCells
         if (calvingFrontMask(iCell) == 1) then
            volumeLeft = requiredCalvingVolumeRate(iCell) * deltat  ! units m^3

            ! First remove ice from "thin" neighbors
            do iNeighbor = 1, nEdgesOnCell(iCell)
               jCell = cellsOnCell(iNeighbor, iCell)
               if (li_mask_is_floating_ice(cellMask(jCell)) .and. .not. li_mask_is_dynamic_ice(cellMask(jCell))) then
                  ! this is a thin neighbor - remove as much ice from here as we can
                  ! TODO: could distribute this evenly amongst neighbors
                  removeVolumeHere = min(volumeLeft, cellVolume(jCell)) ! how much we want to remove here
                  calvingThickness(jCell) = calvingThickness(jCell) + removeVolumeHere / areaCell(jCell)
                      ! < apply to the field that will be used, in thickness units
                  cellVolume(jCell) = cellVolume(jCell) - removeVolumeHere ! update accounting on cell volume
                  volumeLeft = volumeLeft - removeVolumeHere ! update accounting on how much left to distribute from current iCell
               endif
            enddo

            if (volumeLeft > 0.0_RKIND) then
               ! Now remove ice from iCell
               removeVolumeHere = min(volumeLeft, cellVolume(iCell))
               calvingThickness(iCell) = calvingThickness(iCell) + removeVolumeHere / areaCell(iCell)
                  ! < apply to the field that will be used in thickness units
               cellVolume(iCell) = cellVolume(iCell) - removeVolumeHere ! update accounting on cell volume
               volumeLeft = volumeLeft - removeVolumeHere ! update accounting on how much left to distribute from current iCell
            endif

            if (volumeLeft > 0.0_RKIND) then
               ! Now remove ice from neighbors inward on shelf
               ! first count up how many there are
               inwardNeighbors = 0
               do iNeighbor = 1, nEdgesOnCell(iCell)
                  jCell = cellsOnCell(iNeighbor, iCell)
                  if (li_mask_is_floating_ice(cellMask(jCell)) .and. li_mask_is_dynamic_ice(cellMask(jCell)) &
                          .and. (.not. li_mask_is_dynamic_margin(jCell))) then
                     inwardNeighbors = inwardNeighbors + 1
                  endif
               enddo
               ! Now distribute the flux evenly amongst the neighbors
               do iNeighbor = 1, nEdgesOnCell(iCell)
                  jCell = cellsOnCell(iNeighbor, iCell)
                  if (li_mask_is_floating_ice(cellMask(jCell)) .and. li_mask_is_dynamic_ice(cellMask(jCell)) &
                          .and. (.not. li_mask_is_dynamic_margin(jCell))) then
                     ! this is thick neighbor that is not itself a margin - remove as much ice from here as we can
                     removeVolumeHere = min(volumeLeft / real(inwardNeighbors, kind=RKIND), cellVolume(jCell))
                        ! < how much we want to remove here
                     calvingThickness(jCell) = calvingThickness(jCell) + removeVolumeHere / areaCell(jCell)
                        ! < apply to the field that will be used in thickness units
                     cellVolume(jCell) = cellVolume(jCell) - removeVolumeHere ! update accounting on cell volume
                     volumeLeft = volumeLeft - removeVolumeHere
                        ! < update accounting on how much left to distribute from current iCell
                  endif
               enddo
               !TODO: need to recursively distribute across neighbors until fully depleted :(
            endif

            ! If we didn't calve enough ice, record that to allow assessment of how bad that is.
            if (volumeLeft > 0.0_RKIND) then
               uncalvedVolume(iCell) = 0.0_RKIND
            endif

         endif ! if cell is calving margin
      enddo ! cell loop

      if (maxval(uncalvedVolume) > 0.0_RKIND) then

         uncalvedTotal = sum(uncalvedVolume)
         uncalvedCount = count(uncalvedVolume > 0.0_RKIND)

         call mpas_log_write("distribute_calving_flux failed to distribute all required ice - " // &
                    " ice was left after depleting all neighbors." // &
                    "  Search needs to be expanded to neighbors' neighbors.")
         call mpas_log_write("   On this processor: $i cells contain uncalved ice, " // &
                 "for a total uncalved volume of $r m^3 ($r%).", &
                 MPAS_LOG_WARN, intArgs=(/uncalvedCount/), &
                 realArgs=(/uncalvedTotal, 100.0_RKIND * uncalvedTotal/(requiredCalvingVolumeRate(iCell) * deltat)/))
      endif

      call mpas_deallocate_scratch_field(cellVolumeField, .true.)

   end subroutine distribute_calving_flux


!|||||||||||||||||||||||||||||||||||||||||||||||||||||||||||||||||||||||
!
!    routine mask_calving
!
!> \brief Calve ice based on a mask that is input
!> \author Matthew Hoffman
!> \date   July 2019
!> \details  This routine uses the field calvingMask to eliminate floating
!> ice.  Locations marked with 0 will not be calved.  Locations with all
!> all other values will be calved.  Note that time-varying values
!> can be input.
!-----------------------------------------------------------------------
   subroutine mask_calving(domain, err)

      !-----------------------------------------------------------------
      ! input variables
      !-----------------------------------------------------------------

      !-----------------------------------------------------------------
      ! input/output variables
      !-----------------------------------------------------------------
      type (domain_type), intent(inout) :: &
         domain          !< Input/Output: domain object

      !-----------------------------------------------------------------
      ! output variables
      !-----------------------------------------------------------------
      integer, intent(out) :: err !< Output: error flag

      !-----------------------------------------------------------------
      ! local variables
      !-----------------------------------------------------------------
      type (block_type), pointer :: block
      type (mpas_pool_type), pointer :: geometryPool
      type (mpas_pool_type), pointer :: meshPool
      type (mpas_pool_type), pointer :: velocityPool
      real (kind=RKIND), dimension(:), pointer :: thickness
      real (kind=RKIND), dimension(:), pointer :: calvingThickness
      integer, dimension(:), pointer :: calvingMask
      integer, dimension(:), pointer :: cellMask
      integer :: err_tmp

      err = 0

      ! block loop
      block => domain % blocklist
      do while (associated(block))

         ! get pools
         call mpas_pool_get_subpool(block % structs, 'geometry', geometryPool)
         call mpas_pool_get_subpool(block % structs, 'velocity', velocityPool)
         call mpas_pool_get_subpool(block % structs, 'mesh', meshPool)

         ! get fields
         call mpas_pool_get_array(geometryPool, 'calvingThickness', calvingThickness)
         call mpas_pool_get_array(geometryPool, 'calvingMask', calvingMask)
         call mpas_pool_get_array(geometryPool, 'cellMask', cellMask)
         call mpas_pool_get_array(geometryPool, 'thickness', thickness)

         calvingThickness = 0.0_RKIND

         ! === apply calving ===
         where (li_mask_is_floating_ice(cellMask) .and. (calvingMask >= 1))
            calvingThickness = thickness
            thickness = 0.0_RKIND
         end where

         ! update mask
         call li_calculate_mask(meshPool, velocityPool, geometryPool, err_tmp)
         err = ior(err, err_tmp)

         call remove_small_islands(meshPool, geometryPool)

         block => block % next
      enddo

   end subroutine mask_calving


!|||||||||||||||||||||||||||||||||||||||||||||||||||||||||||||||||||||||
!
!    routine calculate_calving_front_mask
!
!> \brief  Calculate mask indicating position of effective calving front
!> \author Matthew Hoffman
!> \date   Feb. 2018
!> \details Mmake mask for effective calving front.
!> This is last dynamic floating cell, but also make sure it has a neighbor that is open ocean or thin floating ice.
!-----------------------------------------------------------------------
   subroutine calculate_calving_front_mask(meshPool, geometryPool, calvingFrontMask)

      !-----------------------------------------------------------------
      ! input variables
      !-----------------------------------------------------------------
      type (mpas_pool_type), intent(in) :: meshPool !< Input: Mesh pool
      type (mpas_pool_type), intent(in) :: geometryPool !< Input: geometry pool

      !-----------------------------------------------------------------
      ! input/output variables
      !-----------------------------------------------------------------

      !-----------------------------------------------------------------
      ! output variables
      !-----------------------------------------------------------------
      integer, dimension(:) :: calvingFrontMask !< Output: calving front mask

      !-----------------------------------------------------------------
      ! local variables
      !-----------------------------------------------------------------
      integer, pointer :: nCells
      integer :: iCell, iNeighbor, jCell, jNeighbor, kCell
      logical :: oceanNeighbor
      integer, dimension(:), pointer :: nEdgesOnCell ! number of cells that border each cell
      integer, dimension(:,:), pointer :: cellsOnCell ! list of cells that neighbor each cell
      integer, dimension(:), pointer :: cellMask
      real (kind=RKIND), dimension(:), pointer :: bedTopography
      real (kind=RKIND), pointer :: config_sea_level

      call mpas_pool_get_config(liConfigs, 'config_sea_level', config_sea_level)

      ! get fields
      call mpas_pool_get_dimension(meshPool, 'nCells', nCells)
      call mpas_pool_get_array(meshPool, 'nEdgesOnCell', nEdgesOnCell)
      call mpas_pool_get_array(meshPool, 'cellsOnCell', cellsOnCell)
      call mpas_pool_get_array(geometryPool, 'cellMask', cellMask)
      call mpas_pool_get_array(geometryPool, 'bedTopography', bedTopography)

      calvingFrontMask = 0 !initialize

      do iCell = 1, nCells
         if ( (li_mask_is_floating_ice(cellMask(iCell))) .and. (li_mask_is_dynamic_margin(cellMask(iCell))) ) then
            oceanNeighbor = .false.
            do iNeighbor = 1, nEdgesOnCell(iCell)
               jCell = cellsOnCell(iNeighbor, iCell)
               if (li_mask_is_floating_ice(cellMask(jCell)) .and. .not. li_mask_is_dynamic_ice(cellMask(jCell))) then
                  ! make sure this neighbor is adjacent to open ocean (and not thin floating ice up against the coast)
                  do jNeighbor = 1, nEdgesOnCell(jCell)
                     kCell = cellsOnCell(jNeighbor, jCell)
                     if (.not. li_mask_is_ice(cellMask(kCell)) .and. bedTopography(kCell) < config_sea_level) then
                        oceanNeighbor = .true. ! iCell neighbors thin ice that in turn neighbors open ocean
                     endif
                  enddo
               endif
               if (.not. li_mask_is_ice(cellMask(jCell)) .and. bedTopography(jCell) < config_sea_level) then
                  oceanNeighbor = .true. ! this is an open ocean neighbor
               endif
            enddo
            if (oceanNeighbor) then
               calvingFrontMask(iCell) = 1
            endif
         endif
      enddo

   end subroutine calculate_calving_front_mask


   subroutine remove_icebergs(domain)
      !-----------------------------------------------------------------
      ! input/output variables
      !-----------------------------------------------------------------
      type (domain_type), intent(inout) :: domain !< Input/Output: domain object


      ! Local variables
      logical, pointer :: config_remove_icebergs
      type (block_type), pointer :: block
      type (mpas_pool_type), pointer :: meshPool
      type (mpas_pool_type), pointer :: geometryPool
      type (mpas_pool_type), pointer :: velocityPool

      type (field1dInteger), pointer :: contiguousDynamicIceField
      type (field1dInteger), pointer :: contiguousDynamicIceOldField

      real (kind=RKIND), dimension(:), pointer :: calvingThickness    ! thickness of ice that calves (computed in this subroutine)
      real (kind=RKIND), dimension(:), pointer :: thickness
      integer, dimension(:), pointer :: cellMask
      integer, dimension(:,:), pointer :: cellsOnCell ! list of cells that neighbor each cell
      integer, dimension(:), pointer :: nEdgesOnCell ! number of cells that border each cell

      integer, dimension(:), pointer :: contiguousDynamicIce, contiguousDynamicIceOld
      integer, pointer :: nCells, nCellsSolve
      integer, dimension(:), pointer :: nCellsArray
      integer :: iCell, jCell, n
      integer :: newMaskCountLocal, newMaskCountLocalAccum, newMaskCountGlobal
      integer :: err_tmp, err
      integer :: globalLoopCount, localLoopCount
      integer :: localIcebergCellCount, globalIcebergCellCount

      err = 0

      call mpas_pool_get_config(liConfigs, 'config_remove_icebergs', config_remove_icebergs)
      if (.not. config_remove_icebergs) then
              return  ! skip this entire routine if disabled
      endif

      call mpas_timer_start("iceberg detection")
      call mpas_log_write("Iceberg-detection flood-fill begin.")
      ! Allocate needed scratch fields

      block => domain % blocklist
      call mpas_pool_get_subpool(block % structs, 'geometry', geometryPool)
      call mpas_pool_get_field(geometryPool, 'contiguousDynamicIce',  contiguousDynamicIceField)
      call mpas_allocate_scratch_field(contiguousDynamicIceField, single_block_in = .false.)

      call mpas_pool_get_field(geometryPool, 'contiguousDynamicIceOld',  contiguousDynamicIceOldField)
      call mpas_allocate_scratch_field(contiguousDynamicIceOldField, single_block_in = .false.)

      call mpas_log_write("Iceberg-detection flood-fill: allocated.")
      ! First mark grounded ice to initialize flood fill mask
      block => domain % blocklist
      do while (associated(block))
         call mpas_pool_get_subpool(block % structs, 'geometry', geometryPool)
         call mpas_pool_get_subpool(block % structs, 'mesh', meshPool)
         call mpas_pool_get_subpool(block % structs, 'velocity', velocityPool)
         call mpas_pool_get_array(geometryPool, 'cellMask', cellMask)
         call mpas_pool_get_array(geometryPool, 'contiguousDynamicIce', contiguousDynamicIce)
         call mpas_pool_get_dimension(meshPool, 'nCells', nCells)
<<<<<<< HEAD
=======
         call mpas_pool_get_dimension(geometryPool, 'nCellsSolve', nCellsSolve)
>>>>>>> dd542007
         call mpas_pool_get_array(meshPool, 'cellsOnCell', cellsOnCell)
         call mpas_pool_get_array(meshPool, 'nEdgesOnCell', nEdgesOnCell)

         ! make sure masks are up to date.  May not be necessary, but safer to do anyway.
         call li_calculate_mask(meshPool, velocityPool, geometryPool, err_tmp)
         err = ior(err, err_tmp)

<<<<<<< HEAD
      call mpas_log_write("Iceberg-detection flood-fill: updated masks.")
         contiguousDynamicIce(:) = 0  ! initialize
         newMaskCountLocal = 0
         do iCell = 1, nCells
=======
         call mpas_log_write("Iceberg-detection flood-fill: updated masks.")
         contiguousDynamicIce(:) = 0  ! initialize
         newMaskCountLocal = 0
         do iCell = 1, nCellsSolve
>>>>>>> dd542007
            if (li_mask_is_grounded_ice(cellMask(iCell)) .and. li_mask_is_dynamic_ice(cellMask(iCell))) then
               contiguousDynamicIce(iCell) = 1
               newMaskCountLocal = newMaskCountLocal + 1
            endif
         enddo
         call mpas_log_write("Initialized $i cells to local mask", intArgs=(/newMaskCountLocal/))

         block => block % next
      end do

      call mpas_log_write("Iceberg-detection flood-fill initialization complete.")

      ! Outer loop over processors (should also have a loop over blocks)
      ! Inner loop over cells on that processor

      ! Initialize global mask count
      call mpas_dmpar_sum_int(domain % dminfo, newMaskCountLocal, newMaskCountGlobal)
      globalLoopCount = 0

      call mpas_log_write("Initialized $i cells to global mask", intArgs=(/newMaskCountGlobal/))

      do while (newMaskCountGlobal > 0)
         globalLoopCount = globalLoopCount + 1
         call mpas_log_write("  Starting global processor loop $i", intArgs=(/globalLoopCount/))
         ! First Update halos
         call mpas_timer_start("halo updates")
         call mpas_dmpar_field_halo_exch(domain, 'contiguousDynamicIce')
         call mpas_timer_stop("halo updates")

         ! initialize counter of cells locally updated during this outer loop
         newMaskCountLocalAccum = 0

         ! Now update (advance) mask locally

         block => domain % blocklist
         do while (associated(block))
            call mpas_pool_get_subpool(block % structs, 'geometry', geometryPool)
            call mpas_pool_get_subpool(block % structs, 'mesh', meshPool)
            call mpas_pool_get_subpool(block % structs, 'velocity', velocityPool)
            call mpas_pool_get_array(geometryPool, 'cellMask', cellMask)
            call mpas_pool_get_array(geometryPool, 'contiguousDynamicIce', contiguousDynamicIce)
            call mpas_pool_get_array(geometryPool, 'contiguousDynamicIceOld', contiguousDynamicIceOld)
            call mpas_pool_get_dimension(meshPool, 'nCells', nCells)
            call mpas_pool_get_dimension(meshPool, 'nCellsArray', nCellsArray)


            ! initialize local loop
            localLoopCount = 0
            newMaskCountLocal = 1  ! need to make sure we enter the loop
            do while (newMaskCountLocal > 0)
               localLoopCount = localLoopCount + 1
               call mpas_log_write("    Starting local cell loop $i", intArgs=(/localLoopCount/))

               ! initialize
               newMaskCountLocal = 0
               contiguousDynamicIceOld(:) = contiguousDynamicIce(:)

<<<<<<< HEAD
               do iCell = 1, nCellsArray(2) ! this gives owned cells plus 1-halo
=======
               do iCell = 1, nCellsArray(1) ! this gives owned cells only
>>>>>>> dd542007
                  if (contiguousDynamicIceOld(iCell) == 0 .and. &   ! this cell not yet marked
                     li_mask_is_dynamic_ice(cellMask(iCell))) then  ! and is dynamic
                     ! If it has a marked neighbor, then add it to the mask
                     do n = 1, nEdgesOnCell(iCell)
                        jCell = cellsOnCell(n, iCell)
                        if (contiguousDynamicIceOld(jCell) == 1) then
                           contiguousDynamicIce(iCell) = 1
                           newMaskCountLocal = newMaskCountLocal + 1
                           exit ! skip the rest of this do-loop - no need to check additional neighbors
                        endif
                     enddo
                  endif ! if not already marked
               enddo ! loop over cells

               ! Accumulate cells added locally until we do the next global reduce
               newMaskCountLocalAccum = newMaskCountLocalAccum + newMaskCountLocal
               call mpas_log_write("    Added $i new cells to local mask", intArgs=(/newMaskCountLocal/))
            enddo ! local mask loop

            block => block % next
         end do

         ! update count of cells added to mask globally
         call mpas_dmpar_sum_int(domain % dminfo, newMaskCountLocalAccum, newMaskCountGlobal)
         call mpas_log_write("  Added $i new cells to global mask", intArgs=(/newMaskCountGlobal/))
<<<<<<< HEAD
=======

         if (globalLoopCount>200) then
            call mpas_log_write("Too many global loops!", MPAS_LOG_ERR)
         endif
>>>>>>> dd542007
      end do ! global loop


      ! Now remove any ice that was not flood-filled - these are icebergs
      block => domain % blocklist
      do while (associated(block))
         call mpas_pool_get_subpool(block % structs, 'geometry', geometryPool)
         call mpas_pool_get_array(geometryPool, 'cellMask', cellMask)
         call mpas_pool_get_array(geometryPool, 'thickness', thickness)
         call mpas_pool_get_array(geometryPool, 'calvingThickness', calvingThickness)
         call mpas_pool_get_array(geometryPool, 'contiguousDynamicIce', contiguousDynamicIce)
         call mpas_pool_get_array(geometryPool, 'contiguousDynamicIceOld', contiguousDynamicIceOld)
         call mpas_pool_get_dimension(geometryPool, 'nCells', nCells)
         call mpas_pool_get_dimension(geometryPool, 'nCellsSolve', nCellsSolve)

         contiguousDynamicIceOld(:) = 0
         do iCell = 1, nCellsSolve
            if (contiguousDynamicIce(iCell) == 0 .and. li_mask_is_dynamic_ice(cellMask(iCell))) then
               calvingThickness(iCell) = calvingThickness(iCell) + thickness(iCell)  ! remove any remaining ice here
               thickness(iCell) = 0.0_RKIND
               contiguousDynamicIceOld(iCell) = 1 ! debug: make this a mask of where icebergs were removed
            endif
         enddo
         localIcebergCellCount = sum(contiguousDynamicIceOld)

!         where(contiguousDynamicIce == 0 .and. li_mask_is_dynamic_ice(cellMask))
!            calvingThickness = calvingThickness + thickness  ! remove any remaining ice here
!            thickness = 0.0_RKIND
!         end where

         block => block % next
      end do

      ! Calculate total iceberg cells removed (not needed but useful for log - note requires extra reduce!)
      call mpas_dmpar_sum_int(domain % dminfo, localIcebergCellCount, globalIcebergCellCount)

      ! update halo - probably not needed?
      call mpas_timer_start("halo updates")
      call mpas_dmpar_field_halo_exch(domain, 'thickness')
      call mpas_timer_stop("halo updates")

      ! clean up
      call mpas_deallocate_scratch_field(contiguousDynamicIceField, single_block_in=.false.)
      call mpas_deallocate_scratch_field(contiguousDynamicIceOldField, single_block_in=.false.)

      call mpas_log_write("Iceberg-detection flood-fill complete. Removed $i iceberg cells.", intArgs=(/globalIcebergCellCount/))
      call mpas_timer_stop("iceberg detection")
   end subroutine remove_icebergs


end module li_calving

<|MERGE_RESOLUTION|>--- conflicted
+++ resolved
@@ -1659,10 +1659,7 @@
          call mpas_pool_get_array(geometryPool, 'cellMask', cellMask)
          call mpas_pool_get_array(geometryPool, 'contiguousDynamicIce', contiguousDynamicIce)
          call mpas_pool_get_dimension(meshPool, 'nCells', nCells)
-<<<<<<< HEAD
-=======
          call mpas_pool_get_dimension(geometryPool, 'nCellsSolve', nCellsSolve)
->>>>>>> dd542007
          call mpas_pool_get_array(meshPool, 'cellsOnCell', cellsOnCell)
          call mpas_pool_get_array(meshPool, 'nEdgesOnCell', nEdgesOnCell)
 
@@ -1670,17 +1667,10 @@
          call li_calculate_mask(meshPool, velocityPool, geometryPool, err_tmp)
          err = ior(err, err_tmp)
 
-<<<<<<< HEAD
-      call mpas_log_write("Iceberg-detection flood-fill: updated masks.")
-         contiguousDynamicIce(:) = 0  ! initialize
-         newMaskCountLocal = 0
-         do iCell = 1, nCells
-=======
          call mpas_log_write("Iceberg-detection flood-fill: updated masks.")
          contiguousDynamicIce(:) = 0  ! initialize
          newMaskCountLocal = 0
          do iCell = 1, nCellsSolve
->>>>>>> dd542007
             if (li_mask_is_grounded_ice(cellMask(iCell)) .and. li_mask_is_dynamic_ice(cellMask(iCell))) then
                contiguousDynamicIce(iCell) = 1
                newMaskCountLocal = newMaskCountLocal + 1
@@ -1738,11 +1728,7 @@
                newMaskCountLocal = 0
                contiguousDynamicIceOld(:) = contiguousDynamicIce(:)
 
-<<<<<<< HEAD
-               do iCell = 1, nCellsArray(2) ! this gives owned cells plus 1-halo
-=======
                do iCell = 1, nCellsArray(1) ! this gives owned cells only
->>>>>>> dd542007
                   if (contiguousDynamicIceOld(iCell) == 0 .and. &   ! this cell not yet marked
                      li_mask_is_dynamic_ice(cellMask(iCell))) then  ! and is dynamic
                      ! If it has a marked neighbor, then add it to the mask
@@ -1768,13 +1754,10 @@
          ! update count of cells added to mask globally
          call mpas_dmpar_sum_int(domain % dminfo, newMaskCountLocalAccum, newMaskCountGlobal)
          call mpas_log_write("  Added $i new cells to global mask", intArgs=(/newMaskCountGlobal/))
-<<<<<<< HEAD
-=======
 
          if (globalLoopCount>200) then
             call mpas_log_write("Too many global loops!", MPAS_LOG_ERR)
          endif
->>>>>>> dd542007
       end do ! global loop
 
 
