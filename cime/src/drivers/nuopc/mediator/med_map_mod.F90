module med_map_mod

<<<<<<< HEAD
  use med_constants_mod , only : CX, CS, CL, R8
  use med_constants_mod , only : ispval_mask => med_constants_ispval_mask
  use med_constants_mod , only : czero => med_constants_czero
  use med_constants_mod , only : dbug_flag => med_constants_dbug_flag
  use esmFlds           , only : mapbilnr, mapconsf, mapconsd, mappatch, mapfcopy
  use esmFlds           , only : mapunset, mapnames
  use esmFlds           , only : mapnstod, mapnstod_consd, mapnstod_consf

=======
  use esmFlds               , only : mapbilnr, mapconsf, mapconsd, mappatch, mapfcopy
  use esmFlds               , only : mapunset, mapnames
  use esmFlds               , only : mapnstod, mapnstod_consd, mapnstod_consf
  use med_constants_mod     , only : CX, CS, CL, R8
  use med_constants_mod     , only : ispval_mask       => med_constants_ispval_mask
  use med_constants_mod     , only : czero             => med_constants_czero
  use med_constants_mod     , only : dbug_flag         => med_constants_dbug_flag
  use shr_nuopc_utils_mod   , only : chkerr            => shr_nuopc_utils_ChkErr
  use shr_nuopc_utils_mod   , only : memcheck          => shr_nuopc_memcheck
  use shr_nuopc_methods_mod , only : FB_getFieldN      => shr_nuopc_methods_FB_getFieldN
  use shr_nuopc_methods_mod , only : FB_init           => shr_nuopc_methods_FB_Init
  use shr_nuopc_methods_mod , only : FB_reset          => shr_nuopc_methods_FB_Reset
  use shr_nuopc_methods_mod , only : FB_Clean          => shr_nuopc_methods_FB_Clean
  use shr_nuopc_methods_mod , only : FB_GetFldPtr      => shr_nuopc_methods_FB_GetFldPtr
  use shr_nuopc_methods_mod , only : FB_FieldRegrid    => shr_nuopc_methods_FB_FieldRegrid
  use shr_nuopc_methods_mod , only : FB_Field_diagnose => shr_nuopc_methods_FB_Field_diagnose
  use shr_nuopc_methods_mod , only : FB_FldChk         => shr_nuopc_methods_FB_FldChk 
  use shr_nuopc_methods_mod , only : Field_diagnose    => shr_nuopc_methods_Field_diagnose
  
>>>>>>> dabe086f
  implicit none
  private

  ! public routines
  public :: med_map_RouteHandles_init
  public :: med_map_Fractions_init
  public :: med_map_MapNorm_init
  public :: med_map_FB_Regrid_Norm

  interface med_map_FB_Regrid_norm 
     module procedure med_map_FB_Regrid_Norm_All
     module procedure med_map_FB_Regrid_Norm_Frac
  end interface

  ! private module variables

<<<<<<< HEAD
=======
  character(len=CS)       :: flds_scalar_name
>>>>>>> dabe086f
  integer                 :: srcTermProcessing_Value = 0 ! should this be a module variable?
  logical                 :: mastertask
  character(*), parameter :: u_FILE_u = &
       __FILE__

!================================================================================
contains
!================================================================================

  subroutine med_map_RouteHandles_init(gcomp, llogunit, rc)

    !---------------------------------------------
    ! Initialize route handles in the mediator
    ! Assumptions:
    !   -  Route handles are created per target field bundles NOT
    !      per individual fields in the bundle
    !   -  ALL fields in the bundle are on identical grids
    !   -  MULTIPLE route handles are going to be generated for
    !      given field bundle source and destination grids
    !    - Route handles will ONLY be created if coupling is active
    !      between n1 and n2
    ! Algorithm
    !     n1=source component index
    !     n2=destination component index
    !     nf=field index
    !     fldListFr(n)%flds(nf) is queried to determine the mapindex and mapfile
    !     and the appropriate route handle is created
    !
    ! Regridding is done on a per-field basis AND only for those fields that have a
    ! valid mapping index for the destination component
    !     n = source field index field index
    !     destcomp = destination component index
    !     The fldsSrc input argument is queried for the mapping type of the field
    !     for the desination component
    !        mapindex = fldsSrc(n)%mapindex(destcomp)
    !     If the mapindex is 0 (there is no valid mapping) then NO mapping is done
    !        for the field
    !---------------------------------------------

    use ESMF                  , only : ESMF_LogWrite, ESMF_LOGMSG_INFO, ESMF_SUCCESS, ESMF_LogFlush, ESMF_KIND_I4
    use ESMF                  , only : ESMF_GridComp, ESMF_VM, ESMF_Field, ESMF_PoleMethod_Flag, ESMF_POLEMETHOD_ALLAVG
    use ESMF                  , only : ESMF_GridCompGet, ESMF_VMGet, ESMF_FieldSMMStore, ESMF_RouteHandleIsCreated
    use ESMF                  , only : ESMF_FieldRedistStore, ESMF_FieldRegridStore, ESMF_REGRIDMETHOD_BILINEAR
    use ESMF                  , only : ESMF_UNMAPPEDACTION_IGNORE, ESMF_REGRIDMETHOD_CONSERVE, ESMF_NORMTYPE_FRACAREA
    use ESMF                  , only : ESMF_REGRIDMETHOD_NEAREST_STOD
    use ESMF                  , only : ESMF_NORMTYPE_DSTAREA, ESMF_REGRIDMETHOD_PATCH, ESMF_RouteHandlePrint
    use NUOPC                 , only : NUOPC_Write
    use esmFlds               , only : ncomps, compice, compocn, compname
    use esmFlds               , only : fldListFr, fldListTo
<<<<<<< HEAD
    use shr_nuopc_methods_mod , only : shr_nuopc_methods_FB_getFieldN
    use shr_nuopc_methods_mod , only : shr_nuopc_methods_ChkErr
=======
>>>>>>> dabe086f
    use med_internalstate_mod , only : InternalState
    use perf_mod              , only : t_startf, t_stopf

    ! input/output variables
    type(ESMF_GridComp)  :: gcomp
    integer, intent(in)  :: llogunit
    integer, intent(out) :: rc

    ! local variables
    type(InternalState)     :: is_local
    type(ESMF_VM)           :: vm
    type(ESMF_Field)        :: fldsrc
    type(ESMF_Field)        :: flddst
    integer                 :: localPet
    integer                 :: n,n1,n2,m,nf,nflds,ncomp
    integer                 :: SrcMaskValue
    integer                 :: DstMaskValue
    character(len=128)      :: value
    character(len=128)      :: rhname
    character(len=128)      :: rhname_file
    character(len=CS)       :: mapname
    character(len=CX)       :: mapfile
    character(len=CS)       :: string
    integer                 :: mapindex
    logical                 :: rhprint_flag = .false.
    logical                 :: mapexists = .false.
    real(R8)      , pointer :: factorList(:)
    character(CL) , pointer :: fldnames(:)
    !integer(ESMF_KIND_I4), pointer :: unmappedDstList(:)
    character(len=128)      :: logMsg
    type(ESMF_PoleMethod_Flag), parameter :: polemethod=ESMF_POLEMETHOD_ALLAVG
    character(len=*), parameter :: subname=' (module_med_map: RouteHandles_init) '
    !-----------------------------------------------------------
    call t_startf('MED:'//subname)

    if (dbug_flag > 1) then
       call ESMF_LogWrite("Starting to initialize RHs", ESMF_LOGMSG_INFO)
       call ESMF_LogFlush()
    endif

    rc = ESMF_SUCCESS

    ! Determine mastertask
    call ESMF_GridCompGet(gcomp, vm=vm, rc=rc)
    call ESMF_VMGet(vm, localPet=localPet, rc=rc)
    mastertask = .false.
    if (localPet == 0) mastertask=.true.
    ! Get the internal state from Component.
    nullify(is_local%wrap)
    call ESMF_GridCompGetInternalState(gcomp, is_local, rc)
    if (chkerr(rc,__LINE__,u_FILE_u)) return

    ! Create the necessary route handles
    if (mastertask) write(llogunit,*) ' '
    do n1 = 1, ncomps
       do n2 = 1, ncomps

          dstMaskValue = ispval_mask
          srcMaskValue = ispval_mask
          if (n1 == compocn .or. n1 == compice) srcMaskValue = 0
          if (n2 == compocn .or. n2 == compice) dstMaskValue = 0

          !--- get single fields from bundles
          !--- 1) ASSUMES all fields in the bundle are on identical grids
          !--- 2) MULTIPLE route handles are going to be generated for
          !---    given field bundle source and destination grids

          if (n1 /= n2) then

             ! Determine route handle names
             rhname = trim(compname(n1))//"2"//trim(compname(n2))

             if (is_local%wrap%med_coupling_active(n1,n2)) then ! If coupling is active between n1 and n2

                call FB_getFieldN(is_local%wrap%FBImp(n1,n1), 1, fldsrc, rc)
                if (chkerr(rc,__LINE__,u_FILE_u)) return

                call FB_getFieldN(is_local%wrap%FBImp(n1,n2), 1, flddst, rc)
                if (chkerr(rc,__LINE__,u_FILE_u)) return

                ! Loop over fields
                do nf = 1,size(fldListFr(n1)%flds)

                   ! Determine the mapping type for mapping field nf from n1 to n2
                   mapindex = fldListFr(n1)%flds(nf)%mapindex(n2)

                   ! separate check first since Fortran does not have short-circuit evaluation
                   if (mapindex == mapunset) cycle

                   ! Create route handle for target mapindex if route handle is required
                   ! (i.e. mapindex /= mapunset) and route handle has not already been created
                   mapexists = .false.
                   if (mapindex == mapnstod_consd .and. &
                        ESMF_RouteHandleIsCreated(is_local%wrap%RH(n1,n2,mapnstod), rc=rc) .and. &
                        ESMF_RouteHandleIsCreated(is_local%wrap%RH(n1,n2,mapconsd), rc=rc)) then
                      mapexists = .true.
                   else if (mapindex == mapnstod_consf .and. &
                        ESMF_RouteHandleIsCreated(is_local%wrap%RH(n1,n2,mapnstod), rc=rc) .and. &
                        ESMF_RouteHandleIsCreated(is_local%wrap%RH(n1,n2,mapconsf), rc=rc)) then
                      mapexists = .true.
                   else if (ESMF_RouteHandleIsCreated(is_local%wrap%RH(n1,n2,mapindex), rc=rc)) then
                      mapexists = .true.
                   end if
<<<<<<< HEAD
                   if (shr_nuopc_methods_ChkErr(rc,__LINE__,u_FILE_u)) return
=======
                   if (chkerr(rc,__LINE__,u_FILE_u)) return
>>>>>>> dabe086f

                   if (.not. mapexists) then

                      mapname  = trim(mapnames(mapindex))
                      mapfile  = trim(fldListFr(n1)%flds(nf)%mapfile(n2))
                      string   = trim(rhname)//'_weights'

                      if (mapindex == mapfcopy) then
                         ! Create redist route handle
                         if (mastertask) then
                            write(llogunit,'(3A)') subname,trim(string),' RH redist '
                         end if
                         call ESMF_LogWrite(trim(subname) // trim(string) // ' RH redist ', ESMF_LOGMSG_INFO)
                         call ESMF_FieldRedistStore(fldsrc, flddst, &
                              routehandle=is_local%wrap%RH(n1,n2,mapindex), &
                              ignoreUnmatchedIndices = .true., rc=rc)
                         if (chkerr(rc,__LINE__,u_FILE_u)) return
                      else if (mapfile /= 'unset') then
                         ! Get route handle from mapping file
                         if (mastertask) then
                            write(llogunit,'(4A)') subname,trim(string),' RH '//trim(mapname)//' via input file ',&
                                 trim(mapfile)
                         end if
                         call ESMF_LogWrite(subname // trim(string) //&
                              ' RH '//trim(mapname)//' via input file '//trim(mapfile), ESMF_LOGMSG_INFO)
                         call ESMF_FieldSMMStore(fldsrc, flddst, mapfile, &
                              routehandle=is_local%wrap%RH(n1,n2,mapindex), &
                              ignoreUnmatchedIndices=.true., &
                              srcTermProcessing=srcTermProcessing_Value, rc=rc)
                         if (chkerr(rc,__LINE__,u_FILE_u)) return
                      else
                         ! Create route handle on the fly 
                         if (mastertask) write(llogunit,'(3A)') subname,trim(string),&
                              ' RH regrid for '//trim(mapname)//' computed on the fly'
                         call ESMF_LogWrite(subname // trim(string) //&
                              ' RH regrid for '//trim(mapname)//' computed on the fly', ESMF_LOGMSG_INFO)
                         if (mapindex == mapbilnr) then
                            srcTermProcessing_Value = 0
                            call ESMF_FieldRegridStore(fldsrc, flddst, &
                                 routehandle=is_local%wrap%RH(n1,n2,mapindex), &
                                 srcMaskValues=(/srcMaskValue/), &
                                 dstMaskValues=(/dstMaskValue/), &
                                 regridmethod=ESMF_REGRIDMETHOD_BILINEAR, &
                                 polemethod=polemethod, &
                                 srcTermProcessing=srcTermProcessing_Value, &
                                 factorList=factorList, &
                                 ignoreDegenerate=.true., &
                                 unmappedaction=ESMF_UNMAPPEDACTION_IGNORE, rc=rc)
                         else if ((mapindex == mapconsf .or. mapindex == mapnstod_consf) .and. &
                              .not. ESMF_RouteHandleIsCreated(is_local%wrap%RH(n1,n2,mapconsf))) then
                            call ESMF_FieldRegridStore(fldsrc, flddst, &
                                 routehandle=is_local%wrap%RH(n1,n2,mapconsf), &
                                 srcMaskValues=(/srcMaskValue/), &
                                 dstMaskValues=(/dstMaskValue/), &
                                 regridmethod=ESMF_REGRIDMETHOD_CONSERVE, &
                                 normType=ESMF_NORMTYPE_FRACAREA, &
                                 srcTermProcessing=srcTermProcessing_Value, &
                                 factorList=factorList, &
                                 ignoreDegenerate=.true., &
                                 unmappedaction=ESMF_UNMAPPEDACTION_IGNORE, &
                                 !unmappedDstList=unmappedDstList, &
                                 rc=rc)
                         else if ((mapindex == mapconsd .or. mapindex == mapnstod_consd) .and. &
                            .not. ESMF_RouteHandleIsCreated(is_local%wrap%RH(n1,n2,mapconsd))) then
                            call ESMF_FieldRegridStore(fldsrc, flddst, &
                                 routehandle=is_local%wrap%RH(n1,n2,mapconsd), &
                                 srcMaskValues=(/srcMaskValue/), &
                                 dstMaskValues=(/dstMaskValue/), &
                                 regridmethod=ESMF_REGRIDMETHOD_CONSERVE, &
                                 normType=ESMF_NORMTYPE_DSTAREA, &
                                 srcTermProcessing=srcTermProcessing_Value, &
                                 factorList=factorList, &
                                 ignoreDegenerate=.true., &
                                 unmappedaction=ESMF_UNMAPPEDACTION_IGNORE, &
                                 !unmappedDstList=unmappedDstList, &
                                 rc=rc)
                         else if (mapindex == mappatch) then
                            call ESMF_FieldRegridStore(fldsrc, flddst, &
                                 routehandle=is_local%wrap%RH(n1,n2,mapindex), &
                                 srcMaskValues=(/srcMaskValue/), &
                                 dstMaskValues=(/dstMaskValue/), &
                                 regridmethod=ESMF_REGRIDMETHOD_PATCH, &
                                 polemethod=polemethod, &
                                 srcTermProcessing=srcTermProcessing_Value, &
                                 factorList=factorList, &
                                 ignoreDegenerate=.true., &
                                 unmappedaction=ESMF_UNMAPPEDACTION_IGNORE, rc=rc)
                         end if
                         ! consd_nstod method requires a second routehandle
                         if ((mapindex == mapnstod .or. mapindex == mapnstod_consd .or. mapindex == mapnstod_consf) .and. &
                              .not. ESMF_RouteHandleIsCreated(is_local%wrap%RH(n1,n2,mapnstod),rc=rc)) then
                            call ESMF_FieldRegridStore(fldsrc, flddst, &
                                 routehandle=is_local%wrap%RH(n1,n2,mapnstod), &
                                 srcMaskValues=(/srcMaskValue/), &
                                 dstMaskValues=(/dstMaskValue/), &
                                 regridmethod=ESMF_REGRIDMETHOD_NEAREST_STOD, &
                                 srcTermProcessing=srcTermProcessing_Value, &
                                 factorList=factorList, &
                                 ignoreDegenerate=.true., &
                                 unmappedaction=ESMF_UNMAPPEDACTION_IGNORE, &
                                 rc=rc)
                         end if
<<<<<<< HEAD
                         if (shr_nuopc_methods_ChkErr(rc,__LINE__,u_FILE_u)) return
                         if (rhprint_flag .and. mapindex /= mapnstod_consd .and. mapindex /= mapnstod_consf) then
                            call NUOPC_Write(factorList, "array_med_"//trim(string)//"_consf.nc", rc)
                            if (shr_nuopc_methods_ChkErr(rc,__LINE__,u_FILE_u)) return
=======
                         if (chkerr(rc,__LINE__,u_FILE_u)) return
                         if (rhprint_flag .and. mapindex /= mapnstod_consd .and. mapindex /= mapnstod_consf) then
                            call NUOPC_Write(factorList, "array_med_"//trim(string)//"_consf.nc", rc)
                            if (chkerr(rc,__LINE__,u_FILE_u)) return
>>>>>>> dabe086f
                         end if
                         !if (associated(unmappedDstList)) then
                         !   write(logMsg,*) trim(subname),trim(string),'     number of unmapped dest points = ', size(unmappedDstList)
                         !   call ESMF_LogWrite(trim(logMsg), ESMF_LOGMSG_INFO)
                         !end if
                      end if
                      if (rhprint_flag .and. mapindex /= mapnstod_consd .and. mapindex /= mapnstod_consf) then
                         call ESMF_LogWrite(trim(subname)//trim(string)//": printing  RH for "//trim(mapname), &
                              ESMF_LOGMSG_INFO)
                         call ESMF_RouteHandlePrint(is_local%wrap%RH(n1,n2,mapindex), rc=rc)
                         if (chkerr(rc,__LINE__,u_FILE_u)) return
                      endif
                      if (chkerr(rc,__LINE__,u_FILE_u)) return
                      ! Check that a valid route handle has been created
                      if (  mapindex /= mapnstod_consd .and. mapindex /= mapnstod_consf .and. &
                           .not. ESMF_RouteHandleIsCreated(is_local%wrap%RH(n1,n2,mapindex), rc=rc)) then
                         call ESMF_LogWrite(trim(subname)//trim(string)//": failed   RH "//trim(mapname), &
                              ESMF_LOGMSG_INFO)
                      endif
                   end if
                end do ! loop over fields
             end if ! if coupling is active between n1 and n2
          end if ! if n1 not equal to n2
       end do ! loop over n2
    end do ! loop over n1

    if (dbug_flag > 1) then
      call ESMF_LogWrite(trim(subname)//": done", ESMF_LOGMSG_INFO)
    endif
    call t_stopf('MED:'//subname)

  end subroutine med_map_RouteHandles_init

  !================================================================================

  subroutine med_map_Fractions_init(gcomp, n1, n2, FBSrc, FBDst, RouteHandle, rc)

    !---------------------------------------------
    ! Initialize initialize additional route handles
    ! for mapping fractions
    !---------------------------------------------

    use ESMF                  , only : ESMF_LogWrite, ESMF_LOGMSG_INFO, ESMF_SUCCESS, ESMF_LogFlush
    use ESMF                  , only : ESMF_GridComp, ESMF_FieldBundle, ESMF_RouteHandle, ESMF_Field
    use ESMF                  , only : ESMF_FieldRedistStore, ESMF_FieldSMMStore, ESMF_FieldRegridStore
    use ESMF                  , only : ESMF_UNMAPPEDACTION_IGNORE, ESMF_REGRIDMETHOD_CONSERVE, ESMF_NORMTYPE_FRACAREA
    use NUOPC                 , only : NUOPC_CompAttributeGet
    use esmFlds               , only : ncomps, compice, compocn, compname
    use esmflds               , only : mapnames, mapconsf
<<<<<<< HEAD
    use shr_nuopc_methods_mod , only : shr_nuopc_methods_ChkErr
    use shr_nuopc_methods_mod , only : shr_nuopc_methods_FB_getFieldN
=======
>>>>>>> dabe086f
    use perf_mod              , only : t_startf, t_stopf

    type(ESMF_GridComp)                    :: gcomp
    integer                , intent(in)    :: n1
    integer                , intent(in)    :: n2
    type(ESMF_FieldBundle) , intent(in)    :: FBSrc
    type(ESMF_FieldBundle) , intent(in)    :: FBDst
    type(ESMF_RouteHandle) , intent(inout) :: RouteHandle
    integer                , intent(out)   :: rc

    ! local variables
    type(ESMF_Field)   :: fldsrc
    type(ESMF_Field)   :: flddst
    character(len=128) :: rhname
    character(len=CS)  :: mapname
    character(len=CX)  :: mapfile
    character(len=CS)  :: string
    integer            :: SrcMaskValue
    integer            :: DstMaskValue
    real(R8), pointer  :: factorList(:)
    character(len=*), parameter :: subname=' (med_map_fractions_init: ) '
    !---------------------------------------------
    call t_startf('MED:'//subname)

    if (dbug_flag > 1) then
       call ESMF_LogWrite("Initializing RHs not yet created and needed for mapping fractions", &
            ESMF_LOGMSG_INFO)
       call ESMF_LogFlush()
    endif

    rc = ESMF_SUCCESS

    call FB_getFieldN(FBsrc, 1, fldsrc, rc)
    if (chkerr(rc,__LINE__,u_FILE_u)) return

    call FB_getFieldN(FBDst, 1, flddst, rc)
    if (chkerr(rc,__LINE__,u_FILE_u)) return

    dstMaskValue = ispval_mask
    srcMaskValue = ispval_mask
    if (n1 == compocn .or. n1 == compice) srcMaskValue = 0
    if (n2 == compocn .or. n2 == compice) dstMaskValue = 0

    rhname = trim(compname(n1))//"2"//trim(compname(n2))
    string   = trim(rhname)//'_weights'
    if ( (n1 == compocn .and. n2 == compice) .or. (n1 == compice .and. n2 == compocn)) then
       mapfile = 'idmap'
    else
       call ESMF_LogWrite("Querying for attribute "//trim(rhname)//"_fmapname = ", ESMF_LOGMSG_INFO)
       call NUOPC_CompAttributeGet(gcomp, name=trim(rhname)//"_fmapname", value=mapfile, rc=rc)
       mapname = trim(mapnames(mapconsf))
    end if

    if (mapfile == 'idmap') then
       call ESMF_LogWrite(trim(subname) // trim(string) //&
            ' RH '//trim(mapname)// ' is redist', ESMF_LOGMSG_INFO)
       call ESMF_FieldRedistStore(fldsrc, flddst, &
            routehandle=RouteHandle, &
            ignoreUnmatchedIndices = .true., rc=rc)
       if (chkerr(rc,__LINE__,u_FILE_u)) return
    else if (mapfile /= 'unset') then
       call ESMF_LogWrite(subname // trim(string) //&
            ' RH '//trim(mapname)//' via input file '//trim(mapfile), ESMF_LOGMSG_INFO)
       call ESMF_FieldSMMStore(fldsrc, flddst, mapfile, &
            routehandle=RouteHandle, &
            ignoreUnmatchedIndices=.true., &
            srcTermProcessing=srcTermProcessing_Value, rc=rc)
       if (chkerr(rc,__LINE__,u_FILE_u)) return
    else
       call ESMF_LogWrite(subname // trim(string) //&
            ' RH '//trim(mapname)//' computed on the fly '//trim(mapfile), ESMF_LOGMSG_INFO)
       call ESMF_FieldRegridStore(fldsrc, flddst, &
            routehandle=RouteHandle, &
            srcMaskValues=(/srcMaskValue/), &
            dstMaskValues=(/dstMaskValue/), &
            regridmethod=ESMF_REGRIDMETHOD_CONSERVE, &
            normType=ESMF_NORMTYPE_FRACAREA, &
            srcTermProcessing=srcTermProcessing_Value, &
            factorList=factorList, &
            ignoreDegenerate=.true., &
            unmappedaction=ESMF_UNMAPPEDACTION_IGNORE, rc=rc)
    end if

    if (dbug_flag > 1) then
      call ESMF_LogWrite(trim(subname)//": done", ESMF_LOGMSG_INFO)
    endif
    call t_stopf('MED:'//subname)

  end subroutine med_map_Fractions_init

!================================================================================

  subroutine med_map_MapNorm_init(gcomp, llogunit, rc)

    !---------------------------------------
    ! Initialize unity normalization field bundle
    ! and do the mapping for unity normalization up front
    !---------------------------------------

    use ESMF                  , only: ESMF_LogWrite, ESMF_LOGMSG_INFO, ESMF_SUCCESS, ESMF_LogFlush
    use ESMF                  , only: ESMF_GridComp, ESMF_FieldBundle, ESMF_RouteHandleIsCreated
    use esmFlds               , only: ncomps, compice, compocn, compname
    use esmFlds               , only: mapnames, nmappers
    use med_internalstate_mod , only: InternalState
<<<<<<< HEAD
    use shr_nuopc_scalars_mod , only: flds_scalar_name, flds_scalar_num
    use shr_nuopc_methods_mod , only: shr_nuopc_methods_FB_Init
    use shr_nuopc_methods_mod , only: shr_nuopc_methods_FB_Reset
    use shr_nuopc_methods_mod , only: shr_nuopc_methods_FB_Clean
    use shr_nuopc_methods_mod , only: shr_nuopc_methods_FB_GetFldPtr
    use shr_nuopc_methods_mod , only: shr_nuopc_methods_FB_FieldRegrid
    use shr_nuopc_methods_mod , only: shr_nuopc_methods_ChkErr
=======
>>>>>>> dabe086f
    use perf_mod              , only: t_startf, t_stopf

    ! input/output variables
    type(ESMF_GridComp)  :: gcomp
    integer, intent(in)  :: llogunit
    integer, intent(out) :: rc

    ! local variables
    type(InternalState)        :: is_local
    type(ESMF_FieldBundle)     :: FBTmp
    integer                    :: n1, n2, m
    character(len=CS)          :: normname
    character(len=1)           :: cn1,cn2,cm
    real(R8), pointer          :: dataptr(:)
    character(len=*),parameter :: subname='(module_MED_MAP:MapNorm_init)'
    !-----------------------------------------------------------
    call t_startf('MED:'//subname)

    if (dbug_flag > 1) then
       call ESMF_LogWrite("Starting to initialize unity map normalizations", ESMF_LOGMSG_INFO)
       call ESMF_LogFlush()
    endif

    rc = ESMF_SUCCESS

    ! Get the internal state from Component.
    nullify(is_local%wrap)
    call ESMF_GridCompGetInternalState(gcomp, is_local, rc)
    if (chkerr(rc,__LINE__,u_FILE_u)) return

    ! Initialize module variables
    flds_scalar_name = is_local%wrap%flds_scalar_name

    ! Create the normalization field bundles
    normname = 'one'
    do n1 = 1,ncomps
       do n2 = 1,ncomps
          if (n1 /= n2) then
             if (is_local%wrap%med_coupling_active(n1,n2)) then
                do m = 1,nmappers
                   if (ESMF_RouteHandleIsCreated(is_local%wrap%RH(n1,n2,m), rc=rc)) then
                      if (dbug_flag > 1) then
                         write(cn1,'(i1)') n1; write(cn2,'(i1)') n2; write(cm ,'(i1)') m
                         call ESMF_LogWrite(trim(subname)//":"//'creating FBMapNormOne for '&
                              //compname(n1)//'->'//compname(n2)//'with mapping '//mapnames(m), &
                              ESMF_LOGMSG_INFO)
                      endif
                      call FB_init(FBout=is_local%wrap%FBNormOne(n1,n2,m), &
                           flds_scalar_name=flds_scalar_name, &
                           FBgeom=is_local%wrap%FBImp(n1,n2), &
                           fieldNameList=(/trim(normname)/), name='FBNormOne', rc=rc)
                      if (chkerr(rc,__line__,u_file_u)) return

                      call FB_reset(is_local%wrap%FBNormOne(n1,n2,m), value=czero, rc=rc)
                      if (chkerr(rc,__line__,u_file_u)) return

                      call FB_init(FBout=FBTmp, &
                           flds_scalar_name=flds_scalar_name, &
                           STgeom=is_local%wrap%NStateImp(n1), &
                           fieldNameList=(/trim(normname)/), name='FBTmp', rc=rc)
                      if (chkerr(rc,__line__,u_file_u)) return

                      call FB_GetFldPtr(FBTmp, trim(normname), fldptr1=dataPtr, rc=rc)
                      if (chkerr(rc,__LINE__,u_FILE_u)) return
                      dataptr(:) = 1.0_R8

                      call FB_FieldRegrid(&
                           FBTmp                           , normname, &
                           is_local%wrap%FBNormOne(n1,n2,m), normname, &
                           is_local%wrap%RH(n1,n2,m), rc)
                      if (chkerr(rc,__LINE__,u_FILE_u)) return

                      call FB_clean(FBTmp, rc=rc)
                      if (chkerr(rc,__line__,u_file_u)) return
                   end if
                end do
             end if
          end if
       end do
    end do

    if (dbug_flag > 1) then
      call ESMF_LogWrite(trim(subname)//": done", ESMF_LOGMSG_INFO)
    endif
    call t_stopf('MED:'//subname)

  end subroutine med_map_MapNorm_init

  !================================================================================

  subroutine med_map_FB_Regrid_Norm_All(fldsSrc, srccomp, destcomp, &
       FBSrc, FBDst, FBFracSrc, FBFracDst, FBNormOne, RouteHandles, string, rc)

    ! ----------------------------------------------
    ! Map field bundles with appropriate fraction weighting
    ! ----------------------------------------------

    use NUOPC                 , only: NUOPC_IsConnected
    use ESMF                  , only: ESMF_LogWrite, ESMF_LOGMSG_INFO, ESMF_SUCCESS
    use ESMF                  , only: ESMF_LOGMSG_ERROR, ESMF_FAILURE, ESMF_MAXSTR
    use ESMF                  , only: ESMF_FieldBundle, ESMF_FieldBundleIsCreated, ESMF_FieldBundleGet
    use ESMF                  , only: ESMF_RouteHandle, ESMF_RouteHandleIsCreated
    use ESMF                  , only: ESMF_REGION_SELECT, ESMF_REGION_TOTAL
    use ESMF                  , only: ESMF_Field, ESMF_FieldGet
    use esmFlds               , only: compname
    use esmFlds               , only: mapnames, mapfcopy, mapconsd, mapconsf, mapnstod 
    use esmFlds               , only: mapnstod_consd, mapnstod_consf
    use esmFlds               , only: shr_nuopc_fldList_entry_type
<<<<<<< HEAD
    use shr_nuopc_scalars_mod , only: flds_scalar_name
    use shr_nuopc_methods_mod , only: shr_nuopc_methods_FB_Init
    use shr_nuopc_methods_mod , only: shr_nuopc_methods_FB_Reset
    use shr_nuopc_methods_mod , only: shr_nuopc_methods_FB_Clean
    use shr_nuopc_methods_mod , only: shr_nuopc_methods_FB_GetFldPtr
    use shr_nuopc_methods_mod , only: shr_nuopc_methods_FB_FieldRegrid
    use shr_nuopc_methods_mod , only: shr_nuopc_methods_FB_FldChk
    use shr_nuopc_methods_mod , only: shr_nuopc_methods_FB_Field_diagnose
    use shr_nuopc_methods_mod , only: shr_nuopc_methods_ChkErr
    use shr_nuopc_utils_mod   , only: shr_nuopc_memcheck
=======
>>>>>>> dabe086f
    use perf_mod              , only: t_startf, t_stopf

    ! input/output variables
    type(shr_nuopc_fldList_entry_type) , pointer       :: fldsSrc(:)
    integer                            , intent(in)    :: srccomp
    integer                            , intent(in)    :: destcomp
    type(ESMF_FieldBundle)             , intent(inout) :: FBSrc
    type(ESMF_FieldBundle)             , intent(inout) :: FBDst
    type(ESMF_FieldBundle)             , intent(in)    :: FBFracSrc
    type(ESMF_FieldBundle)             , intent(in)    :: FBFracDst
    type(ESMF_FieldBundle)             , intent(in)    :: FBNormOne(:)
    type(ESMF_RouteHandle)             , intent(inout) :: RouteHandles(:)
    character(len=*), optional         , intent(in)    :: string
    integer                            , intent(out)   :: rc

    ! local variables
    integer               :: i, n, k
    character(len=CS)     :: lstring
    integer               :: mapindex
    character(len=CS)     :: mapnorm
    character(len=CS)     :: fldname
    type(ESMF_Field)      :: srcField
    type(ESMF_Field)      :: dstField
    type(ESMF_Field)      :: lfield
    real(R8), allocatable :: data_srctmp(:)  
    real(R8), pointer     :: data_src(:)
    real(R8), pointer     :: data_dst(:)
    real(R8), pointer     :: data_frac(:)
    real(R8), pointer     :: data_norm(:)
    character(len=*), parameter :: subname='(module_MED_Map:med_map_Regrid_Norm)'
    !-------------------------------------------------------------------------------

    call t_startf('MED:'//subname)
    call ESMF_LogWrite(subname//' called', ESMF_LOGMSG_INFO)
<<<<<<< HEAD
    call shr_nuopc_memcheck(subname, 1, mastertask)
=======
    call memcheck(subname, 1, mastertask)
>>>>>>> dabe086f

    !---------------------------------------

    if (present(string)) then
      lstring = trim(string)
    else
      lstring = " "
    endif

    rc = ESMF_SUCCESS

    !---------------------------------------
    ! First - reset the field bundle on the destination grid to zero
    !---------------------------------------

    call FB_reset(FBDst, value=czero, rc=rc)
    if (chkerr(rc,__LINE__,u_FILE_u)) return

    !---------------------------------------
    ! Loop over all fields in the source field bundle and map them to
    ! the destination field bundle accordingly
    !---------------------------------------

    call ESMF_LogWrite(trim(subname)//" *** mapping from "//trim(compname(srccomp))//" to "//&
         trim(compname(destcomp))//" ***", ESMF_LOGMSG_INFO)

    do n = 1,size(fldsSrc)

       ! Determine if field is a scalar - and if so go to next iternation
       fldname  = fldsSrc(n)%shortname
       if (fldname == flds_scalar_name) CYCLE

       ! Determine if there is a map index and if its zero go to next iteration
       mapindex = fldsSrc(n)%mapindex(destcomp)
       if (mapindex == 0) CYCLE
       mapnorm  = fldsSrc(n)%mapnorm(destcomp)

       ! Determine if field is FBSrc or FBDst or connected - and if not go to next iteration
       if (.not. FB_FldChk(FBSrc, trim(fldname), rc=rc)) then
          if (dbug_flag > 5) then
             call ESMF_LogWrite(trim(subname)//" field not found in FBSrc: "//trim(fldname), ESMF_LOGMSG_INFO)
          end if
          CYCLE
       else if (.not. FB_FldChk(FBDst, trim(fldname), rc=rc)) then
          if (dbug_flag > 5) then
             call ESMF_LogWrite(trim(subname)//" field not found in FBDst: "//trim(fldname), ESMF_LOGMSG_INFO)
          end if
          CYCLE
       end if

       ! -------------------
       ! Error checks
       ! -------------------

<<<<<<< HEAD
       if (.not. shr_nuopc_methods_FB_FldChk(FBSrc, fldname, rc=rc)) then
          call ESMF_LogWrite(trim(subname)//" field not found in FBSrc: "//trim(fldname), ESMF_LOGMSG_INFO)
       else if (.not. shr_nuopc_methods_FB_FldChk(FBDst, fldname, rc=rc)) then
=======
       if (.not. FB_FldChk(FBSrc, fldname, rc=rc)) then
          call ESMF_LogWrite(trim(subname)//" field not found in FBSrc: "//trim(fldname), ESMF_LOGMSG_INFO)
       else if (.not. FB_FldChk(FBDst, fldname, rc=rc)) then
>>>>>>> dabe086f
          call ESMF_LogWrite(trim(subname)//" field not found in FBDst: "//trim(fldname), ESMF_LOGMSG_INFO)
       else if (mapindex == mapnstod_consd) then
          if (.not. ESMF_RouteHandleIsCreated(RouteHandles(mapconsd), rc=rc) .or. &
               .not. ESMF_RouteHandleIsCreated(RouteHandles(mapnstod), rc=rc)) then
             call ESMF_LogWrite(trim(subname)//trim(lstring)//&
                  ": ERROR RH not available for "//mapnames(mapindex)//": fld="//trim(fldname), &
                  ESMF_LOGMSG_ERROR, line=__LINE__, file=u_FILE_u)
             rc = ESMF_FAILURE
             return
          end if
       else if (mapindex == mapnstod_consf) then
          if (.not. ESMF_RouteHandleIsCreated(RouteHandles(mapconsf), rc=rc) .or. &
              .not. ESMF_RouteHandleIsCreated(RouteHandles(mapnstod), rc=rc)) then
             call ESMF_LogWrite(trim(subname)//trim(lstring)//&
                  ": ERROR RH not available for "//mapnames(mapindex)//": fld="//trim(fldname), &
                  ESMF_LOGMSG_ERROR, line=__LINE__, file=u_FILE_u)
             rc = ESMF_FAILURE
             return
          end if
       else if (.not. ESMF_RouteHandleIsCreated(RouteHandles(mapindex), rc=rc)) then
          call ESMF_LogWrite(trim(subname)//trim(lstring)//&
               ": ERROR RH not available for "//mapnames(mapindex)//": fld="//trim(fldname), &
               ESMF_LOGMSG_ERROR, line=__LINE__, file=u_FILE_u)
          rc = ESMF_FAILURE
          return
       end if

       ! -------------------
       ! Get the source and destination fields
       ! -------------------

       call ESMF_LogWrite(trim(subname)//" --> remapping "//trim(fldname)//" with "//trim(mapnames(mapindex)), &
            ESMF_LOGMSG_INFO)

       call ESMF_FieldBundleGet(FBSrc, fieldName=trim(fldname), field=srcfield, rc=rc)
<<<<<<< HEAD
       if (shr_nuopc_methods_ChkErr(rc,__LINE__,u_FILE_u)) return
       call ESMF_FieldBundleGet(FBDst, fieldName=trim(fldname), field=dstfield, rc=rc)
       if (shr_nuopc_methods_ChkErr(rc,__LINE__,u_FILE_u)) return
=======
       if (chkerr(rc,__LINE__,u_FILE_u)) return
       call ESMF_FieldBundleGet(FBDst, fieldName=trim(fldname), field=dstfield, rc=rc)
       if (chkerr(rc,__LINE__,u_FILE_u)) return
>>>>>>> dabe086f

       ! -------------------
       ! Do the mapping
       ! -------------------
<<<<<<< HEAD

       if (mapindex == mapfcopy) then
          call shr_nuopc_methods_FB_FieldRegrid(FBSrc, fldname, FBDst, fldname, RouteHandles(mapindex), rc=rc)
          if (shr_nuopc_methods_ChkErr(rc,__LINE__,u_FILE_u)) return

=======

       if (mapindex == mapfcopy) then
          call FB_FieldRegrid(FBSrc, fldname, FBDst, fldname, RouteHandles(mapindex), rc=rc)
          if (chkerr(rc,__LINE__,u_FILE_u)) return

>>>>>>> dabe086f
       else
          ! Determine the normalization for the map
          mapnorm  = fldsSrc(n)%mapnorm(destcomp)

          if ( trim(mapnorm) /= 'unset' .and. trim(mapnorm) /= 'one' .and. trim(mapnorm) /= 'none') then
<<<<<<< HEAD

             !-------------------------------------------------
             ! fractional normalization (1) 
             ! multiple source field by fraction and map product
             !-------------------------------------------------

             ! get a pointer to source field data in FBSrc
             call shr_nuopc_methods_FB_GetFldPtr(FBSrc, fldname, data_src, rc=rc)
             if (shr_nuopc_methods_ChkErr(rc,__LINE__,u_FILE_u)) return

=======

             !-------------------------------------------------
             ! fractional normalization (1) 
             ! multiple source field by fraction and map product
             !-------------------------------------------------

             ! get a pointer to source field data in FBSrc
             call FB_GetFldPtr(FBSrc, fldname, data_src, rc=rc)
             if (chkerr(rc,__LINE__,u_FILE_u)) return

>>>>>>> dabe086f
             ! allocate memory for a save array if not already allocated
             if (.not. allocated(data_srctmp) .or. size(data_srctmp) /= size(data_src)) then
                if (allocated(data_srctmp)) then
                   deallocate(data_srctmp)
                endif
                allocate(data_srctmp(size(data_src)))
             endif

             ! get a pointer to the array of the normalization on the source grid - this must
             ! be the same size is as fraction on the source grid
<<<<<<< HEAD
             call shr_nuopc_methods_FB_GetFldPtr(FBFracSrc, trim(mapnorm), data_frac, rc=rc)
             if (shr_nuopc_methods_ChkErr(rc,__LINE__,u_FILE_u)) return
=======
             call FB_GetFldPtr(FBFracSrc, trim(mapnorm), data_frac, rc=rc)
             if (chkerr(rc,__LINE__,u_FILE_u)) return
>>>>>>> dabe086f

             ! regrid FBSrc to FBDst
             ! - copy data_src to data_srctmp 
             ! - multiply by fraction, regrid this then replace with original data_src
             ! - regrid field with name fldname from FBsrc to FBDst
             ! - restore original value
             data_srctmp = data_src
             data_src = data_src * data_frac
             call map_field_src2dst (fldname, srcfield, dstfield, RouteHandles, mapindex, rc)
<<<<<<< HEAD
             if (shr_nuopc_methods_ChkErr(rc,__LINE__,u_FILE_u)) return
             data_src = data_srctmp

             ! get the field from FBFrac that has the target normalization fraction
             call shr_nuopc_methods_FB_GetFldPtr(FBFracDst, mapnorm, data_norm, rc=rc)
             if (shr_nuopc_methods_ChkErr(rc,__LINE__,u_FILE_u)) return
=======
             if (chkerr(rc,__LINE__,u_FILE_u)) return
             data_src = data_srctmp

             ! get the field from FBFrac that has the target normalization fraction
             call FB_GetFldPtr(FBFracDst, mapnorm, data_norm, rc=rc)
             if (chkerr(rc,__LINE__,u_FILE_u)) return
>>>>>>> dabe086f

             ! normalize destination mapped values by the reciprocal of the mapped fraction
             call norm_field_dest(trim(fldname), dstfield, data_norm, rc)

          else if (trim(mapnorm) == 'one' .or. trim(mapnorm) == 'none') then

             !-------------------------------------------------
             ! unity or no normalization
             !-------------------------------------------------

             ! map src field to destination grid
             call map_field_src2dst (trim(fldname), srcfield, dstfield, RouteHandles, mapindex, rc)
<<<<<<< HEAD
             if (shr_nuopc_methods_ChkErr(rc,__LINE__,u_FILE_u)) return
=======
             if (chkerr(rc,__LINE__,u_FILE_u)) return
>>>>>>> dabe086f

             ! obtain unity normalization factor and multiply interpolated field by reciprocal of normalization factor
             if (trim(mapnorm) == 'one') then
                call ESMF_FieldBundleGet(FBNormOne(mapindex), fieldName='one', field=lfield, rc=rc)
<<<<<<< HEAD
                if (shr_nuopc_methods_ChkErr(rc,__LINE__,u_FILE_u)) return
                call ESMF_FieldGet(lfield, farrayPtr=data_norm, rc=rc)
                if (shr_nuopc_methods_ChkErr(rc,__LINE__,u_FILE_u)) return
=======
                if (chkerr(rc,__LINE__,u_FILE_u)) return
                call ESMF_FieldGet(lfield, farrayPtr=data_norm, rc=rc)
                if (chkerr(rc,__LINE__,u_FILE_u)) return
>>>>>>> dabe086f

                call norm_field_dest(trim(fldname), dstfield, data_norm, rc)
             end if ! mapnorm is 'one'

          end if ! mapnorm is 'one' or 'nne'
       end if ! mapindex is not mapfcopy and field exists

       !if (dbug_flag > 1) then
<<<<<<< HEAD
       call shr_nuopc_methods_FB_Field_diagnose(FBDst, fldname, &
            string=trim(subname) //' FBImp('//trim(compname(srccomp))//','//trim(compname(destcomp))//') ', rc=rc)
       if (shr_nuopc_methods_ChkErr(rc,__LINE__,u_FILE_u)) return
=======
       call FB_Field_diagnose(FBDst, fldname, &
            string=trim(subname) //' FBImp('//trim(compname(srccomp))//','//trim(compname(destcomp))//') ', rc=rc)
       if (chkerr(rc,__LINE__,u_FILE_u)) return
>>>>>>> dabe086f
       !end if

    end do  ! loop over fields

    if (allocated(data_srctmp)) deallocate(data_srctmp)

    call t_stopf('MED:'//subname)

  end subroutine med_map_FB_Regrid_Norm_All

  !================================================================================

  subroutine map_field_src2dst (fldname, srcfield, dstfield, RouteHandles, mapindex, rc)

    !---------------------------------------------------
    ! map the source field to the destination field
    !---------------------------------------------------

    use ESMF                  , only : ESMF_LogWrite, ESMF_LOGMSG_INFO, ESMF_SUCCESS
    use ESMF                  , only : ESMF_LOGMSG_ERROR, ESMF_FAILURE, ESMF_MAXSTR
    use ESMF                  , only : ESMF_FieldBundle, ESMF_FieldBundleGet
    use ESMF                  , only : ESMF_Field, ESMF_FieldGet, ESMF_FieldRegrid
    use ESMF                  , only : ESMF_TERMORDER_SRCSEQ, ESMF_Region_Flag, ESMF_REGION_TOTAL
    use ESMF                  , only : ESMF_RouteHandle, ESMF_RouteHandleIsCreated
<<<<<<< HEAD
    use shr_nuopc_methods_mod , only : shr_nuopc_methods_Field_diagnose
    use shr_nuopc_methods_mod , only : chkerr => shr_nuopc_methods_chkerr
=======
>>>>>>> dabe086f

    ! input/output variables
    character(len=*)       , intent(in)    :: fldname
    type(ESMF_Field)       , intent(in)    :: srcfield
    type(ESMF_Field)       , intent(inout) :: dstfield
    type(ESMF_RouteHandle) , intent(inout) :: RouteHandles(:)
    integer                , intent(in)    :: mapindex
    integer                , intent(out)   :: rc

    ! local variables
    logical :: checkflag = .false.
    !---------------------------------------------------

    rc = ESMF_SUCCESS

#ifdef DEBUG
    checkflag = .true.
#endif

    if (mapindex == mapnstod_consd) then
       call ESMF_FieldRegrid(srcfield, dstfield, routehandle=RouteHandles(mapnstod), &
            termorderflag=ESMF_TERMORDER_SRCSEQ, checkflag=checkflag, zeroregion=ESMF_REGION_TOTAL, rc=rc)
       if (chkerr(rc,__LINE__,u_FILE_u)) return
<<<<<<< HEAD
       if (dbug_flag > 1) then
          call shr_nuopc_methods_Field_diagnose(dstfield, fldname, " --> after nstod: ", rc=rc)
          if (chkerr(rc,__LINE__,u_FILE_u)) return
       end if
       call ESMF_FieldRegrid(srcfield, dstfield, routehandle=RouteHandles(mapconsd), &
            termorderflag=ESMF_TERMORDER_SRCSEQ, checkflag=checkflag, zeroregion=ESMF_REGION_TOTAL, rc=rc)
       if (chkerr(rc,__LINE__,u_FILE_u)) return
       if (dbug_flag > 1) then
          call shr_nuopc_methods_Field_diagnose(dstfield, fldname, " --> after consd: ", rc=rc)
          if (chkerr(rc,__LINE__,u_FILE_u)) return
       end if
    else if (mapindex == mapnstod_consf) then
       call ESMF_FieldRegrid(srcfield, dstfield, routehandle=RouteHandles(mapnstod), &
            termorderflag=ESMF_TERMORDER_SRCSEQ, checkflag=checkflag, zeroregion=ESMF_REGION_TOTAL, rc=rc)
       if (chkerr(rc,__LINE__,u_FILE_u)) return
       if (dbug_flag > 1) then
          call shr_nuopc_methods_Field_diagnose(dstfield, fldname, " --> after nstod: ", rc=rc)
          if (chkerr(rc,__LINE__,u_FILE_u)) return
       end if
       call ESMF_FieldRegrid(srcfield, dstfield, routehandle=RouteHandles(mapconsf), &
            termorderflag=ESMF_TERMORDER_SRCSEQ, checkflag=checkflag, zeroregion=ESMF_REGION_TOTAL, rc=rc)
       if (chkerr(rc,__LINE__,u_FILE_u)) return
       if (dbug_flag > 1) then
          call shr_nuopc_methods_Field_diagnose(dstfield, fldname, " --> after consf: ", rc=rc)
          if (chkerr(rc,__LINE__,u_FILE_u)) return
       end if
=======
       if (dbug_flag > 1) then
          call Field_diagnose(dstfield, fldname, " --> after nstod: ", rc=rc)
          if (chkerr(rc,__LINE__,u_FILE_u)) return
       end if
       call ESMF_FieldRegrid(srcfield, dstfield, routehandle=RouteHandles(mapconsd), &
            termorderflag=ESMF_TERMORDER_SRCSEQ, checkflag=checkflag, zeroregion=ESMF_REGION_TOTAL, rc=rc)
       if (chkerr(rc,__LINE__,u_FILE_u)) return
       if (dbug_flag > 1) then
          call Field_diagnose(dstfield, fldname, " --> after consd: ", rc=rc)
          if (chkerr(rc,__LINE__,u_FILE_u)) return
       end if
    else if (mapindex == mapnstod_consf) then
       call ESMF_FieldRegrid(srcfield, dstfield, routehandle=RouteHandles(mapnstod), &
            termorderflag=ESMF_TERMORDER_SRCSEQ, checkflag=checkflag, zeroregion=ESMF_REGION_TOTAL, rc=rc)
       if (chkerr(rc,__LINE__,u_FILE_u)) return
       if (dbug_flag > 1) then
          call Field_diagnose(dstfield, fldname, " --> after nstod: ", rc=rc)
          if (chkerr(rc,__LINE__,u_FILE_u)) return
       end if
       call ESMF_FieldRegrid(srcfield, dstfield, routehandle=RouteHandles(mapconsf), &
            termorderflag=ESMF_TERMORDER_SRCSEQ, checkflag=checkflag, zeroregion=ESMF_REGION_TOTAL, rc=rc)
       if (chkerr(rc,__LINE__,u_FILE_u)) return
       if (dbug_flag > 1) then
          call Field_diagnose(dstfield, fldname, " --> after consf: ", rc=rc)
          if (chkerr(rc,__LINE__,u_FILE_u)) return
       end if
>>>>>>> dabe086f
    else
       call ESMF_FieldRegrid(srcfield, dstfield, routehandle=RouteHandles(mapindex), &
            termorderflag=ESMF_TERMORDER_SRCSEQ, checkflag=checkflag, zeroregion=ESMF_REGION_TOTAL, rc=rc)
       if (chkerr(rc,__LINE__,u_FILE_u)) return
    end if

  end subroutine map_field_src2dst

  !================================================================================

  subroutine norm_field_dest (fldname, dstfield, frac, rc)

    !------------------------------------------------ 
    ! normalize destination mapped values by the reciprocal of the
    ! mapped fraction or 'one'
    ! ------------------------------------------------

<<<<<<< HEAD
    use ESMF                  , only : ESMF_Field, ESMF_FieldGet
    use ESMF                  , only : ESMF_SUCCESS
    use shr_nuopc_methods_mod , only : shr_nuopc_methods_Field_Diagnose
    use shr_nuopc_methods_mod , only : chkerr => shr_nuopc_methods_chkerr
=======
    use ESMF , only : ESMF_Field, ESMF_FieldGet
    use ESMF , only : ESMF_SUCCESS
>>>>>>> dabe086f

    ! input/output variables
    character(len=*) , intent(in)    :: fldname
    type(ESMF_Field) , intent(inout) :: dstfield
    real(r8)         , intent(in)    :: frac(:)
    integer          , intent(out)   :: rc

    ! local variables
    integer           :: i,n
    integer           :: lrank
    real(R8), pointer :: data1d(:)
    real(R8), pointer :: data2d(:,:)
    integer           :: ungriddedUBound(1)     ! currently the size must equal 1 for rank 2 fields
    integer           :: gridToFieldMap(1)      ! currently the size must equal 1 for rank 2 fields
    ! ------------------------------------------------

    rc = ESMF_SUCCESS

    call ESMF_FieldGet(dstfield, rank=lrank, rc=rc)
    if (chkerr(rc,__LINE__,u_FILE_u)) return

    if (lrank == 1) then
       call ESMF_FieldGet(dstfield, farrayPtr=data1d, rc=rc)
       if (chkerr(rc,__LINE__,u_FILE_u)) return
       do i= 1,size(data1d)
          if (frac(i) == 0.0_R8) then
             data1d(i) = 0.0_R8
          else
             data1d(i) = data1d(i)/frac(i)
          endif
       enddo
    else if (lrank == 2) then
       call ESMF_FieldGet(dstfield, ungriddedUBound=ungriddedUBound, gridToFieldMap=gridToFieldMap, rc=rc)
       if (chkerr(rc,__LINE__,u_FILE_u)) return
       call ESMF_FieldGet(dstfield, farrayPtr=data2d, rc=rc)
       if (chkerr(rc,__LINE__,u_FILE_u)) return
       do n = 1,ungriddedUbound(1)
          if (gridToFieldMap(1) == 1) then
             do i = 1,size(data2d,dim=1)
                if (frac(i) == 0.0_r8) then
                   data2d(i,n) = 0.0_r8
                else
                   data2d(i,n) = data2d(i,n)/frac(i)
                end if
             end do
          else if (gridToFieldMap(1) == 2) then
             do i = 1,size(data2d,dim=2)
                if (frac(i) == 0.0_r8) then
                   data2d(n,i) = 0.0_r8
                else
                   data2d(n,i) = data2d(n,i)/frac(i)
                end if
             end do
          end if
       end do
    end if

<<<<<<< HEAD
    call shr_nuopc_methods_Field_diagnose(dstfield, fldname, " --> after frac: ", rc=rc)
=======
    call Field_diagnose(dstfield, fldname, " --> after frac: ", rc=rc)
>>>>>>> dabe086f
    if (chkerr(rc,__LINE__,u_FILE_u)) return

  end subroutine norm_field_dest

  !================================================================================

  subroutine med_map_FB_Regrid_Norm_Frac(fldnames, FBSrc, FBDst, &
       FBFrac, mapnorm, RouteHandle, string, rc)

    ! ----------------------------------------------
    ! Map fldnames in source field bundle with appropriate fraction weighting
    ! ----------------------------------------------

    use ESMF                  , only: ESMF_LogWrite, ESMF_LOGMSG_INFO, ESMF_SUCCESS
    use ESMF                  , only: ESMF_LOGMSG_ERROR, ESMF_FAILURE
    use ESMF                  , only: ESMF_FieldBundle, ESMF_FieldBundleIsCreated, ESMF_FieldBundleGet
    use ESMF                  , only: ESMF_RouteHandle, ESMF_RouteHandleIsCreated, ESMF_Field
<<<<<<< HEAD
    use shr_nuopc_scalars_mod , only: flds_scalar_name
    use shr_nuopc_methods_mod , only: shr_nuopc_methods_FB_Init
    use shr_nuopc_methods_mod , only: shr_nuopc_methods_FB_Reset
    use shr_nuopc_methods_mod , only: shr_nuopc_methods_FB_Clean
    use shr_nuopc_methods_mod , only: shr_nuopc_methods_FB_GetFldPtr
    use shr_nuopc_methods_mod , only: shr_nuopc_methods_FB_FieldRegrid
    use shr_nuopc_methods_mod , only: shr_nuopc_methods_FB_FldChk
    use shr_nuopc_methods_mod , only: shr_nuopc_methods_FB_Field_diagnose
    use shr_nuopc_methods_mod , only: shr_nuopc_methods_ChkErr
    use shr_nuopc_utils_mod   , only: shr_nuopc_memcheck
=======
>>>>>>> dabe086f
    use perf_mod              , only: t_startf, t_stopf

    ! input/output variables
    character(len=*)       , intent(in)           :: fldnames(:)
    type(ESMF_FieldBundle) , intent(inout)        :: FBSrc
    type(ESMF_FieldBundle) , intent(inout)        :: FBDst
    type(ESMF_FieldBundle) , intent(in)           :: FBFrac
    character(len=*)       , intent(in)           :: mapnorm
    type(ESMF_RouteHandle) , intent(inout)        :: RouteHandle
    character(len=*)       , intent(in), optional :: string
    integer                , intent(out)          :: rc

    ! local variables
    integer                        :: i, n
    type(ESMF_FieldBundle)         :: FBSrcTmp        ! temporary
    type(ESMF_FieldBundle)         :: FBNormSrc       ! temporary
    type(ESMF_FieldBundle)         :: FBNormDst       ! temporary
    character(len=CS)              :: lstring
    character(len=CS)              :: csize1, csize2
    real(R8), pointer              :: data_srctmp(:)  ! temporary
    real(R8), pointer              :: data_src(:)     ! temporary
    real(R8), pointer              :: data_dst(:)     ! temporary
    real(R8), pointer              :: data_srcnorm(:) ! temporary
    real(R8), pointer              :: data_dstnorm(:) ! temporary
    real(R8), pointer              :: data_frac(:)    ! temporary
    real(R8), pointer              :: data_norm(:)    ! temporary
    character(len=*), parameter    :: subname='(module_MED_Map:med_map_Regrid_Norm)'
    !-------------------------------------------------------------------------------

    call t_startf('MED:'//subname)
    rc = ESMF_SUCCESS

    call ESMF_LogWrite(subname//' called', ESMF_LOGMSG_INFO)

<<<<<<< HEAD
    call shr_nuopc_memcheck(subname, 1, mastertask)
=======
    call memcheck(subname, 1, mastertask)
>>>>>>> dabe086f

    if (present(string)) then
      lstring = trim(string)
    else
      lstring = " "
    endif

    !-------------------------------------------------
    ! Loop over all fields in the source field bundle and map them to
    ! the destination field bundle accordingly
    !-------------------------------------------------

<<<<<<< HEAD
    call shr_nuopc_methods_FB_reset(FBDst, value=czero, rc=rc)
    if (shr_nuopc_methods_ChkErr(rc,__LINE__,u_FILE_u)) return
=======
    call FB_reset(FBDst, value=czero, rc=rc)
    if (chkerr(rc,__LINE__,u_FILE_u)) return
>>>>>>> dabe086f

    do n = 1,size(fldnames)

       ! get pointer to source field data in FBSrc
<<<<<<< HEAD
       call shr_nuopc_methods_FB_GetFldPtr(FBSrc, trim(fldnames(n)), data_src, rc=rc)
       if (shr_nuopc_methods_ChkErr(rc,__LINE__,u_FILE_u)) return

       ! create a new temporary field bundle, FBSrcTmp that will contain field data on the source grid
       if (.not. ESMF_FieldBundleIsCreated(FBSrcTmp)) then
          call shr_nuopc_methods_FB_init(FBSrcTmp, flds_scalar_name, &
               FBgeom=FBSrc, fieldNameList=(/'data_srctmp'/), name='data_srctmp', rc=rc)
          if (shr_nuopc_methods_ChkErr(rc,__LINE__,u_FILE_u)) return

          call shr_nuopc_methods_FB_GetFldPtr(FBSrcTmp, 'data_srctmp', data_srctmp, rc=rc)
          if (shr_nuopc_methods_ChkErr(rc,__LINE__,u_FILE_u)) return
=======
       call FB_GetFldPtr(FBSrc, trim(fldnames(n)), data_src, rc=rc)
       if (chkerr(rc,__LINE__,u_FILE_u)) return

       ! create a new temporary field bundle, FBSrcTmp that will contain field data on the source grid
       if (.not. ESMF_FieldBundleIsCreated(FBSrcTmp)) then
          call FB_init(FBSrcTmp, flds_scalar_name, &
               FBgeom=FBSrc, fieldNameList=(/'data_srctmp'/), name='data_srctmp', rc=rc)
          if (chkerr(rc,__LINE__,u_FILE_u)) return

          call FB_GetFldPtr(FBSrcTmp, 'data_srctmp', data_srctmp, rc=rc)
          if (chkerr(rc,__LINE__,u_FILE_u)) return
>>>>>>> dabe086f
       end if

       ! create a temporary field bundle that will contain normalization on the source grid
       if (.not. ESMF_FieldBundleIsCreated(FBNormSrc)) then
<<<<<<< HEAD
          call shr_nuopc_methods_FB_init(FBout=FBNormSrc, flds_scalar_name=flds_scalar_name, &
               FBgeom=FBSrc, fieldNameList=(/trim(mapnorm)/), name='normsrc', rc=rc)
          if (shr_nuopc_methods_chkerr(rc,__line__,u_file_u)) return

          call shr_nuopc_methods_FB_GetFldPtr(FBNormSrc, trim(mapnorm), data_srcnorm, rc=rc)
          if (shr_nuopc_methods_ChkErr(rc,__LINE__,u_FILE_u)) return
       endif

       call shr_nuopc_methods_FB_reset(FBNormSrc, value=czero, rc=rc)
       if (shr_nuopc_methods_chkerr(rc,__line__,u_file_u)) return

       ! create a temporary field bundle that will contain normalization on the destination grid
       if (.not. ESMF_FieldBundleIsCreated(FBNormDst)) then
          call shr_nuopc_methods_FB_init(FBout=FBNormDst, flds_scalar_name=flds_scalar_name, &
               FBgeom=FBDst, fieldNameList=(/trim(mapnorm)/), name='normdst', rc=rc)
          if (shr_nuopc_methods_chkerr(rc,__line__,u_file_u)) return

          call shr_nuopc_methods_FB_GetFldPtr(FBFrac, trim(mapnorm), data_frac, rc=rc)
          if (shr_nuopc_methods_ChkErr(rc,__LINE__,u_FILE_u)) return
       endif

       call shr_nuopc_methods_FB_reset(FBNormDst, value=czero, rc=rc)
       if (shr_nuopc_methods_chkerr(rc,__line__,u_file_u)) return
=======
          call FB_init(FBout=FBNormSrc, flds_scalar_name=flds_scalar_name, &
               FBgeom=FBSrc, fieldNameList=(/trim(mapnorm)/), name='normsrc', rc=rc)
          if (chkerr(rc,__line__,u_file_u)) return

          call FB_GetFldPtr(FBNormSrc, trim(mapnorm), data_srcnorm, rc=rc)
          if (chkerr(rc,__LINE__,u_FILE_u)) return
       endif

       call FB_reset(FBNormSrc, value=czero, rc=rc)
       if (chkerr(rc,__line__,u_file_u)) return

       ! create a temporary field bundle that will contain normalization on the destination grid
       if (.not. ESMF_FieldBundleIsCreated(FBNormDst)) then
          call FB_init(FBout=FBNormDst, flds_scalar_name=flds_scalar_name, &
               FBgeom=FBDst, fieldNameList=(/trim(mapnorm)/), name='normdst', rc=rc)
          if (chkerr(rc,__line__,u_file_u)) return

          call FB_GetFldPtr(FBFrac, trim(mapnorm), data_frac, rc=rc)
          if (chkerr(rc,__LINE__,u_FILE_u)) return
       endif

       call FB_reset(FBNormDst, value=czero, rc=rc)
       if (chkerr(rc,__line__,u_file_u)) return
>>>>>>> dabe086f

       ! error checks
       if (size(data_srcnorm) /= size(data_frac)) then
          call ESMF_LogWrite(trim(subname)//" fldname= "//trim(fldnames(n))//" mapnorm= "//trim(mapnorm), &
               ESMF_LOGMSG_ERROR, line=__LINE__, file=u_FILE_u)
          write(csize1,'(i8)') size(data_srcnorm)
          write(csize2,'(i8)') size(data_frac)
          call ESMF_LogWrite(trim(subname)//": ERROR data_normsrc size "//trim(csize1)//&
               " and data_frac size "//trim(csize2)//" are inconsistent", &
               ESMF_LOGMSG_ERROR, line=__LINE__, file=u_FILE_u)
          rc = ESMF_FAILURE
          return
       else if (size(data_srcnorm) /= size(data_srctmp)) then
          write(csize1,'(i8)') size(data_srcnorm)
          write(csize2,'(i8)') size(data_srctmp)
          call ESMF_LogWrite(trim(subname)//": ERROR data_srcnorm size "//trim(csize1)//&
               " and data_srctmp size "//trim(csize2)//" are inconsistent", &
               ESMF_LOGMSG_ERROR, line=__LINE__, file=u_FILE_u)
          rc = ESMF_FAILURE
          return
       end if

       ! now fill in the values for data_srcnorm and data_srctmp - these are the two arrays needed for normalization
       ! Note that FBsrcTmp will now have the data_srctmp value
       do i = 1,size(data_frac)
          data_srcnorm(i) = data_frac(i)
          data_srctmp(i)  = data_src(i) * data_frac(i)  ! Multiply initial field by data_frac
       end do

       ! regrid FBSrcTmp to FBDst
       if (trim(fldnames(n)) == trim(flds_scalar_name)) then
          call ESMF_LogWrite(trim(subname)//trim(lstring)//": skip : fld="//trim(fldnames(n)), &
               ESMF_LOGMSG_INFO)
       else
<<<<<<< HEAD
          call shr_nuopc_methods_FB_FieldRegrid( FBSrcTmp, 'data_srctmp', FBDst, fldnames(n), RouteHandle, rc)
          if (shr_nuopc_methods_ChkErr(rc,__LINE__,u_FILE_u)) return
       end if

       call shr_nuopc_methods_FB_FieldRegrid(FBNormSrc, mapnorm, FBNormDst, mapnorm, RouteHandle, rc)
       if (shr_nuopc_methods_ChkErr(rc,__LINE__,u_FILE_u)) return

       ! multiply interpolated field (FBDst) by reciprocal of fraction on destination grid (FBNormDst)
       call shr_nuopc_methods_FB_GetFldPtr(FBNormDst, trim(mapnorm), data_dstnorm, rc=rc)
       if (shr_nuopc_methods_ChkErr(rc,__LINE__,u_FILE_u)) return

       call shr_nuopc_methods_FB_GetFldPtr(FBDst, trim(fldnames(n)), data_dst, rc=rc)
       if (shr_nuopc_methods_ChkErr(rc,__LINE__,u_FILE_u)) return
=======
          call FB_FieldRegrid( FBSrcTmp, 'data_srctmp', FBDst, fldnames(n), RouteHandle, rc)
          if (chkerr(rc,__LINE__,u_FILE_u)) return
       end if

       call FB_FieldRegrid(FBNormSrc, mapnorm, FBNormDst, mapnorm, RouteHandle, rc)
       if (chkerr(rc,__LINE__,u_FILE_u)) return

       ! multiply interpolated field (FBDst) by reciprocal of fraction on destination grid (FBNormDst)
       call FB_GetFldPtr(FBNormDst, trim(mapnorm), data_dstnorm, rc=rc)
       if (chkerr(rc,__LINE__,u_FILE_u)) return

       call FB_GetFldPtr(FBDst, trim(fldnames(n)), data_dst, rc=rc)
       if (chkerr(rc,__LINE__,u_FILE_u)) return
>>>>>>> dabe086f

       do i= 1,size(data_dst)
          if (data_dstnorm(i) == 0.0_R8) then
             data_dst(i) = 0.0_R8
          else
             data_dst(i) = data_dst(i)/data_dstnorm(i)
          endif
       end do

       if (dbug_flag > 1) then
<<<<<<< HEAD
          call shr_nuopc_methods_FB_Field_diagnose(FBDst, fldnames(n), &
               string=trim(subname) //' Mapping (' // trim(fldnames(n)) // trim(lstring), rc=rc)
          if (shr_nuopc_methods_ChkErr(rc,__LINE__,u_FILE_u)) return
=======
          call FB_Field_diagnose(FBDst, fldnames(n), &
               string=trim(subname) //' Mapping (' // trim(fldnames(n)) // trim(lstring), rc=rc)
          if (chkerr(rc,__LINE__,u_FILE_u)) return
>>>>>>> dabe086f
       end if

    end do  ! loop over fields

    ! Clean up temporary field bundles
    if (ESMF_FieldBundleIsCreated(FBSrcTmp)) then
<<<<<<< HEAD
       call shr_nuopc_methods_FB_clean(FBSrcTmp, rc=rc)
       if (shr_nuopc_methods_chkerr(rc,__line__,u_file_u)) return
    end if
    if (ESMF_FieldBundleIsCreated(FBNormSrc)) then
       call shr_nuopc_methods_FB_clean(FBNormSrc, rc=rc)
       if (shr_nuopc_methods_chkerr(rc,__line__,u_file_u)) return
    end if
    if (ESMF_FieldBundleIsCreated(FBNormDst)) then
       call shr_nuopc_methods_FB_clean(FBNormDst, rc=rc)
       if (shr_nuopc_methods_chkerr(rc,__line__,u_file_u)) return
=======
       call FB_clean(FBSrcTmp, rc=rc)
       if (chkerr(rc,__line__,u_file_u)) return
    end if
    if (ESMF_FieldBundleIsCreated(FBNormSrc)) then
       call FB_clean(FBNormSrc, rc=rc)
       if (chkerr(rc,__line__,u_file_u)) return
    end if
    if (ESMF_FieldBundleIsCreated(FBNormDst)) then
       call FB_clean(FBNormDst, rc=rc)
       if (chkerr(rc,__line__,u_file_u)) return
>>>>>>> dabe086f
    end if
    call t_stopf('MED:'//subname)

  end subroutine med_map_FB_Regrid_Norm_Frac

end module med_map_mod<|MERGE_RESOLUTION|>--- conflicted
+++ resolved
@@ -1,15 +1,5 @@
 module med_map_mod
 
-<<<<<<< HEAD
-  use med_constants_mod , only : CX, CS, CL, R8
-  use med_constants_mod , only : ispval_mask => med_constants_ispval_mask
-  use med_constants_mod , only : czero => med_constants_czero
-  use med_constants_mod , only : dbug_flag => med_constants_dbug_flag
-  use esmFlds           , only : mapbilnr, mapconsf, mapconsd, mappatch, mapfcopy
-  use esmFlds           , only : mapunset, mapnames
-  use esmFlds           , only : mapnstod, mapnstod_consd, mapnstod_consf
-
-=======
   use esmFlds               , only : mapbilnr, mapconsf, mapconsd, mappatch, mapfcopy
   use esmFlds               , only : mapunset, mapnames
   use esmFlds               , only : mapnstod, mapnstod_consd, mapnstod_consf
@@ -29,7 +19,6 @@
   use shr_nuopc_methods_mod , only : FB_FldChk         => shr_nuopc_methods_FB_FldChk 
   use shr_nuopc_methods_mod , only : Field_diagnose    => shr_nuopc_methods_Field_diagnose
   
->>>>>>> dabe086f
   implicit none
   private
 
@@ -46,10 +35,7 @@
 
   ! private module variables
 
-<<<<<<< HEAD
-=======
   character(len=CS)       :: flds_scalar_name
->>>>>>> dabe086f
   integer                 :: srcTermProcessing_Value = 0 ! should this be a module variable?
   logical                 :: mastertask
   character(*), parameter :: u_FILE_u = &
@@ -99,11 +85,6 @@
     use NUOPC                 , only : NUOPC_Write
     use esmFlds               , only : ncomps, compice, compocn, compname
     use esmFlds               , only : fldListFr, fldListTo
-<<<<<<< HEAD
-    use shr_nuopc_methods_mod , only : shr_nuopc_methods_FB_getFieldN
-    use shr_nuopc_methods_mod , only : shr_nuopc_methods_ChkErr
-=======
->>>>>>> dabe086f
     use med_internalstate_mod , only : InternalState
     use perf_mod              , only : t_startf, t_stopf
 
@@ -207,11 +188,7 @@
                    else if (ESMF_RouteHandleIsCreated(is_local%wrap%RH(n1,n2,mapindex), rc=rc)) then
                       mapexists = .true.
                    end if
-<<<<<<< HEAD
-                   if (shr_nuopc_methods_ChkErr(rc,__LINE__,u_FILE_u)) return
-=======
                    if (chkerr(rc,__LINE__,u_FILE_u)) return
->>>>>>> dabe086f
 
                    if (.not. mapexists) then
 
@@ -314,17 +291,10 @@
                                  unmappedaction=ESMF_UNMAPPEDACTION_IGNORE, &
                                  rc=rc)
                          end if
-<<<<<<< HEAD
-                         if (shr_nuopc_methods_ChkErr(rc,__LINE__,u_FILE_u)) return
-                         if (rhprint_flag .and. mapindex /= mapnstod_consd .and. mapindex /= mapnstod_consf) then
-                            call NUOPC_Write(factorList, "array_med_"//trim(string)//"_consf.nc", rc)
-                            if (shr_nuopc_methods_ChkErr(rc,__LINE__,u_FILE_u)) return
-=======
                          if (chkerr(rc,__LINE__,u_FILE_u)) return
                          if (rhprint_flag .and. mapindex /= mapnstod_consd .and. mapindex /= mapnstod_consf) then
                             call NUOPC_Write(factorList, "array_med_"//trim(string)//"_consf.nc", rc)
                             if (chkerr(rc,__LINE__,u_FILE_u)) return
->>>>>>> dabe086f
                          end if
                          !if (associated(unmappedDstList)) then
                          !   write(logMsg,*) trim(subname),trim(string),'     number of unmapped dest points = ', size(unmappedDstList)
@@ -374,11 +344,6 @@
     use NUOPC                 , only : NUOPC_CompAttributeGet
     use esmFlds               , only : ncomps, compice, compocn, compname
     use esmflds               , only : mapnames, mapconsf
-<<<<<<< HEAD
-    use shr_nuopc_methods_mod , only : shr_nuopc_methods_ChkErr
-    use shr_nuopc_methods_mod , only : shr_nuopc_methods_FB_getFieldN
-=======
->>>>>>> dabe086f
     use perf_mod              , only : t_startf, t_stopf
 
     type(ESMF_GridComp)                    :: gcomp
@@ -483,16 +448,6 @@
     use esmFlds               , only: ncomps, compice, compocn, compname
     use esmFlds               , only: mapnames, nmappers
     use med_internalstate_mod , only: InternalState
-<<<<<<< HEAD
-    use shr_nuopc_scalars_mod , only: flds_scalar_name, flds_scalar_num
-    use shr_nuopc_methods_mod , only: shr_nuopc_methods_FB_Init
-    use shr_nuopc_methods_mod , only: shr_nuopc_methods_FB_Reset
-    use shr_nuopc_methods_mod , only: shr_nuopc_methods_FB_Clean
-    use shr_nuopc_methods_mod , only: shr_nuopc_methods_FB_GetFldPtr
-    use shr_nuopc_methods_mod , only: shr_nuopc_methods_FB_FieldRegrid
-    use shr_nuopc_methods_mod , only: shr_nuopc_methods_ChkErr
-=======
->>>>>>> dabe086f
     use perf_mod              , only: t_startf, t_stopf
 
     ! input/output variables
@@ -601,19 +556,6 @@
     use esmFlds               , only: mapnames, mapfcopy, mapconsd, mapconsf, mapnstod 
     use esmFlds               , only: mapnstod_consd, mapnstod_consf
     use esmFlds               , only: shr_nuopc_fldList_entry_type
-<<<<<<< HEAD
-    use shr_nuopc_scalars_mod , only: flds_scalar_name
-    use shr_nuopc_methods_mod , only: shr_nuopc_methods_FB_Init
-    use shr_nuopc_methods_mod , only: shr_nuopc_methods_FB_Reset
-    use shr_nuopc_methods_mod , only: shr_nuopc_methods_FB_Clean
-    use shr_nuopc_methods_mod , only: shr_nuopc_methods_FB_GetFldPtr
-    use shr_nuopc_methods_mod , only: shr_nuopc_methods_FB_FieldRegrid
-    use shr_nuopc_methods_mod , only: shr_nuopc_methods_FB_FldChk
-    use shr_nuopc_methods_mod , only: shr_nuopc_methods_FB_Field_diagnose
-    use shr_nuopc_methods_mod , only: shr_nuopc_methods_ChkErr
-    use shr_nuopc_utils_mod   , only: shr_nuopc_memcheck
-=======
->>>>>>> dabe086f
     use perf_mod              , only: t_startf, t_stopf
 
     ! input/output variables
@@ -648,11 +590,7 @@
 
     call t_startf('MED:'//subname)
     call ESMF_LogWrite(subname//' called', ESMF_LOGMSG_INFO)
-<<<<<<< HEAD
-    call shr_nuopc_memcheck(subname, 1, mastertask)
-=======
     call memcheck(subname, 1, mastertask)
->>>>>>> dabe086f
 
     !---------------------------------------
 
@@ -707,15 +645,9 @@
        ! Error checks
        ! -------------------
 
-<<<<<<< HEAD
-       if (.not. shr_nuopc_methods_FB_FldChk(FBSrc, fldname, rc=rc)) then
-          call ESMF_LogWrite(trim(subname)//" field not found in FBSrc: "//trim(fldname), ESMF_LOGMSG_INFO)
-       else if (.not. shr_nuopc_methods_FB_FldChk(FBDst, fldname, rc=rc)) then
-=======
        if (.not. FB_FldChk(FBSrc, fldname, rc=rc)) then
           call ESMF_LogWrite(trim(subname)//" field not found in FBSrc: "//trim(fldname), ESMF_LOGMSG_INFO)
        else if (.not. FB_FldChk(FBDst, fldname, rc=rc)) then
->>>>>>> dabe086f
           call ESMF_LogWrite(trim(subname)//" field not found in FBDst: "//trim(fldname), ESMF_LOGMSG_INFO)
        else if (mapindex == mapnstod_consd) then
           if (.not. ESMF_RouteHandleIsCreated(RouteHandles(mapconsd), rc=rc) .or. &
@@ -751,38 +683,23 @@
             ESMF_LOGMSG_INFO)
 
        call ESMF_FieldBundleGet(FBSrc, fieldName=trim(fldname), field=srcfield, rc=rc)
-<<<<<<< HEAD
-       if (shr_nuopc_methods_ChkErr(rc,__LINE__,u_FILE_u)) return
+       if (chkerr(rc,__LINE__,u_FILE_u)) return
        call ESMF_FieldBundleGet(FBDst, fieldName=trim(fldname), field=dstfield, rc=rc)
-       if (shr_nuopc_methods_ChkErr(rc,__LINE__,u_FILE_u)) return
-=======
-       if (chkerr(rc,__LINE__,u_FILE_u)) return
-       call ESMF_FieldBundleGet(FBDst, fieldName=trim(fldname), field=dstfield, rc=rc)
-       if (chkerr(rc,__LINE__,u_FILE_u)) return
->>>>>>> dabe086f
+       if (chkerr(rc,__LINE__,u_FILE_u)) return
 
        ! -------------------
        ! Do the mapping
        ! -------------------
-<<<<<<< HEAD
-
-       if (mapindex == mapfcopy) then
-          call shr_nuopc_methods_FB_FieldRegrid(FBSrc, fldname, FBDst, fldname, RouteHandles(mapindex), rc=rc)
-          if (shr_nuopc_methods_ChkErr(rc,__LINE__,u_FILE_u)) return
-
-=======
 
        if (mapindex == mapfcopy) then
           call FB_FieldRegrid(FBSrc, fldname, FBDst, fldname, RouteHandles(mapindex), rc=rc)
           if (chkerr(rc,__LINE__,u_FILE_u)) return
 
->>>>>>> dabe086f
        else
           ! Determine the normalization for the map
           mapnorm  = fldsSrc(n)%mapnorm(destcomp)
 
           if ( trim(mapnorm) /= 'unset' .and. trim(mapnorm) /= 'one' .and. trim(mapnorm) /= 'none') then
-<<<<<<< HEAD
 
              !-------------------------------------------------
              ! fractional normalization (1) 
@@ -790,21 +707,9 @@
              !-------------------------------------------------
 
              ! get a pointer to source field data in FBSrc
-             call shr_nuopc_methods_FB_GetFldPtr(FBSrc, fldname, data_src, rc=rc)
-             if (shr_nuopc_methods_ChkErr(rc,__LINE__,u_FILE_u)) return
-
-=======
-
-             !-------------------------------------------------
-             ! fractional normalization (1) 
-             ! multiple source field by fraction and map product
-             !-------------------------------------------------
-
-             ! get a pointer to source field data in FBSrc
              call FB_GetFldPtr(FBSrc, fldname, data_src, rc=rc)
              if (chkerr(rc,__LINE__,u_FILE_u)) return
 
->>>>>>> dabe086f
              ! allocate memory for a save array if not already allocated
              if (.not. allocated(data_srctmp) .or. size(data_srctmp) /= size(data_src)) then
                 if (allocated(data_srctmp)) then
@@ -815,13 +720,8 @@
 
              ! get a pointer to the array of the normalization on the source grid - this must
              ! be the same size is as fraction on the source grid
-<<<<<<< HEAD
-             call shr_nuopc_methods_FB_GetFldPtr(FBFracSrc, trim(mapnorm), data_frac, rc=rc)
-             if (shr_nuopc_methods_ChkErr(rc,__LINE__,u_FILE_u)) return
-=======
              call FB_GetFldPtr(FBFracSrc, trim(mapnorm), data_frac, rc=rc)
              if (chkerr(rc,__LINE__,u_FILE_u)) return
->>>>>>> dabe086f
 
              ! regrid FBSrc to FBDst
              ! - copy data_src to data_srctmp 
@@ -831,21 +731,12 @@
              data_srctmp = data_src
              data_src = data_src * data_frac
              call map_field_src2dst (fldname, srcfield, dstfield, RouteHandles, mapindex, rc)
-<<<<<<< HEAD
-             if (shr_nuopc_methods_ChkErr(rc,__LINE__,u_FILE_u)) return
-             data_src = data_srctmp
-
-             ! get the field from FBFrac that has the target normalization fraction
-             call shr_nuopc_methods_FB_GetFldPtr(FBFracDst, mapnorm, data_norm, rc=rc)
-             if (shr_nuopc_methods_ChkErr(rc,__LINE__,u_FILE_u)) return
-=======
              if (chkerr(rc,__LINE__,u_FILE_u)) return
              data_src = data_srctmp
 
              ! get the field from FBFrac that has the target normalization fraction
              call FB_GetFldPtr(FBFracDst, mapnorm, data_norm, rc=rc)
              if (chkerr(rc,__LINE__,u_FILE_u)) return
->>>>>>> dabe086f
 
              ! normalize destination mapped values by the reciprocal of the mapped fraction
              call norm_field_dest(trim(fldname), dstfield, data_norm, rc)
@@ -858,24 +749,14 @@
 
              ! map src field to destination grid
              call map_field_src2dst (trim(fldname), srcfield, dstfield, RouteHandles, mapindex, rc)
-<<<<<<< HEAD
-             if (shr_nuopc_methods_ChkErr(rc,__LINE__,u_FILE_u)) return
-=======
              if (chkerr(rc,__LINE__,u_FILE_u)) return
->>>>>>> dabe086f
 
              ! obtain unity normalization factor and multiply interpolated field by reciprocal of normalization factor
              if (trim(mapnorm) == 'one') then
                 call ESMF_FieldBundleGet(FBNormOne(mapindex), fieldName='one', field=lfield, rc=rc)
-<<<<<<< HEAD
-                if (shr_nuopc_methods_ChkErr(rc,__LINE__,u_FILE_u)) return
-                call ESMF_FieldGet(lfield, farrayPtr=data_norm, rc=rc)
-                if (shr_nuopc_methods_ChkErr(rc,__LINE__,u_FILE_u)) return
-=======
                 if (chkerr(rc,__LINE__,u_FILE_u)) return
                 call ESMF_FieldGet(lfield, farrayPtr=data_norm, rc=rc)
                 if (chkerr(rc,__LINE__,u_FILE_u)) return
->>>>>>> dabe086f
 
                 call norm_field_dest(trim(fldname), dstfield, data_norm, rc)
              end if ! mapnorm is 'one'
@@ -884,15 +765,9 @@
        end if ! mapindex is not mapfcopy and field exists
 
        !if (dbug_flag > 1) then
-<<<<<<< HEAD
-       call shr_nuopc_methods_FB_Field_diagnose(FBDst, fldname, &
-            string=trim(subname) //' FBImp('//trim(compname(srccomp))//','//trim(compname(destcomp))//') ', rc=rc)
-       if (shr_nuopc_methods_ChkErr(rc,__LINE__,u_FILE_u)) return
-=======
        call FB_Field_diagnose(FBDst, fldname, &
             string=trim(subname) //' FBImp('//trim(compname(srccomp))//','//trim(compname(destcomp))//') ', rc=rc)
        if (chkerr(rc,__LINE__,u_FILE_u)) return
->>>>>>> dabe086f
        !end if
 
     end do  ! loop over fields
@@ -917,11 +792,6 @@
     use ESMF                  , only : ESMF_Field, ESMF_FieldGet, ESMF_FieldRegrid
     use ESMF                  , only : ESMF_TERMORDER_SRCSEQ, ESMF_Region_Flag, ESMF_REGION_TOTAL
     use ESMF                  , only : ESMF_RouteHandle, ESMF_RouteHandleIsCreated
-<<<<<<< HEAD
-    use shr_nuopc_methods_mod , only : shr_nuopc_methods_Field_diagnose
-    use shr_nuopc_methods_mod , only : chkerr => shr_nuopc_methods_chkerr
-=======
->>>>>>> dabe086f
 
     ! input/output variables
     character(len=*)       , intent(in)    :: fldname
@@ -945,34 +815,6 @@
        call ESMF_FieldRegrid(srcfield, dstfield, routehandle=RouteHandles(mapnstod), &
             termorderflag=ESMF_TERMORDER_SRCSEQ, checkflag=checkflag, zeroregion=ESMF_REGION_TOTAL, rc=rc)
        if (chkerr(rc,__LINE__,u_FILE_u)) return
-<<<<<<< HEAD
-       if (dbug_flag > 1) then
-          call shr_nuopc_methods_Field_diagnose(dstfield, fldname, " --> after nstod: ", rc=rc)
-          if (chkerr(rc,__LINE__,u_FILE_u)) return
-       end if
-       call ESMF_FieldRegrid(srcfield, dstfield, routehandle=RouteHandles(mapconsd), &
-            termorderflag=ESMF_TERMORDER_SRCSEQ, checkflag=checkflag, zeroregion=ESMF_REGION_TOTAL, rc=rc)
-       if (chkerr(rc,__LINE__,u_FILE_u)) return
-       if (dbug_flag > 1) then
-          call shr_nuopc_methods_Field_diagnose(dstfield, fldname, " --> after consd: ", rc=rc)
-          if (chkerr(rc,__LINE__,u_FILE_u)) return
-       end if
-    else if (mapindex == mapnstod_consf) then
-       call ESMF_FieldRegrid(srcfield, dstfield, routehandle=RouteHandles(mapnstod), &
-            termorderflag=ESMF_TERMORDER_SRCSEQ, checkflag=checkflag, zeroregion=ESMF_REGION_TOTAL, rc=rc)
-       if (chkerr(rc,__LINE__,u_FILE_u)) return
-       if (dbug_flag > 1) then
-          call shr_nuopc_methods_Field_diagnose(dstfield, fldname, " --> after nstod: ", rc=rc)
-          if (chkerr(rc,__LINE__,u_FILE_u)) return
-       end if
-       call ESMF_FieldRegrid(srcfield, dstfield, routehandle=RouteHandles(mapconsf), &
-            termorderflag=ESMF_TERMORDER_SRCSEQ, checkflag=checkflag, zeroregion=ESMF_REGION_TOTAL, rc=rc)
-       if (chkerr(rc,__LINE__,u_FILE_u)) return
-       if (dbug_flag > 1) then
-          call shr_nuopc_methods_Field_diagnose(dstfield, fldname, " --> after consf: ", rc=rc)
-          if (chkerr(rc,__LINE__,u_FILE_u)) return
-       end if
-=======
        if (dbug_flag > 1) then
           call Field_diagnose(dstfield, fldname, " --> after nstod: ", rc=rc)
           if (chkerr(rc,__LINE__,u_FILE_u)) return
@@ -999,7 +841,6 @@
           call Field_diagnose(dstfield, fldname, " --> after consf: ", rc=rc)
           if (chkerr(rc,__LINE__,u_FILE_u)) return
        end if
->>>>>>> dabe086f
     else
        call ESMF_FieldRegrid(srcfield, dstfield, routehandle=RouteHandles(mapindex), &
             termorderflag=ESMF_TERMORDER_SRCSEQ, checkflag=checkflag, zeroregion=ESMF_REGION_TOTAL, rc=rc)
@@ -1017,15 +858,8 @@
     ! mapped fraction or 'one'
     ! ------------------------------------------------
 
-<<<<<<< HEAD
-    use ESMF                  , only : ESMF_Field, ESMF_FieldGet
-    use ESMF                  , only : ESMF_SUCCESS
-    use shr_nuopc_methods_mod , only : shr_nuopc_methods_Field_Diagnose
-    use shr_nuopc_methods_mod , only : chkerr => shr_nuopc_methods_chkerr
-=======
     use ESMF , only : ESMF_Field, ESMF_FieldGet
     use ESMF , only : ESMF_SUCCESS
->>>>>>> dabe086f
 
     ! input/output variables
     character(len=*) , intent(in)    :: fldname
@@ -1083,11 +917,7 @@
        end do
     end if
 
-<<<<<<< HEAD
-    call shr_nuopc_methods_Field_diagnose(dstfield, fldname, " --> after frac: ", rc=rc)
-=======
     call Field_diagnose(dstfield, fldname, " --> after frac: ", rc=rc)
->>>>>>> dabe086f
     if (chkerr(rc,__LINE__,u_FILE_u)) return
 
   end subroutine norm_field_dest
@@ -1105,19 +935,6 @@
     use ESMF                  , only: ESMF_LOGMSG_ERROR, ESMF_FAILURE
     use ESMF                  , only: ESMF_FieldBundle, ESMF_FieldBundleIsCreated, ESMF_FieldBundleGet
     use ESMF                  , only: ESMF_RouteHandle, ESMF_RouteHandleIsCreated, ESMF_Field
-<<<<<<< HEAD
-    use shr_nuopc_scalars_mod , only: flds_scalar_name
-    use shr_nuopc_methods_mod , only: shr_nuopc_methods_FB_Init
-    use shr_nuopc_methods_mod , only: shr_nuopc_methods_FB_Reset
-    use shr_nuopc_methods_mod , only: shr_nuopc_methods_FB_Clean
-    use shr_nuopc_methods_mod , only: shr_nuopc_methods_FB_GetFldPtr
-    use shr_nuopc_methods_mod , only: shr_nuopc_methods_FB_FieldRegrid
-    use shr_nuopc_methods_mod , only: shr_nuopc_methods_FB_FldChk
-    use shr_nuopc_methods_mod , only: shr_nuopc_methods_FB_Field_diagnose
-    use shr_nuopc_methods_mod , only: shr_nuopc_methods_ChkErr
-    use shr_nuopc_utils_mod   , only: shr_nuopc_memcheck
-=======
->>>>>>> dabe086f
     use perf_mod              , only: t_startf, t_stopf
 
     ! input/output variables
@@ -1152,11 +969,7 @@
 
     call ESMF_LogWrite(subname//' called', ESMF_LOGMSG_INFO)
 
-<<<<<<< HEAD
-    call shr_nuopc_memcheck(subname, 1, mastertask)
-=======
     call memcheck(subname, 1, mastertask)
->>>>>>> dabe086f
 
     if (present(string)) then
       lstring = trim(string)
@@ -1169,30 +982,12 @@
     ! the destination field bundle accordingly
     !-------------------------------------------------
 
-<<<<<<< HEAD
-    call shr_nuopc_methods_FB_reset(FBDst, value=czero, rc=rc)
-    if (shr_nuopc_methods_ChkErr(rc,__LINE__,u_FILE_u)) return
-=======
     call FB_reset(FBDst, value=czero, rc=rc)
     if (chkerr(rc,__LINE__,u_FILE_u)) return
->>>>>>> dabe086f
 
     do n = 1,size(fldnames)
 
        ! get pointer to source field data in FBSrc
-<<<<<<< HEAD
-       call shr_nuopc_methods_FB_GetFldPtr(FBSrc, trim(fldnames(n)), data_src, rc=rc)
-       if (shr_nuopc_methods_ChkErr(rc,__LINE__,u_FILE_u)) return
-
-       ! create a new temporary field bundle, FBSrcTmp that will contain field data on the source grid
-       if (.not. ESMF_FieldBundleIsCreated(FBSrcTmp)) then
-          call shr_nuopc_methods_FB_init(FBSrcTmp, flds_scalar_name, &
-               FBgeom=FBSrc, fieldNameList=(/'data_srctmp'/), name='data_srctmp', rc=rc)
-          if (shr_nuopc_methods_ChkErr(rc,__LINE__,u_FILE_u)) return
-
-          call shr_nuopc_methods_FB_GetFldPtr(FBSrcTmp, 'data_srctmp', data_srctmp, rc=rc)
-          if (shr_nuopc_methods_ChkErr(rc,__LINE__,u_FILE_u)) return
-=======
        call FB_GetFldPtr(FBSrc, trim(fldnames(n)), data_src, rc=rc)
        if (chkerr(rc,__LINE__,u_FILE_u)) return
 
@@ -1204,36 +999,10 @@
 
           call FB_GetFldPtr(FBSrcTmp, 'data_srctmp', data_srctmp, rc=rc)
           if (chkerr(rc,__LINE__,u_FILE_u)) return
->>>>>>> dabe086f
        end if
 
        ! create a temporary field bundle that will contain normalization on the source grid
        if (.not. ESMF_FieldBundleIsCreated(FBNormSrc)) then
-<<<<<<< HEAD
-          call shr_nuopc_methods_FB_init(FBout=FBNormSrc, flds_scalar_name=flds_scalar_name, &
-               FBgeom=FBSrc, fieldNameList=(/trim(mapnorm)/), name='normsrc', rc=rc)
-          if (shr_nuopc_methods_chkerr(rc,__line__,u_file_u)) return
-
-          call shr_nuopc_methods_FB_GetFldPtr(FBNormSrc, trim(mapnorm), data_srcnorm, rc=rc)
-          if (shr_nuopc_methods_ChkErr(rc,__LINE__,u_FILE_u)) return
-       endif
-
-       call shr_nuopc_methods_FB_reset(FBNormSrc, value=czero, rc=rc)
-       if (shr_nuopc_methods_chkerr(rc,__line__,u_file_u)) return
-
-       ! create a temporary field bundle that will contain normalization on the destination grid
-       if (.not. ESMF_FieldBundleIsCreated(FBNormDst)) then
-          call shr_nuopc_methods_FB_init(FBout=FBNormDst, flds_scalar_name=flds_scalar_name, &
-               FBgeom=FBDst, fieldNameList=(/trim(mapnorm)/), name='normdst', rc=rc)
-          if (shr_nuopc_methods_chkerr(rc,__line__,u_file_u)) return
-
-          call shr_nuopc_methods_FB_GetFldPtr(FBFrac, trim(mapnorm), data_frac, rc=rc)
-          if (shr_nuopc_methods_ChkErr(rc,__LINE__,u_FILE_u)) return
-       endif
-
-       call shr_nuopc_methods_FB_reset(FBNormDst, value=czero, rc=rc)
-       if (shr_nuopc_methods_chkerr(rc,__line__,u_file_u)) return
-=======
           call FB_init(FBout=FBNormSrc, flds_scalar_name=flds_scalar_name, &
                FBgeom=FBSrc, fieldNameList=(/trim(mapnorm)/), name='normsrc', rc=rc)
           if (chkerr(rc,__line__,u_file_u)) return
@@ -1257,7 +1026,6 @@
 
        call FB_reset(FBNormDst, value=czero, rc=rc)
        if (chkerr(rc,__line__,u_file_u)) return
->>>>>>> dabe086f
 
        ! error checks
        if (size(data_srcnorm) /= size(data_frac)) then
@@ -1292,21 +1060,6 @@
           call ESMF_LogWrite(trim(subname)//trim(lstring)//": skip : fld="//trim(fldnames(n)), &
                ESMF_LOGMSG_INFO)
        else
-<<<<<<< HEAD
-          call shr_nuopc_methods_FB_FieldRegrid( FBSrcTmp, 'data_srctmp', FBDst, fldnames(n), RouteHandle, rc)
-          if (shr_nuopc_methods_ChkErr(rc,__LINE__,u_FILE_u)) return
-       end if
-
-       call shr_nuopc_methods_FB_FieldRegrid(FBNormSrc, mapnorm, FBNormDst, mapnorm, RouteHandle, rc)
-       if (shr_nuopc_methods_ChkErr(rc,__LINE__,u_FILE_u)) return
-
-       ! multiply interpolated field (FBDst) by reciprocal of fraction on destination grid (FBNormDst)
-       call shr_nuopc_methods_FB_GetFldPtr(FBNormDst, trim(mapnorm), data_dstnorm, rc=rc)
-       if (shr_nuopc_methods_ChkErr(rc,__LINE__,u_FILE_u)) return
-
-       call shr_nuopc_methods_FB_GetFldPtr(FBDst, trim(fldnames(n)), data_dst, rc=rc)
-       if (shr_nuopc_methods_ChkErr(rc,__LINE__,u_FILE_u)) return
-=======
           call FB_FieldRegrid( FBSrcTmp, 'data_srctmp', FBDst, fldnames(n), RouteHandle, rc)
           if (chkerr(rc,__LINE__,u_FILE_u)) return
        end if
@@ -1320,7 +1073,6 @@
 
        call FB_GetFldPtr(FBDst, trim(fldnames(n)), data_dst, rc=rc)
        if (chkerr(rc,__LINE__,u_FILE_u)) return
->>>>>>> dabe086f
 
        do i= 1,size(data_dst)
           if (data_dstnorm(i) == 0.0_R8) then
@@ -1331,33 +1083,15 @@
        end do
 
        if (dbug_flag > 1) then
-<<<<<<< HEAD
-          call shr_nuopc_methods_FB_Field_diagnose(FBDst, fldnames(n), &
-               string=trim(subname) //' Mapping (' // trim(fldnames(n)) // trim(lstring), rc=rc)
-          if (shr_nuopc_methods_ChkErr(rc,__LINE__,u_FILE_u)) return
-=======
           call FB_Field_diagnose(FBDst, fldnames(n), &
                string=trim(subname) //' Mapping (' // trim(fldnames(n)) // trim(lstring), rc=rc)
           if (chkerr(rc,__LINE__,u_FILE_u)) return
->>>>>>> dabe086f
        end if
 
     end do  ! loop over fields
 
     ! Clean up temporary field bundles
     if (ESMF_FieldBundleIsCreated(FBSrcTmp)) then
-<<<<<<< HEAD
-       call shr_nuopc_methods_FB_clean(FBSrcTmp, rc=rc)
-       if (shr_nuopc_methods_chkerr(rc,__line__,u_file_u)) return
-    end if
-    if (ESMF_FieldBundleIsCreated(FBNormSrc)) then
-       call shr_nuopc_methods_FB_clean(FBNormSrc, rc=rc)
-       if (shr_nuopc_methods_chkerr(rc,__line__,u_file_u)) return
-    end if
-    if (ESMF_FieldBundleIsCreated(FBNormDst)) then
-       call shr_nuopc_methods_FB_clean(FBNormDst, rc=rc)
-       if (shr_nuopc_methods_chkerr(rc,__line__,u_file_u)) return
-=======
        call FB_clean(FBSrcTmp, rc=rc)
        if (chkerr(rc,__line__,u_file_u)) return
     end if
@@ -1368,7 +1102,6 @@
     if (ESMF_FieldBundleIsCreated(FBNormDst)) then
        call FB_clean(FBNormDst, rc=rc)
        if (chkerr(rc,__line__,u_file_u)) return
->>>>>>> dabe086f
     end if
     call t_stopf('MED:'//subname)
 
