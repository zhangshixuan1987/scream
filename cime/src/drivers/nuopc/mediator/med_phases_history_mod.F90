module med_phases_history_mod

  !-----------------------------------------------------------------------------
  ! Mediator Phases
  !-----------------------------------------------------------------------------

  use ESMF, only : ESMF_Alarm

  implicit none
  private

  public  :: med_phases_history_write

  type(ESMF_Alarm)        :: AlarmHist
  type(ESMF_Alarm)        :: AlarmHistAvg
  character(*), parameter :: u_FILE_u  = &
       __FILE__

!===============================================================================
contains
!===============================================================================

  subroutine med_phases_history_write(gcomp, rc)

    ! Write mediator history file

    use ESMF                  , only : ESMF_GridComp, ESMF_VM, ESMF_Clock, ESMF_Time, ESMF_TimeInterval, ESMF_CalKind_Flag
    use ESMF                  , only : ESMF_GridCompGet, ESMF_ClockGet, ESMF_ClockGetNextTime, ESMF_VMGet, ESMF_TimeGet
    use ESMF                  , only : ESMF_TimeIntervalGet, ESMF_AlarmIsRinging, ESMF_AlarmRingerOff
    use ESMF                  , only : ESMF_CALKIND_GREGORIAN, ESMF_CALKIND_NOLEAP
    use ESMF                  , only : ESMF_LogWrite, ESMF_LOGMSG_INFO, ESMF_LOGMSG_ERROR, ESMF_SUCCESS, ESMF_FAILURE
    use ESMF                  , only : operator(==), operator(-)
    use ESMF                  , only : ESMF_FieldBundleIsCreated, ESMF_MAXSTR, ESMF_ClockPrint, ESMF_AlarmIsCreated
    use NUOPC                 , only : NUOPC_CompAttributeGet
    use esmFlds               , only : compatm, complnd, compocn, compice, comprof, compglc, ncomps, compname
    use esmFlds               , only : fldListFr, fldListTo
<<<<<<< HEAD
    use shr_nuopc_scalars_mod , only : flds_scalar_index_nx, flds_scalar_index_ny
    use shr_nuopc_scalars_mod , only : flds_scalar_name, flds_scalar_num
    use shr_nuopc_methods_mod , only : shr_nuopc_methods_ChkErr
    use shr_nuopc_methods_mod , only : shr_nuopc_methods_FB_reset
    use shr_nuopc_methods_mod , only : shr_nuopc_methods_FB_diagnose
    use shr_nuopc_methods_mod , only : shr_nuopc_methods_FB_GetFldPtr
    use shr_nuopc_methods_mod , only : shr_nuopc_methods_FB_accum
    use shr_nuopc_methods_mod , only : shr_nuopc_methods_State_GetScalar
    use shr_nuopc_time_mod    , only : shr_nuopc_time_alarmInit
    use med_constants_mod     , only : dbug_flag =>med_constants_dbug_flag
    use med_constants_mod     , only : SecPerDay =>med_constants_SecPerDay
=======
    use shr_cal_mod           , only : shr_cal_ymd2date
    use shr_nuopc_utils_mod   , only : chkerr          => shr_nuopc_utils_ChkErr
    use shr_nuopc_methods_mod , only : FB_reset        => shr_nuopc_methods_FB_reset
    use shr_nuopc_methods_mod , only : FB_diagnose     => shr_nuopc_methods_FB_diagnose
    use shr_nuopc_methods_mod , only : FB_GetFldPtr    => shr_nuopc_methods_FB_GetFldPtr
    use shr_nuopc_methods_mod , only : FB_accum        => shr_nuopc_methods_FB_accum
    use shr_nuopc_methods_mod , only : State_GetScalar => shr_nuopc_methods_State_GetScalar
    use shr_nuopc_time_mod    , only : alarmInit       => shr_nuopc_time_alarmInit
    use med_constants_mod     , only : dbug_flag       => med_constants_dbug_flag
    use med_constants_mod     , only : SecPerDay       => med_constants_SecPerDay
>>>>>>> dabe086f
    use med_constants_mod     , only : R8, CL, CS
    use med_constants_mod     , only : med_constants_noleap, med_constants_gregorian
    use med_map_mod           , only : med_map_FB_Regrid_Norm
    use med_internalstate_mod , only : InternalState, mastertask
    use med_io_mod            , only : med_io_write, med_io_wopen, med_io_enddef
    use med_io_mod            , only : med_io_close, med_io_date2yyyymmdd, med_io_sec2hms
    use perf_mod              , only : t_startf, t_stopf

    ! input/output variables
    type(ESMF_GridComp)  :: gcomp
    integer, intent(out) :: rc

    ! local variables
    type(ESMF_VM)           :: vm
    type(ESMF_Clock)        :: clock
    type(ESMF_Time)         :: currtime
    type(ESMF_Time)         :: reftime
    type(ESMF_Time)         :: starttime
    type(ESMF_Time)         :: nexttime
    type(ESMF_TimeInterval) :: timediff       ! Used to calculate curr_time
    type(ESMF_CalKind_Flag) :: calkindflag
    character(len=64)       :: currtimestr
    character(len=64)       :: nexttimestr
    type(InternalState)     :: is_local
    character(CS)           :: histavg_option ! Histavg option units
    integer                 :: i,j,m,n,n1,ncnt
    integer                 :: start_ymd      ! Starting date YYYYMMDD
    integer                 :: start_tod      ! Starting time-of-day (s)
    integer                 :: nx,ny          ! global grid size
    integer                 :: yr,mon,day,sec ! time units
    real(r8)                :: rval           ! real tmp value
    real(r8)                :: dayssince      ! Time interval since reference time
    integer                 :: fk             ! index
    character(CL)           :: time_units     ! units of time variable
    character(CL)           :: calendar       ! calendar type
    character(CL)           :: case_name      ! case name
    character(CL)           :: hist_file      ! Local path to history filename
    character(CS)           :: cpl_inst_tag   ! instance tag
    character(CL)           :: cvalue         ! attribute string
    character(CL)           :: freq_option    ! freq_option setting (ndays, nsteps, etc)
    integer                 :: freq_n         ! freq_n setting relative to freq_option
    logical                 :: alarmIsOn      ! generic alarm flag
    real(r8)                :: tbnds(2)       ! CF1.0 time bounds
    logical                 :: whead,wdata    ! for writing restart/history cdf files
    integer                 :: dbrc
    integer                 :: iam
    logical,save            :: first_call = .true.
    character(len=*), parameter :: subname='(med_phases_history_write)'
    logical :: isPresent

    !---------------------------------------
    call t_startf('MED:'//subname)
    if (dbug_flag > 5) then
       call ESMF_LogWrite(trim(subname)//": called", ESMF_LOGMSG_INFO, rc=dbrc)
    endif
    rc = ESMF_SUCCESS

    !---------------------------------------
    ! --- Get the communicator and localpet
    !---------------------------------------

    call ESMF_GridCompGet(gcomp, vm=vm, rc=rc)
    if (ChkErr(rc,__LINE__,u_FILE_u)) return

    call ESMF_VMGet(vm, localPet=iam, rc=rc)
    if (ChkErr(rc,__LINE__,u_FILE_u)) return

    !---------------------------------------
    ! --- Get the internal state
    !---------------------------------------

    nullify(is_local%wrap)
    call ESMF_GridCompGetInternalState(gcomp, is_local, rc)
    if (ChkErr(rc,__LINE__,u_FILE_u)) return

    call NUOPC_CompAttributeGet(gcomp, name='case_name', value=case_name, rc=rc)
    if (ChkErr(rc,__LINE__,u_FILE_u)) return

    call NUOPC_CompAttributeGet(gcomp, name='inst_suffix', isPresent=isPresent, rc=rc)
    if (ChkErr(rc,__LINE__,u_FILE_u)) return
    if(isPresent) then
       call NUOPC_CompAttributeGet(gcomp, name='inst_suffix', value=cpl_inst_tag, rc=rc)
       if (ChkErr(rc,__LINE__,u_FILE_u)) return
    else
       cpl_inst_tag = ""
    endif
    !---------------------------------------
    ! --- Get the clock info
    !---------------------------------------

    call ESMF_GridCompGet(gcomp, clock=clock, rc=rc)
    if (ChkErr(rc,__LINE__,u_FILE_u)) return

    call ESMF_ClockGet(clock, currtime=currtime, reftime=reftime, starttime=starttime, rc=rc)
    if (ChkErr(rc,__LINE__,u_FILE_u)) return

    call ESMF_ClockGetNextTime(clock, nextTime=nexttime, rc=rc)
    if (ChkErr(rc,__LINE__,u_FILE_u)) return

    call ESMF_ClockGet(clock, calkindflag=calkindflag, rc=rc)
    if (ChkErr(rc,__LINE__,u_FILE_u)) return

    if (calkindflag == ESMF_CALKIND_GREGORIAN) then
      calendar = med_constants_gregorian
    elseif (calkindflag == ESMF_CALKIND_NOLEAP) then
      calendar = med_constants_noleap
    else
      call ESMF_LogWrite(trim(subname)//' ERROR: calendar not supported', ESMF_LOGMSG_ERROR, rc=dbrc)
      rc=ESMF_Failure
      return
    endif

    call ESMF_TimeGet(currtime,yy=yr, mm=mon, dd=day, s=sec, rc=dbrc)
    if (ChkErr(rc,__LINE__,u_FILE_u)) return
    write(currtimestr,'(i4.4,a,i2.2,a,i2.2,a,i5.5)') yr,'-',mon,'-',day,'-',sec
    if (dbug_flag > 1) then
       call ESMF_LogWrite(trim(subname)//": currtime = "//trim(currtimestr), ESMF_LOGMSG_INFO, rc=dbrc)
    endif

    call ESMF_TimeGet(nexttime,yy=yr, mm=mon, dd=day, s=sec, rc=dbrc)
    if (ChkErr(rc,__LINE__,u_FILE_u)) return
    write(nexttimestr,'(i4.4,a,i2.2,a,i2.2,a,i5.5)') yr,'-',mon,'-',day,'-',sec
    if (dbug_flag > 1) then
       call ESMF_LogWrite(trim(subname)//": nexttime = "//trim(nexttimestr), ESMF_LOGMSG_INFO, rc=dbrc)
    endif
    timediff = nexttime - reftime
    call ESMF_TimeIntervalGet(timediff, d=day, s=sec, rc=rc)
    dayssince = day + sec/real(SecPerDay,R8)

    call ESMF_TimeGet(reftime, yy=yr, mm=mon, dd=day, s=sec, rc=dbrc)
    call shr_cal_ymd2date(yr,mon,day,start_ymd)
    start_tod = sec
    time_units = 'days since ' // trim(med_io_date2yyyymmdd(start_ymd)) // ' ' // med_io_sec2hms(start_tod, rc)
    if (ChkErr(rc,__LINE__,u_FILE_u)) return

    !---------------------------------------
    ! --- History Alarms
    !---------------------------------------

    if (.not. ESMF_AlarmIsCreated(AlarmHist, rc=rc)) then
       ! Set instantaneous history output alarm
       call NUOPC_CompAttributeGet(gcomp, name='history_option', value=cvalue, rc=rc)
       if (ChkErr(rc,__LINE__,u_FILE_u)) return
       freq_option = cvalue

       call NUOPC_CompAttributeGet(gcomp, name='history_n', value=cvalue, rc=rc)
       if (ChkErr(rc,__LINE__,u_FILE_u)) return
       read(cvalue,*) freq_n

       call ESMF_LogWrite(trim(subname)//" init history alarm with option, n = "//&
            trim(freq_option)//","//trim(cvalue), ESMF_LOGMSG_INFO, rc=dbrc)

       call alarmInit(clock, AlarmHist, option=freq_option, opt_n=freq_n, &
            RefTime=RefTime, alarmname='history', rc=rc)
    endif

    if (ESMF_AlarmIsRinging(AlarmHist, rc=rc)) then
       if (ChkErr(rc,__LINE__,u_FILE_u)) return
       alarmIsOn = .true.
       call ESMF_AlarmRingerOff( AlarmHist, rc=rc )
       if (ChkErr(rc,__LINE__,u_FILE_u)) return
#if DEBUG
       if (mastertask) then
          call ESMF_ClockPrint(clock, options="currTime", preString="-------->"//trim(subname)//&
               " history alarm for: ", rc=rc)
          if (ChkErr(rc,__LINE__,u_FILE_u)) return
    end if
#endif
    else
       alarmisOn = .false.
    endif

    ! Set average history output alarm TODO: fix the following
    ! if (.not. ESMF_AlarmIsCreated(AlarmHistAvg, rc=rc)) then
    !    call NUOPC_CompAttributeGet(gcomp, name="histavg_option", value=histavg_option, rc=rc)
    !    if (ChkErr(rc,__LINE__,u_FILE_u)) return
    !    freq_option = cvalue
    !    call NUOPC_CompAttributeGet(gcomp, name="histavg_n", value=cvalue, rc=rc)
    !    if (ChkErr(rc,__LINE__,u_FILE_u)) return
    !    read(cvalue,*) freq_n
    !    call alarmInit(clock, AlarmHistAvg, option=freq_option, opt_n=freq_n, &
    !         RefTime=RefTime, alarmname='history_avg', rc=rc)
    ! end if
    ! if (ESMF_AlarmIsRinging(AlarmHistAvg, rc=rc)) then
    !    if (ChkErr(rc,__LINE__,u_FILE_u)) return
    !    alarmIsOn = .true.
    !    call ESMF_AlarmRingerOff( AlarmHist, rc=rc )
    !    if (ChkErr(rc,__LINE__,u_FILE_u)) return
    ! else
    !    alarmisOn = .false.
    ! endif

    !---------------------------------------
    ! --- History File
    ! Use nexttimestr rather than currtimestr here since that is the time at the end of
    ! the timestep and is preferred for history file names
    !---------------------------------------

    if (alarmIsOn) then
       write(hist_file,"(6a)") &
            trim(case_name), '.cpl',trim(cpl_inst_tag),'.hi.', trim(nexttimestr),'.nc'
       call ESMF_LogWrite(trim(subname)//": write "//trim(hist_file), ESMF_LOGMSG_INFO, rc=dbrc)
       call med_io_wopen(hist_file, vm, iam, clobber=.true.)

       do m = 1,2
          whead=.false.
          wdata=.false.
          if (m == 1) then
             whead=.true.
          elseif (m == 2) then
             wdata=.true.
             call med_io_enddef(hist_file)
          endif

          tbnds = dayssince

          call ESMF_LogWrite(trim(subname)//": time "//trim(time_units), ESMF_LOGMSG_INFO, rc=dbrc)
          if (tbnds(1) >= tbnds(2)) then
             call med_io_write(hist_file, iam, &
                  time_units=time_units, time_cal=calendar, time_val=dayssince, &
                  whead=whead, wdata=wdata, rc=rc)
             if (ChkErr(rc,__LINE__,u_FILE_u)) return
          else
             call med_io_write(hist_file, iam, &
                  time_units=time_units, time_cal=calendar, time_val=dayssince, &
                  whead=whead, wdata=wdata, tbnds=tbnds, rc=rc)
             if (ChkErr(rc,__LINE__,u_FILE_u)) return
          endif

          do n = 1,ncomps
             if (is_local%wrap%comp_present(n)) then
                if (ESMF_FieldBundleIsCreated(is_local%wrap%FBimp(n,n),rc=rc)) then
                   nx = is_local%wrap%nx(n)
                   ny = is_local%wrap%ny(n)
                   call med_io_write(hist_file, iam, is_local%wrap%FBimp(n,n), &
                       nx=nx, ny=ny, nt=1, whead=whead, wdata=wdata, pre=trim(compname(n))//'Imp', rc=rc)
                   if (ChkErr(rc,__LINE__,u_FILE_u)) return
                endif
                if (ESMF_FieldBundleIsCreated(is_local%wrap%FBexp(n),rc=rc)) then
                   nx = is_local%wrap%nx(n)
                   ny = is_local%wrap%ny(n)
                   call med_io_write(hist_file, iam, is_local%wrap%FBexp(n), &
                       nx=nx, ny=ny, nt=1, whead=whead, wdata=wdata, pre=trim(compname(n))//'Exp', rc=rc)
                   if (ChkErr(rc,__LINE__,u_FILE_u)) return
                endif
             endif
          enddo

       enddo

       call med_io_close(hist_file, iam, rc=rc)
       if (ChkErr(rc,__LINE__,u_FILE_u)) return

    endif

    !---------------------------------------
    !--- clean up
    !---------------------------------------

    first_call = .false.

    if (dbug_flag > 5) then
       call ESMF_LogWrite(trim(subname)//": done", ESMF_LOGMSG_INFO, rc=dbrc)
    endif
    call t_stopf('MED:'//subname)

  end subroutine med_phases_history_write

end module med_phases_history_mod<|MERGE_RESOLUTION|>--- conflicted
+++ resolved
@@ -34,19 +34,6 @@
     use NUOPC                 , only : NUOPC_CompAttributeGet
     use esmFlds               , only : compatm, complnd, compocn, compice, comprof, compglc, ncomps, compname
     use esmFlds               , only : fldListFr, fldListTo
-<<<<<<< HEAD
-    use shr_nuopc_scalars_mod , only : flds_scalar_index_nx, flds_scalar_index_ny
-    use shr_nuopc_scalars_mod , only : flds_scalar_name, flds_scalar_num
-    use shr_nuopc_methods_mod , only : shr_nuopc_methods_ChkErr
-    use shr_nuopc_methods_mod , only : shr_nuopc_methods_FB_reset
-    use shr_nuopc_methods_mod , only : shr_nuopc_methods_FB_diagnose
-    use shr_nuopc_methods_mod , only : shr_nuopc_methods_FB_GetFldPtr
-    use shr_nuopc_methods_mod , only : shr_nuopc_methods_FB_accum
-    use shr_nuopc_methods_mod , only : shr_nuopc_methods_State_GetScalar
-    use shr_nuopc_time_mod    , only : shr_nuopc_time_alarmInit
-    use med_constants_mod     , only : dbug_flag =>med_constants_dbug_flag
-    use med_constants_mod     , only : SecPerDay =>med_constants_SecPerDay
-=======
     use shr_cal_mod           , only : shr_cal_ymd2date
     use shr_nuopc_utils_mod   , only : chkerr          => shr_nuopc_utils_ChkErr
     use shr_nuopc_methods_mod , only : FB_reset        => shr_nuopc_methods_FB_reset
@@ -57,7 +44,6 @@
     use shr_nuopc_time_mod    , only : alarmInit       => shr_nuopc_time_alarmInit
     use med_constants_mod     , only : dbug_flag       => med_constants_dbug_flag
     use med_constants_mod     , only : SecPerDay       => med_constants_SecPerDay
->>>>>>> dabe086f
     use med_constants_mod     , only : R8, CL, CS
     use med_constants_mod     , only : med_constants_noleap, med_constants_gregorian
     use med_map_mod           , only : med_map_FB_Regrid_Norm
