--- conflicted
+++ resolved
@@ -183,15 +183,12 @@
       <value compset="1850_" grid="a%0.9x1.25.*_oi%0.9x1.25"					>$DIN_LOC_ROOT/atm/cam/sst/sst_HadOIBl_bc_0.9x1.25_clim_pi_c101028.nc</value>
       <value compset="1850_" grid="a%0.47x0.63.*_oi%0.47x0.63"					>$DIN_LOC_ROOT/atm/cam/sst/sst_HadOIBl_bc_0.47x0.63_clim_pi_c101028.nc</value>
       <value compset="1850_" grid="a%0.23x0.31.*_oi%0.23x0.31"					>$DIN_LOC_ROOT/atm/cam/sst/sst_HadOIBl_bc_0.23x0.31_clim_pi_c101028.nc</value>
-<<<<<<< HEAD
       <value compset="1950_" grid=".+"								>$DIN_LOC_ROOT/ocn/docn7/SSTDATA/sst_ice_CMIP6_DECK_E3SM_1x1_1950_clim_c20180910.nc</value>
       <value compset="2010S_" grid="a%ne30np4.*_oi%oEC60to30v3"					>$DIN_LOC_ROOT/ocn/docn7/SSTDATA/sst_ice_CMIP6_DECK_E3SM_1x1_2010_clim_c20190821.nc</value>
+      <value compset="2010_" grid="a%ne30np4.*_oi%oEC60to30v3"					>$DIN_LOC_ROOT/ocn/docn7/SSTDATA/sst_ice_CMIP6_DECK_E3SM_1x1_2010_clim_c20190415.nc</value>
       <value compset="2010S_" grid="a%ne0np4_northamericax4v1.*"					>$DIN_LOC_ROOT/ocn/docn7/SSTDATA/sst_ice_CMIP6_DECK_E3SM_1x1_2010_clim_c20190821.nc</value>
       <value compset="20TR_CAM5%CMIP6" grid=".+"					>$DIN_LOC_ROOT/ocn/docn7/SSTDATA/sst_ice_CMIP6_DECK_E3SM_1x1_c20180213.nc</value>
-=======
-      <value compset="2010_" grid="a%ne30np4.*_oi%oEC60to30v3"					>$DIN_LOC_ROOT/ocn/docn7/SSTDATA/sst_ice_CMIP6_DECK_E3SM_1x1_2010_clim_c20190415.nc</value>
       <value compset="2010_" grid="a%ne120np4.*_oi%oRRS18to6v3"	>$DIN_LOC_ROOT/ocn/docn7/SSTDATA/sst_ice_CMIP6_HighResMIP_E3SM_0.25x0.25_2010_clim_c20190125_intoisst.nc</value>
->>>>>>> dc1960aa
       <value compset="DATM.*_DLND.*_DICE.*_DOCN.*_DROF" 				        >$DIN_LOC_ROOT/atm/cam/sst/sst_HadOIBl_bc_0.9x1.25_clim_c040926.nc</value>
       <value compset="DATM.*_SLND.*_DICE.*_DOCN.*_DROF" 				        >$DIN_LOC_ROOT/atm/cam/sst/sst_HadOIBl_bc_0.9x1.25_clim_c040926.nc</value>
       <value compset="DATM.*_DLND.*_DICE.*_DOCN.*_DROF"      grid="a%4x5.*_m%gx3v7"	        >$DIN_LOC_ROOT/atm/cam/sst/sst_HadOIBl_bc_4x5_clim_c110526.nc</value>
