module atm_comp_nuopc

  !----------------------------------------------------------------------------
  ! This is the NUOPC cap for XATM
  !----------------------------------------------------------------------------

  use ESMF
<<<<<<< HEAD
  use NUOPC                 , only : NUOPC_CompDerive, NUOPC_CompSetEntryPoint, NUOPC_CompSpecialize
  use NUOPC                 , only : NUOPC_CompAttributeGet, NUOPC_Advertise
  use NUOPC_Model           , only : model_routine_SS        => SetServices
  use NUOPC_Model           , only : model_label_Advance     => label_Advance
  use NUOPC_Model           , only : model_label_SetRunClock => label_SetRunClock
  use NUOPC_Model           , only : model_label_Finalize    => label_Finalize
  use NUOPC_Model           , only : NUOPC_ModelGet
  use med_constants_mod     , only : R8, CL, CS
  use med_constants_mod     , only : shr_file_getlogunit, shr_file_setlogunit
  use shr_nuopc_scalars_mod , only : flds_scalar_name
  use shr_nuopc_scalars_mod , only : flds_scalar_num
  use shr_nuopc_scalars_mod , only : flds_scalar_index_nx
  use shr_nuopc_scalars_mod , only : flds_scalar_index_ny
  use shr_nuopc_scalars_mod , only : flds_scalar_index_nextsw_cday
  use shr_nuopc_methods_mod , only : shr_nuopc_methods_Clock_TimePrint
  use shr_nuopc_methods_mod , only : shr_nuopc_methods_State_SetScalar
  use shr_nuopc_methods_mod , only : shr_nuopc_methods_State_Diagnose
  use shr_nuopc_methods_mod , only : chkerr => shr_nuopc_methods_ChkErr 
  use dead_nuopc_mod        , only : dead_grid_lat, dead_grid_lon, dead_grid_index
  use dead_nuopc_mod        , only : dead_init_nuopc, dead_final_nuopc, dead_meshinit
  use dead_nuopc_mod        , only : fld_list_add, fld_list_realize, fldsMax, fld_list_type
  use dead_nuopc_mod        , only : ModelInitPhase, ModelSetRunClock
  use med_constants_mod     , only : dbug => med_constants_dbug_flag
=======
  use NUOPC             , only : NUOPC_CompDerive, NUOPC_CompSetEntryPoint, NUOPC_CompSpecialize
  use NUOPC             , only : NUOPC_CompAttributeGet, NUOPC_Advertise
  use NUOPC_Model       , only : model_routine_SS        => SetServices
  use NUOPC_Model       , only : model_label_Advance     => label_Advance
  use NUOPC_Model       , only : model_label_SetRunClock => label_SetRunClock
  use NUOPC_Model       , only : model_label_Finalize    => label_Finalize
  use NUOPC_Model       , only : NUOPC_ModelGet
  use shr_sys_mod       , only : shr_sys_abort
  use shr_kind_mod      , only : r8=>shr_kind_r8, i8=>shr_kind_i8, cl=>shr_kind_cl, cs=>shr_kind_cs
  use shr_file_mod      , only : shr_file_getlogunit, shr_file_setlogunit
  use dead_methods_mod  , only : chkerr, state_setscalar,  state_diagnose, alarmInit, memcheck
  use dead_methods_mod  , only : set_component_logging, get_component_instance, log_clock_advance
  use dead_nuopc_mod    , only : dead_grid_lat, dead_grid_lon, dead_grid_index
  use dead_nuopc_mod    , only : dead_init_nuopc, dead_final_nuopc, dead_meshinit
  use dead_nuopc_mod    , only : fld_list_add, fld_list_realize, fldsMax, fld_list_type
  use dead_nuopc_mod    , only : ModelInitPhase, ModelSetRunClock
>>>>>>> dabe086f

  implicit none
  private ! except

  public :: SetServices

  !--------------------------------------------------------------------------
  ! Private module data
  !--------------------------------------------------------------------------

<<<<<<< HEAD
=======
  character(len=CL)      :: flds_scalar_name = ''
  integer                :: flds_scalar_num = 0
  integer                :: flds_scalar_index_nx = 0
  integer                :: flds_scalar_index_ny = 0
  integer                :: flds_scalar_index_nextsw_cday = 0

>>>>>>> dabe086f
  integer                :: fldsToAtm_num = 0
  integer                :: fldsFrAtm_num = 0
  type (fld_list_type)   :: fldsToAtm(fldsMax)
  type (fld_list_type)   :: fldsFrAtm(fldsMax)
  integer, parameter     :: gridTofieldMap = 2 ! ungridded dimension is innermost

  real(r8), pointer      :: gbuf(:,:)   ! model info
  real(r8), pointer      :: lat(:)
  real(r8), pointer      :: lon(:)
  integer , allocatable  :: gindex(:)
  integer                :: nxg         ! global dim i-direction
  integer                :: nyg         ! global dim j-direction
<<<<<<< HEAD
  integer                :: inst_index  ! number of current instance (ie. 1)
  character(len=12)      :: inst_name   ! fullname of current instance (ie. "lnd_0001")
  character(len=5)       :: inst_suffix ! char string associated with instance (ie. "_0001" or "")
  integer                :: logunit     ! logging unit number
  logical                :: mastertask
=======
  integer                :: my_task     ! my task in mpi communicator mpicom
  integer                :: inst_index  ! number of current instance (ie. 1)
  character(len=5)       :: inst_suffix ! char string associated with instance (ie. "_0001" or "")
  integer                :: logunit     ! logging unit number
  logical                :: mastertask
  integer                :: dbug = 1
>>>>>>> dabe086f
  character(*),parameter :: modName =  "(xatm_comp_nuopc)"
  character(*),parameter :: u_FILE_u = &
       __FILE__

!===============================================================================
contains
!===============================================================================

  subroutine SetServices(gcomp, rc)

    type(ESMF_GridComp)  :: gcomp
    integer, intent(out) :: rc
    character(len=*),parameter  :: subname=trim(modName)//':(SetServices) '

    rc = ESMF_SUCCESS
    call ESMF_LogWrite(subname//' called', ESMF_LOGMSG_INFO, rc=rc)
    if (chkerr(rc,__LINE__,u_FILE_u)) return

    ! the NUOPC gcomp component will register the generic methods
    call NUOPC_CompDerive(gcomp, model_routine_SS, rc=rc)
    if (chkerr(rc,__LINE__,u_FILE_u)) return

    ! switching to IPD versions
    call ESMF_GridCompSetEntryPoint(gcomp, ESMF_METHOD_INITIALIZE, &
         userRoutine=ModelInitPhase, phase=0, rc=rc)
    if (chkerr(rc,__LINE__,u_FILE_u)) return

    ! set entry point for methods that require specific implementation
    call NUOPC_CompSetEntryPoint(gcomp, ESMF_METHOD_INITIALIZE, phaseLabelList=(/"IPDv01p1"/), &
         userRoutine=InitializeAdvertise, rc=rc)
    if (chkerr(rc,__LINE__,u_FILE_u)) return

    call NUOPC_CompSetEntryPoint(gcomp, ESMF_METHOD_INITIALIZE, phaseLabelList=(/"IPDv01p3"/), &
         userRoutine=InitializeRealize, rc=rc)
    if (chkerr(rc,__LINE__,u_FILE_u)) return

    ! attach specializing method(s)
    call NUOPC_CompSpecialize(gcomp, specLabel=model_label_Advance, specRoutine=ModelAdvance, rc=rc)
    if (chkerr(rc,__LINE__,u_FILE_u)) return

    call ESMF_MethodRemove(gcomp, label=model_label_SetRunClock, rc=rc)
    if (chkerr(rc,__LINE__,u_FILE_u)) return
    call NUOPC_CompSpecialize(gcomp, specLabel=model_label_SetRunClock, specRoutine=ModelSetRunClock, rc=rc)
    if (chkerr(rc,__LINE__,u_FILE_u)) return

    call NUOPC_CompSpecialize(gcomp, specLabel=model_label_Finalize, specRoutine=ModelFinalize, rc=rc)
    if (chkerr(rc,__LINE__,u_FILE_u)) return

    call ESMF_LogWrite(subname//' done', ESMF_LOGMSG_INFO, rc=rc)
    if (chkerr(rc,__LINE__,u_FILE_u)) return

  end subroutine SetServices

  !===============================================================================

  subroutine InitializeAdvertise(gcomp, importState, exportState, clock, rc)
<<<<<<< HEAD

    use shr_nuopc_utils_mod, only : shr_nuopc_set_component_logging
    use shr_nuopc_utils_mod, only : shr_nuopc_get_component_instance
=======
>>>>>>> dabe086f

    ! input/output variables
    type(ESMF_GridComp)  :: gcomp
    type(ESMF_State)     :: importState, exportState
    type(ESMF_Clock)     :: clock
    integer, intent(out) :: rc

    ! local variables
<<<<<<< HEAD
    integer               :: n
    integer               :: my_task     ! my task in mpi communicator
    type(ESMF_VM)         :: vm
    character(CS)         :: stdname
    integer               :: lsize       ! local array size
    integer               :: shrlogunit  ! original log unit
=======
    type(ESMF_VM)     :: vm
    character(CS)     :: stdname
    integer           :: n
    integer           :: lsize       ! local array size
    integer           :: shrlogunit  ! original log unit
    character(CL)     :: cvalue
    character(len=CL) :: logmsg
    logical           :: isPresent, isSet
>>>>>>> dabe086f
    character(len=*),parameter :: subname=trim(modName)//':(InitializeAdvertise) '
    !-------------------------------------------------------------------------------

    rc = ESMF_SUCCESS
    if (dbug > 5) call ESMF_LogWrite(subname//' called', ESMF_LOGMSG_INFO, rc=rc)

    call ESMF_GridCompGet(gcomp, vm=vm, rc=rc)
    if (chkerr(rc,__LINE__,u_FILE_u)) return

    call ESMF_VMGet(vm, localpet=my_task, rc=rc)
    if (chkerr(rc,__LINE__,u_FILE_u)) return

    mastertask = (my_task==0)

    !----------------------------------------------------------------------------
    ! determine instance information
    !----------------------------------------------------------------------------

    call get_component_instance(gcomp, inst_suffix, inst_index, rc)
    if (ChkErr(rc,__LINE__,u_FILE_u)) return

    !----------------------------------------------------------------------------
    ! set logunit and set shr logging to my log file
    !----------------------------------------------------------------------------

<<<<<<< HEAD
    call shr_nuopc_set_component_logging(gcomp, mastertask, logunit, shrlogunit)
=======
    call set_component_logging(gcomp, mastertask, logunit, shrlogunit, rc)
    if (ChkErr(rc,__LINE__,u_FILE_u)) return
>>>>>>> dabe086f

    !----------------------------------------------------------------------------
    ! Initialize xatm
    !----------------------------------------------------------------------------

    call dead_init_nuopc('atm', inst_suffix, logunit, lsize, gbuf, nxg, nyg)

    allocate(gindex(lsize))
    allocate(lon(lsize))
    allocate(lat(lsize))

    gindex(:) = gbuf(:,dead_grid_index)
    lat(:)    = gbuf(:,dead_grid_lat)
    lon(:)    = gbuf(:,dead_grid_lon)

    !--------------------------------
    ! advertise import and export fields
    !--------------------------------

    call NUOPC_CompAttributeGet(gcomp, name="ScalarFieldName", value=cvalue, isPresent=isPresent, isSet=isSet, rc=rc)
    if (ChkErr(rc,__LINE__,u_FILE_u)) return
    if (isPresent .and. isSet) then
       flds_scalar_name = trim(cvalue)
       call ESMF_LogWrite(trim(subname)//' flds_scalar_name = '//trim(flds_scalar_name), ESMF_LOGMSG_INFO)
       if (ChkErr(rc,__LINE__,u_FILE_u)) return
    else
       call shr_sys_abort(subname//'Need to set attribute ScalarFieldName')
    endif

    call NUOPC_CompAttributeGet(gcomp, name="ScalarFieldCount", value=cvalue, isPresent=isPresent, isSet=isSet, rc=rc)
    if (ChkErr(rc,__LINE__,u_FILE_u)) return
    if (isPresent .and. isSet) then
       read(cvalue, *) flds_scalar_num
       write(logmsg,*) flds_scalar_num
       call ESMF_LogWrite(trim(subname)//' flds_scalar_num = '//trim(logmsg), ESMF_LOGMSG_INFO)
       if (ChkErr(rc,__LINE__,u_FILE_u)) return
    else
       call shr_sys_abort(subname//'Need to set attribute ScalarFieldCount')
    endif

    call NUOPC_CompAttributeGet(gcomp, name="ScalarFieldIdxGridNX", value=cvalue, isPresent=isPresent, isSet=isSet, rc=rc)
    if (ChkErr(rc,__LINE__,u_FILE_u)) return
    if (isPresent .and. isSet) then
       read(cvalue,*) flds_scalar_index_nx
       write(logmsg,*) flds_scalar_index_nx
       call ESMF_LogWrite(trim(subname)//' : flds_scalar_index_nx = '//trim(logmsg), ESMF_LOGMSG_INFO)
       if (ChkErr(rc,__LINE__,u_FILE_u)) return
    else
       call shr_sys_abort(subname//'Need to set attribute ScalarFieldIdxGridNX')
    endif

    call NUOPC_CompAttributeGet(gcomp, name="ScalarFieldIdxGridNY", value=cvalue, isPresent=isPresent, isSet=isSet, rc=rc)
    if (ChkErr(rc,__LINE__,u_FILE_u)) return
    if (isPresent .and. isSet) then
       read(cvalue,*) flds_scalar_index_ny
       write(logmsg,*) flds_scalar_index_ny
       call ESMF_LogWrite(trim(subname)//' : flds_scalar_index_ny = '//trim(logmsg), ESMF_LOGMSG_INFO)
       if (ChkErr(rc,__LINE__,u_FILE_u)) return
    else
       call shr_sys_abort(subname//'Need to set attribute ScalarFieldIdxGridNY')
    endif

    call NUOPC_CompAttributeGet(gcomp, name="ScalarFieldIdxNextSwCday", value=cvalue, isPresent=isPresent, isSet=isSet, rc=rc)
    if (ChkErr(rc,__LINE__,u_FILE_u)) return
    if (isPresent .and. isSet) then
       read(cvalue,*) flds_scalar_index_nextsw_cday
       write(logmsg,*) flds_scalar_index_nextsw_cday
       call ESMF_LogWrite(trim(subname)//' : flds_scalar_index_nextsw_cday = '//trim(logmsg), ESMF_LOGMSG_INFO)
       if (ChkErr(rc,__LINE__,u_FILE_u)) return
    else
       call shr_sys_abort(subname//'Need to set attribute ScalarFieldIdxNextSwCday')
    endif

    if (nxg /= 0 .and. nyg /= 0) then

       call fld_list_add(fldsFrAtm_num, fldsFrAtm, trim(flds_scalar_name))
       call fld_list_add(fldsFrAtm_num, fldsFrAtm, 'Sa_topo'       )
       call fld_list_add(fldsFrAtm_num, fldsFrAtm, 'Sa_z'          )
       call fld_list_add(fldsFrAtm_num, fldsFrAtm, 'Sa_u'          )
       call fld_list_add(fldsFrAtm_num, fldsFrAtm, 'Sa_v'          )
       call fld_list_add(fldsFrAtm_num, fldsFrAtm, 'Sa_tbot'       )
       call fld_list_add(fldsFrAtm_num, fldsFrAtm, 'Sa_ptem'       )
       call fld_list_add(fldsFrAtm_num, fldsFrAtm, 'Sa_shum'       )
       call fld_list_add(fldsFrAtm_num, fldsFrAtm, 'Sa_pbot'       )
       call fld_list_add(fldsFrAtm_num, fldsFrAtm, 'Sa_dens'       )
       call fld_list_add(fldsFrAtm_num, fldsFrAtm, 'Sa_pslv'       )
       call fld_list_add(fldsFrAtm_num, fldsFrAtm, 'Faxa_rainc'    )
       call fld_list_add(fldsFrAtm_num, fldsFrAtm, 'Faxa_rainl'    )
       call fld_list_add(fldsFrAtm_num, fldsFrAtm, 'Faxa_snowc'    )
       call fld_list_add(fldsFrAtm_num, fldsFrAtm, 'Faxa_snowl'    )
       call fld_list_add(fldsFrAtm_num, fldsFrAtm, 'Faxa_lwdn'     )
       call fld_list_add(fldsFrAtm_num, fldsFrAtm, 'Faxa_swndr'    )
       call fld_list_add(fldsFrAtm_num, fldsFrAtm, 'Faxa_swvdr'    )
       call fld_list_add(fldsFrAtm_num, fldsFrAtm, 'Faxa_swndf'    )
       call fld_list_add(fldsFrAtm_num, fldsFrAtm, 'Faxa_swvdf'    )
       call fld_list_add(fldsFrAtm_num, fldsFrAtm, 'Faxa_swnet'    )
       call fld_list_add(fldsFrAtm_num, fldsFrAtm, 'Faxa_bcph'  , ungridded_lbound=1, ungridded_ubound=3)
       call fld_list_add(fldsFrAtm_num, fldsFrAtm, 'Faxa_ocph'  , ungridded_lbound=1, ungridded_ubound=3)
       call fld_list_add(fldsFrAtm_num, fldsFrAtm, 'Faxa_dstwet', ungridded_lbound=1, ungridded_ubound=4)
       call fld_list_add(fldsFrAtm_num, fldsFrAtm, 'Faxa_dstdry', ungridded_lbound=1, ungridded_ubound=4)

       call fld_list_add(fldsToAtm_num, fldsToAtm, trim(flds_scalar_name))
       call fld_list_add(fldsToAtm_num, fldsToAtm, 'Sx_anidr'  )
       call fld_list_add(fldsToAtm_num, fldsToAtm, 'Sx_avsdf'  )
       call fld_list_add(fldsToAtm_num, fldsToAtm, 'Sx_anidf'  )
       call fld_list_add(fldsToAtm_num, fldsToAtm, 'Sx_avsdr'  )
       call fld_list_add(fldsToAtm_num, fldsToAtm, 'Sl_lfrac'  )
       call fld_list_add(fldsToAtm_num, fldsToAtm, 'Si_ifrac'  )
       call fld_list_add(fldsToAtm_num, fldsToAtm, 'So_ofrac'  )
       call fld_list_add(fldsToAtm_num, fldsToAtm, 'Sx_tref'   )
       call fld_list_add(fldsToAtm_num, fldsToAtm, 'Sx_qref'   )
       call fld_list_add(fldsToAtm_num, fldsToAtm, 'Sx_t'      )
       call fld_list_add(fldsToAtm_num, fldsToAtm, 'So_t'      )
       call fld_list_add(fldsToAtm_num, fldsToAtm, 'Sl_fv'     )
       call fld_list_add(fldsToAtm_num, fldsToAtm, 'Sl_ram1'   )
       call fld_list_add(fldsToAtm_num, fldsToAtm, 'Sl_snowh'  )
       call fld_list_add(fldsToAtm_num, fldsToAtm, 'Si_snowh'  )
       call fld_list_add(fldsToAtm_num, fldsToAtm, 'So_ssq'    )
       call fld_list_add(fldsToAtm_num, fldsToAtm, 'So_re'     )
       call fld_list_add(fldsToAtm_num, fldsToAtm, 'Sx_u10'    )
       call fld_list_add(fldsToAtm_num, fldsToAtm, 'Faxx_taux' )
       call fld_list_add(fldsToAtm_num, fldsToAtm, 'Faxx_tauy' )
       call fld_list_add(fldsToAtm_num, fldsToAtm, 'Faxx_lat'  )
       call fld_list_add(fldsToAtm_num, fldsToAtm, 'Faxx_sen'  )
       call fld_list_add(fldsToAtm_num, fldsToAtm, 'Faxx_lwup' )
       call fld_list_add(fldsToAtm_num, fldsToAtm, 'Faxx_evap' )

       do n = 1,fldsFrAtm_num
          if(mastertask) write(logunit,*)'Advertising From Xatm ',trim(fldsFrAtm(n)%stdname)
          call NUOPC_Advertise(exportState, standardName=fldsFrAtm(n)%stdname, &
               TransferOfferGeomObject='will provide', rc=rc)
          if (chkerr(rc,__LINE__,u_FILE_u)) return
       end do

       do n = 1,fldsToAtm_num
          if(mastertask) write(logunit,*)'Advertising To Xatm',trim(fldsToAtm(n)%stdname)
          call NUOPC_Advertise(importState, standardName=fldsToAtm(n)%stdname, &
               TransferOfferGeomObject='will provide', rc=rc)
          if (chkerr(rc,__LINE__,u_FILE_u)) return
       enddo
    end if

    !----------------------------------------------------------------------------
    ! Reset shr logging to original values
    !----------------------------------------------------------------------------

    call shr_file_setLogUnit (shrlogunit)

    if (dbug > 5) call ESMF_LogWrite(subname//' done', ESMF_LOGMSG_INFO, rc=rc)

  end subroutine InitializeAdvertise

  !===============================================================================

  subroutine InitializeRealize(gcomp, importState, exportState, clock, rc)

    ! input/output arguments
    type(ESMF_GridComp)  :: gcomp
    type(ESMF_State)     :: importState, exportState
    type(ESMF_Clock)     :: clock
    integer, intent(out) :: rc

    ! local variables
    character(ESMF_MAXSTR) :: convCIM, purpComp
    type(ESMF_Mesh)        :: Emesh
    type(ESMF_Time)        :: nextTime
    real(r8)               :: nextsw_cday
    integer                :: n
    integer                :: shrlogunit                ! original log unit
    character(len=*),parameter :: subname=trim(modName)//':(InitializeRealize: xatm) '
    !-------------------------------------------------------------------------------

    rc = ESMF_SUCCESS
    if (dbug > 5) call ESMF_LogWrite(subname//' called', ESMF_LOGMSG_INFO, rc=rc)

    !----------------------------------------------------------------------------
    ! Reset shr logging to my log file
    !----------------------------------------------------------------------------

    call shr_file_getLogUnit (shrlogunit)
    call shr_file_setLogUnit (logUnit)

    !--------------------------------
    ! generate the mesh
    !--------------------------------

    call dead_meshinit(gcomp, nxg, nyg, gindex, lon, lat, Emesh, rc)
    if (chkerr(rc,__LINE__,u_FILE_u)) return

    !--------------------------------
    ! realize the actively coupled fields, now that a mesh is established
    ! NUOPC_Realize "realizes" a previously advertised field in the importState and exportState
    ! by replacing the advertised fields with the newly created fields of the same name.
    !--------------------------------

    call fld_list_realize( &
         state=exportState, &
         fldList=fldsFrAtm, &
         numflds=fldsFrAtm_num, &
         flds_scalar_name=flds_scalar_name, &
         flds_scalar_num=flds_scalar_num, &
         tag=subname//':datmExport',&
         mesh=Emesh, rc=rc)
    if (chkerr(rc,__LINE__,u_FILE_u)) return

    call fld_list_realize( &
         state=importState, &
         fldList=fldsToAtm, &
         numflds=fldsToAtm_num, &
         flds_scalar_name=flds_scalar_name, &
         flds_scalar_num=flds_scalar_num, &
         tag=subname//':datmImport',&
         mesh=Emesh, rc=rc)
    if (chkerr(rc,__LINE__,u_FILE_u)) return

    !--------------------------------
    ! Pack export state
    !--------------------------------

    call state_setexport(exportState, rc=rc)

    call State_SetScalar(dble(nxg),flds_scalar_index_nx, exportState, &
         flds_scalar_name, flds_scalar_num, rc)
    if (chkerr(rc,__LINE__,u_FILE_u)) return

    call State_SetScalar(dble(nyg),flds_scalar_index_ny, exportState, &
         flds_scalar_name, flds_scalar_num, rc)
    if (chkerr(rc,__LINE__,u_FILE_u)) return

    ! Set time of next radiation computation

    call ESMF_ClockGetNextTime(clock, nextTime)
    if (chkerr(rc,__LINE__,u_FILE_u)) return
    call ESMF_TimeGet(nextTime, dayOfYear_r8=nextsw_cday)
    if (chkerr(rc,__LINE__,u_FILE_u)) return

    call State_SetScalar(nextsw_cday, flds_scalar_index_nextsw_cday, exportState, &
         flds_scalar_name, flds_scalar_num, rc)
    if (chkerr(rc,__LINE__,u_FILE_u)) return

    !--------------------------------
    ! diagnostics
    !--------------------------------

    if (dbug > 1) then
<<<<<<< HEAD
       call shr_nuopc_methods_State_diagnose(exportState,subname//':ES',rc=rc)
=======
       call State_diagnose(exportState,subname//':ES',rc=rc)
>>>>>>> dabe086f
       if (chkerr(rc,__LINE__,u_FILE_u)) return
    endif

#ifdef USE_ESMF_METADATA
    convCIM  = "CIM"
    purpComp = "Model Component Simulation Description"
    call ESMF_AttributeAdd(comp,  convention=convCIM, purpose=purpComp, rc=rc)
    call ESMF_AttributeSet(comp, "ShortName", "XATM", convention=convCIM, purpose=purpComp, rc=rc)
    call ESMF_AttributeSet(comp, "LongName", "Atmosphere Dead Model", convention=convCIM, purpose=purpComp, rc=rc)
    call ESMF_AttributeSet(comp, "Description", &
         "The dead models stand in as test model for active components." // &
         "Coupling data is artificially generated ", convention=convCIM, purpose=purpComp, rc=rc)
    call ESMF_AttributeSet(comp, "ReleaseDate", "2017", convention=convCIM, purpose=purpComp, rc=rc)
    call ESMF_AttributeSet(comp, "ModelType", "Sea Ice", convention=convCIM, purpose=purpComp, rc=rc)
#endif

    call shr_file_setLogUnit (shrlogunit)

    if (dbug > 5) call ESMF_LogWrite(subname//' done', ESMF_LOGMSG_INFO, rc=rc)

  end subroutine InitializeRealize

  !===============================================================================

  subroutine ModelAdvance(gcomp, rc)

<<<<<<< HEAD
    use shr_nuopc_utils_mod, only : shr_nuopc_memcheck, shr_nuopc_log_clock_advance

=======
>>>>>>> dabe086f
    ! input/output variables
    type(ESMF_GridComp)  :: gcomp
    integer, intent(out) :: rc

    ! local variables
    type(ESMF_Clock)  :: clock
<<<<<<< HEAD
    type(ESMF_Time)   :: nexttime
=======
>>>>>>> dabe086f
    type(ESMF_State)  :: exportState
    real(r8)          :: nextsw_cday
    integer           :: shrlogunit ! original log unit
    character(len=*),parameter  :: subname=trim(modName)//':(ModelAdvance) '
    !-------------------------------------------------------------------------------

    rc = ESMF_SUCCESS
<<<<<<< HEAD

    if (dbug > 1) then
       call ESMF_LogWrite(subname//' called', ESMF_LOGMSG_INFO, rc=rc)
    end if
    call shr_nuopc_memcheck(subname, 3, mastertask)

    call shr_file_getLogUnit (shrlogunit)
    call shr_file_setLogUnit (logunit)
=======

    if (dbug > 1) then
       call ESMF_LogWrite(subname//' called', ESMF_LOGMSG_INFO, rc=rc)
    end if
    call memcheck(subname, 3, mastertask)

    call shr_file_getLogUnit (shrlogunit)
    call shr_file_setLogUnit (logunit)

    !--------------------------------
    ! Pack export state
    !--------------------------------

    call NUOPC_ModelGet(gcomp, modelClock=clock, exportState=exportState, rc=rc)
    if (chkerr(rc,__LINE__,u_FILE_u)) return

    call state_setexport(exportState, rc=rc)
    if (chkerr(rc,__LINE__,u_FILE_u)) return

    call State_SetScalar(nextsw_cday, flds_scalar_index_nextsw_cday, exportState, &
          flds_scalar_name, flds_scalar_num, rc)
    if (chkerr(rc,__LINE__,u_FILE_u)) return

    !--------------------------------
    ! diagnostics
    !--------------------------------

    if (dbug > 1) then
       call state_diagnose(exportState,subname//':ES',rc=rc)
       if (chkerr(rc,__LINE__,u_FILE_u)) return
       if (mastertask) then
          call log_clock_advance(clock, 'XATM', logunit, rc)
          if (chkerr(rc,__LINE__,u_FILE_u)) return
       endif
    endif

    call shr_file_setLogUnit (shrlogunit)

    if (dbug > 5) then
       call ESMF_LogWrite(subname//' done', ESMF_LOGMSG_INFO, rc=rc)
    end if
>>>>>>> dabe086f

  end subroutine ModelAdvance

<<<<<<< HEAD
    call NUOPC_ModelGet(gcomp, modelClock=clock, exportState=exportState, rc=rc)
    if (chkerr(rc,__LINE__,u_FILE_u)) return

    call state_setexport(exportState, rc=rc)
    if (chkerr(rc,__LINE__,u_FILE_u)) return

    call ESMF_ClockGetNextTime(clock, nextTime)
    if (chkerr(rc,__LINE__,u_FILE_u)) return
    call ESMF_TimeGet(nextTime, dayOfYear_r8=nextsw_cday)
    if (chkerr(rc,__LINE__,u_FILE_u)) return

    call shr_nuopc_methods_State_SetScalar(nextsw_cday, flds_scalar_index_nextsw_cday, exportState, &
          flds_scalar_name, flds_scalar_num, rc)
    if (chkerr(rc,__LINE__,u_FILE_u)) return
=======
  !===============================================================================

  subroutine state_setexport(exportState, rc)

    ! input/output variables
    type(ESMF_State)  , intent(inout) :: exportState
    integer, intent(out) :: rc

    ! local variables
    integer :: nf, nind
    !--------------------------------------------------

    rc = ESMF_SUCCESS

    ! Start from index 2 in order to Skip the scalar field here  
    do nf = 2,fldsFrAtm_num
       if (fldsFrAtm(nf)%ungridded_ubound == 0) then
          call field_setexport(exportState, trim(fldsFrAtm(nf)%stdname), lon, lat, nf=nf, rc=rc)
          if (chkerr(rc,__LINE__,u_FILE_u)) return
       else
          do nind = 1,fldsFrAtm(nf)%ungridded_ubound
             call field_setexport(exportState, trim(fldsFrAtm(nf)%stdname), lon, lat, nf=nf+nind-1, &
                  ungridded_index=nind, rc=rc)
             if (chkerr(rc,__LINE__,u_FILE_u)) return
          end do
       end if
    end do

  end subroutine state_setexport

  !===============================================================================
>>>>>>> dabe086f

  subroutine field_setexport(exportState, fldname, lon, lat, nf, ungridded_index, rc)

<<<<<<< HEAD
    if (dbug > 1) then
       call shr_nuopc_methods_State_diagnose(exportState,subname//':ES',rc=rc)
       if (chkerr(rc,__LINE__,u_FILE_u)) return
       if (mastertask) then
          call shr_nuopc_log_clock_advance(clock, 'ATM', logunit)
       endif
    endif

    if (dbug > 5) then
       call ESMF_LogWrite(subname//' done', ESMF_LOGMSG_INFO, rc=rc)
=======
    use shr_const_mod , only : pi=>shr_const_pi

    ! intput/otuput variables
    type(ESMF_State)  , intent(inout) :: exportState
    character(len=*)  , intent(in)    :: fldname
    real(r8)          , intent(in)    :: lon(:)
    real(r8)          , intent(in)    :: lat(:)
    integer           , intent(in)    :: nf
    integer, optional , intent(in)    :: ungridded_index
    integer           , intent(out)   :: rc

    ! local variables
    integer           :: i, ncomp
    type(ESMF_Field)  :: lfield
    real(r8), pointer :: data1d(:)
    real(r8), pointer :: data2d(:,:)
    !--------------------------------------------------

    rc = ESMF_SUCCESS

    call ESMF_StateGet(exportState, itemName=trim(fldname), field=lfield, rc=rc)
    if (chkerr(rc,__LINE__,u_FILE_u)) return

    ncomp = 1
    if (present(ungridded_index)) then
       call ESMF_FieldGet(lfield, farrayPtr=data2d, rc=rc)
       if (chkerr(rc,__LINE__,u_FILE_u)) return
       if (gridToFieldMap == 1) then
          do i = 1,size(data2d, dim=1)
             data2d(i,ungridded_index) = (nf*100) * cos(pi*lat(i)/180.0_R8) * &
                  sin((pi*lon(i)/180.0_R8) - (ncomp-1)*(pi/3.0_R8) ) + (ncomp*10.0_R8)
          end do
       else if (gridToFieldMap == 2) then
          do i = 1,size(data2d, dim=2)
             data2d(ungridded_index,i) = (nf*100) * cos(pi*lat(i)/180.0_R8) * &
                  sin((pi*lon(i)/180.0_R8) - (ncomp-1)*(pi/3.0_R8) ) + (ncomp*10.0_R8)
          end do
       end if
    else
       call ESMF_FieldGet(lfield, farrayPtr=data1d, rc=rc)
       if (chkerr(rc,__LINE__,u_FILE_u)) return
       do i = 1,size(data1d)
          data1d(i) = (nf*100) * cos(pi*lat(i)/180.0_R8) * &
               sin((pi*lon(i)/180.0_R8) - (ncomp-1)*(pi/3.0_R8) ) + (ncomp*10.0_R8)
       end do
>>>>>>> dabe086f
    end if

  end subroutine field_setexport

  !===============================================================================

  subroutine state_setexport(exportState, rc)

    ! input/output variables
    type(ESMF_State)  , intent(inout) :: exportState
    integer, intent(out) :: rc

    ! local variables
    integer :: nf, nind
    !--------------------------------------------------

    rc = ESMF_SUCCESS

    ! Start from index 2 in order to Skip the scalar field here  
    do nf = 2,fldsFrAtm_num
       if (fldsFrAtm(nf)%ungridded_ubound == 0) then
          call field_setexport(exportState, trim(fldsFrAtm(nf)%stdname), lon, lat, nf=nf, rc=rc)
          if (chkerr(rc,__LINE__,u_FILE_u)) return
       else
          do nind = 1,fldsFrAtm(nf)%ungridded_ubound
             call field_setexport(exportState, trim(fldsFrAtm(nf)%stdname), lon, lat, nf=nf+nind-1, &
                  ungridded_index=nind, rc=rc)
             if (chkerr(rc,__LINE__,u_FILE_u)) return
          end do
       end if
    end do

  end subroutine state_setexport

  !===============================================================================

  subroutine field_setexport(exportState, fldname, lon, lat, nf, ungridded_index, rc)

    use shr_const_mod , only : pi=>shr_const_pi

    ! intput/otuput variables
    type(ESMF_State)  , intent(inout) :: exportState
    character(len=*)  , intent(in)    :: fldname
    real(r8)          , intent(in)    :: lon(:)
    real(r8)          , intent(in)    :: lat(:)
    integer           , intent(in)    :: nf
    integer, optional , intent(in)    :: ungridded_index
    integer           , intent(out)   :: rc

    ! local variables
    integer           :: i, ncomp
    type(ESMF_Field)  :: lfield
    real(r8), pointer :: data1d(:)
    real(r8), pointer :: data2d(:,:)
    !--------------------------------------------------

    rc = ESMF_SUCCESS

    call ESMF_StateGet(exportState, itemName=trim(fldname), field=lfield, rc=rc)
    if (chkerr(rc,__LINE__,u_FILE_u)) return

    ncomp = 1
    if (present(ungridded_index)) then
       call ESMF_FieldGet(lfield, farrayPtr=data2d, rc=rc)
       if (chkerr(rc,__LINE__,u_FILE_u)) return
       if (gridToFieldMap == 1) then
          do i = 1,size(data2d, dim=1)
             data2d(i,ungridded_index) = (nf*100) * cos(pi*lat(i)/180.0_R8) * &
                  sin((pi*lon(i)/180.0_R8) - (ncomp-1)*(pi/3.0_R8) ) + (ncomp*10.0_R8)
          end do
       else if (gridToFieldMap == 2) then
          do i = 1,size(data2d, dim=2)
             data2d(ungridded_index,i) = (nf*100) * cos(pi*lat(i)/180.0_R8) * &
                  sin((pi*lon(i)/180.0_R8) - (ncomp-1)*(pi/3.0_R8) ) + (ncomp*10.0_R8)
          end do
       end if
    else
       call ESMF_FieldGet(lfield, farrayPtr=data1d, rc=rc)
       if (chkerr(rc,__LINE__,u_FILE_u)) return
       do i = 1,size(data1d)
          data1d(i) = (nf*100) * cos(pi*lat(i)/180.0_R8) * &
               sin((pi*lon(i)/180.0_R8) - (ncomp-1)*(pi/3.0_R8) ) + (ncomp*10.0_R8)
       end do
    end if

  end subroutine field_setexport

  !===============================================================================

  subroutine ModelFinalize(gcomp, rc)

    type(ESMF_GridComp)  :: gcomp
    integer, intent(out) :: rc

    ! local variables
    character(len=*),parameter  :: subname=trim(modName)//':(ModelFinalize) '
    !-------------------------------------------------------------------------------

    !--------------------------------
    ! Finalize routine
    !--------------------------------

    rc = ESMF_SUCCESS
    if (dbug > 5) call ESMF_LogWrite(subname//' called', ESMF_LOGMSG_INFO, rc=rc)

    call dead_final_nuopc('atm', logunit)

    if (dbug > 5) call ESMF_LogWrite(subname//' done', ESMF_LOGMSG_INFO, rc=rc)

  end subroutine ModelFinalize

end module atm_comp_nuopc<|MERGE_RESOLUTION|>--- conflicted
+++ resolved
@@ -5,31 +5,6 @@
   !----------------------------------------------------------------------------
 
   use ESMF
-<<<<<<< HEAD
-  use NUOPC                 , only : NUOPC_CompDerive, NUOPC_CompSetEntryPoint, NUOPC_CompSpecialize
-  use NUOPC                 , only : NUOPC_CompAttributeGet, NUOPC_Advertise
-  use NUOPC_Model           , only : model_routine_SS        => SetServices
-  use NUOPC_Model           , only : model_label_Advance     => label_Advance
-  use NUOPC_Model           , only : model_label_SetRunClock => label_SetRunClock
-  use NUOPC_Model           , only : model_label_Finalize    => label_Finalize
-  use NUOPC_Model           , only : NUOPC_ModelGet
-  use med_constants_mod     , only : R8, CL, CS
-  use med_constants_mod     , only : shr_file_getlogunit, shr_file_setlogunit
-  use shr_nuopc_scalars_mod , only : flds_scalar_name
-  use shr_nuopc_scalars_mod , only : flds_scalar_num
-  use shr_nuopc_scalars_mod , only : flds_scalar_index_nx
-  use shr_nuopc_scalars_mod , only : flds_scalar_index_ny
-  use shr_nuopc_scalars_mod , only : flds_scalar_index_nextsw_cday
-  use shr_nuopc_methods_mod , only : shr_nuopc_methods_Clock_TimePrint
-  use shr_nuopc_methods_mod , only : shr_nuopc_methods_State_SetScalar
-  use shr_nuopc_methods_mod , only : shr_nuopc_methods_State_Diagnose
-  use shr_nuopc_methods_mod , only : chkerr => shr_nuopc_methods_ChkErr 
-  use dead_nuopc_mod        , only : dead_grid_lat, dead_grid_lon, dead_grid_index
-  use dead_nuopc_mod        , only : dead_init_nuopc, dead_final_nuopc, dead_meshinit
-  use dead_nuopc_mod        , only : fld_list_add, fld_list_realize, fldsMax, fld_list_type
-  use dead_nuopc_mod        , only : ModelInitPhase, ModelSetRunClock
-  use med_constants_mod     , only : dbug => med_constants_dbug_flag
-=======
   use NUOPC             , only : NUOPC_CompDerive, NUOPC_CompSetEntryPoint, NUOPC_CompSpecialize
   use NUOPC             , only : NUOPC_CompAttributeGet, NUOPC_Advertise
   use NUOPC_Model       , only : model_routine_SS        => SetServices
@@ -46,7 +21,6 @@
   use dead_nuopc_mod    , only : dead_init_nuopc, dead_final_nuopc, dead_meshinit
   use dead_nuopc_mod    , only : fld_list_add, fld_list_realize, fldsMax, fld_list_type
   use dead_nuopc_mod    , only : ModelInitPhase, ModelSetRunClock
->>>>>>> dabe086f
 
   implicit none
   private ! except
@@ -57,15 +31,12 @@
   ! Private module data
   !--------------------------------------------------------------------------
 
-<<<<<<< HEAD
-=======
   character(len=CL)      :: flds_scalar_name = ''
   integer                :: flds_scalar_num = 0
   integer                :: flds_scalar_index_nx = 0
   integer                :: flds_scalar_index_ny = 0
   integer                :: flds_scalar_index_nextsw_cday = 0
 
->>>>>>> dabe086f
   integer                :: fldsToAtm_num = 0
   integer                :: fldsFrAtm_num = 0
   type (fld_list_type)   :: fldsToAtm(fldsMax)
@@ -78,20 +49,12 @@
   integer , allocatable  :: gindex(:)
   integer                :: nxg         ! global dim i-direction
   integer                :: nyg         ! global dim j-direction
-<<<<<<< HEAD
-  integer                :: inst_index  ! number of current instance (ie. 1)
-  character(len=12)      :: inst_name   ! fullname of current instance (ie. "lnd_0001")
-  character(len=5)       :: inst_suffix ! char string associated with instance (ie. "_0001" or "")
-  integer                :: logunit     ! logging unit number
-  logical                :: mastertask
-=======
   integer                :: my_task     ! my task in mpi communicator mpicom
   integer                :: inst_index  ! number of current instance (ie. 1)
   character(len=5)       :: inst_suffix ! char string associated with instance (ie. "_0001" or "")
   integer                :: logunit     ! logging unit number
   logical                :: mastertask
   integer                :: dbug = 1
->>>>>>> dabe086f
   character(*),parameter :: modName =  "(xatm_comp_nuopc)"
   character(*),parameter :: u_FILE_u = &
        __FILE__
@@ -148,12 +111,6 @@
   !===============================================================================
 
   subroutine InitializeAdvertise(gcomp, importState, exportState, clock, rc)
-<<<<<<< HEAD
-
-    use shr_nuopc_utils_mod, only : shr_nuopc_set_component_logging
-    use shr_nuopc_utils_mod, only : shr_nuopc_get_component_instance
-=======
->>>>>>> dabe086f
 
     ! input/output variables
     type(ESMF_GridComp)  :: gcomp
@@ -162,14 +119,6 @@
     integer, intent(out) :: rc
 
     ! local variables
-<<<<<<< HEAD
-    integer               :: n
-    integer               :: my_task     ! my task in mpi communicator
-    type(ESMF_VM)         :: vm
-    character(CS)         :: stdname
-    integer               :: lsize       ! local array size
-    integer               :: shrlogunit  ! original log unit
-=======
     type(ESMF_VM)     :: vm
     character(CS)     :: stdname
     integer           :: n
@@ -178,7 +127,6 @@
     character(CL)     :: cvalue
     character(len=CL) :: logmsg
     logical           :: isPresent, isSet
->>>>>>> dabe086f
     character(len=*),parameter :: subname=trim(modName)//':(InitializeAdvertise) '
     !-------------------------------------------------------------------------------
 
@@ -204,12 +152,8 @@
     ! set logunit and set shr logging to my log file
     !----------------------------------------------------------------------------
 
-<<<<<<< HEAD
-    call shr_nuopc_set_component_logging(gcomp, mastertask, logunit, shrlogunit)
-=======
     call set_component_logging(gcomp, mastertask, logunit, shrlogunit, rc)
     if (ChkErr(rc,__LINE__,u_FILE_u)) return
->>>>>>> dabe086f
 
     !----------------------------------------------------------------------------
     ! Initialize xatm
@@ -455,11 +399,7 @@
     !--------------------------------
 
     if (dbug > 1) then
-<<<<<<< HEAD
-       call shr_nuopc_methods_State_diagnose(exportState,subname//':ES',rc=rc)
-=======
        call State_diagnose(exportState,subname//':ES',rc=rc)
->>>>>>> dabe086f
        if (chkerr(rc,__LINE__,u_FILE_u)) return
     endif
 
@@ -486,21 +426,12 @@
 
   subroutine ModelAdvance(gcomp, rc)
 
-<<<<<<< HEAD
-    use shr_nuopc_utils_mod, only : shr_nuopc_memcheck, shr_nuopc_log_clock_advance
-
-=======
->>>>>>> dabe086f
     ! input/output variables
     type(ESMF_GridComp)  :: gcomp
     integer, intent(out) :: rc
 
     ! local variables
     type(ESMF_Clock)  :: clock
-<<<<<<< HEAD
-    type(ESMF_Time)   :: nexttime
-=======
->>>>>>> dabe086f
     type(ESMF_State)  :: exportState
     real(r8)          :: nextsw_cday
     integer           :: shrlogunit ! original log unit
@@ -508,16 +439,6 @@
     !-------------------------------------------------------------------------------
 
     rc = ESMF_SUCCESS
-<<<<<<< HEAD
-
-    if (dbug > 1) then
-       call ESMF_LogWrite(subname//' called', ESMF_LOGMSG_INFO, rc=rc)
-    end if
-    call shr_nuopc_memcheck(subname, 3, mastertask)
-
-    call shr_file_getLogUnit (shrlogunit)
-    call shr_file_setLogUnit (logunit)
-=======
 
     if (dbug > 1) then
        call ESMF_LogWrite(subname//' called', ESMF_LOGMSG_INFO, rc=rc)
@@ -559,122 +480,8 @@
     if (dbug > 5) then
        call ESMF_LogWrite(subname//' done', ESMF_LOGMSG_INFO, rc=rc)
     end if
->>>>>>> dabe086f
 
   end subroutine ModelAdvance
-
-<<<<<<< HEAD
-    call NUOPC_ModelGet(gcomp, modelClock=clock, exportState=exportState, rc=rc)
-    if (chkerr(rc,__LINE__,u_FILE_u)) return
-
-    call state_setexport(exportState, rc=rc)
-    if (chkerr(rc,__LINE__,u_FILE_u)) return
-
-    call ESMF_ClockGetNextTime(clock, nextTime)
-    if (chkerr(rc,__LINE__,u_FILE_u)) return
-    call ESMF_TimeGet(nextTime, dayOfYear_r8=nextsw_cday)
-    if (chkerr(rc,__LINE__,u_FILE_u)) return
-
-    call shr_nuopc_methods_State_SetScalar(nextsw_cday, flds_scalar_index_nextsw_cday, exportState, &
-          flds_scalar_name, flds_scalar_num, rc)
-    if (chkerr(rc,__LINE__,u_FILE_u)) return
-=======
-  !===============================================================================
-
-  subroutine state_setexport(exportState, rc)
-
-    ! input/output variables
-    type(ESMF_State)  , intent(inout) :: exportState
-    integer, intent(out) :: rc
-
-    ! local variables
-    integer :: nf, nind
-    !--------------------------------------------------
-
-    rc = ESMF_SUCCESS
-
-    ! Start from index 2 in order to Skip the scalar field here  
-    do nf = 2,fldsFrAtm_num
-       if (fldsFrAtm(nf)%ungridded_ubound == 0) then
-          call field_setexport(exportState, trim(fldsFrAtm(nf)%stdname), lon, lat, nf=nf, rc=rc)
-          if (chkerr(rc,__LINE__,u_FILE_u)) return
-       else
-          do nind = 1,fldsFrAtm(nf)%ungridded_ubound
-             call field_setexport(exportState, trim(fldsFrAtm(nf)%stdname), lon, lat, nf=nf+nind-1, &
-                  ungridded_index=nind, rc=rc)
-             if (chkerr(rc,__LINE__,u_FILE_u)) return
-          end do
-       end if
-    end do
-
-  end subroutine state_setexport
-
-  !===============================================================================
->>>>>>> dabe086f
-
-  subroutine field_setexport(exportState, fldname, lon, lat, nf, ungridded_index, rc)
-
-<<<<<<< HEAD
-    if (dbug > 1) then
-       call shr_nuopc_methods_State_diagnose(exportState,subname//':ES',rc=rc)
-       if (chkerr(rc,__LINE__,u_FILE_u)) return
-       if (mastertask) then
-          call shr_nuopc_log_clock_advance(clock, 'ATM', logunit)
-       endif
-    endif
-
-    if (dbug > 5) then
-       call ESMF_LogWrite(subname//' done', ESMF_LOGMSG_INFO, rc=rc)
-=======
-    use shr_const_mod , only : pi=>shr_const_pi
-
-    ! intput/otuput variables
-    type(ESMF_State)  , intent(inout) :: exportState
-    character(len=*)  , intent(in)    :: fldname
-    real(r8)          , intent(in)    :: lon(:)
-    real(r8)          , intent(in)    :: lat(:)
-    integer           , intent(in)    :: nf
-    integer, optional , intent(in)    :: ungridded_index
-    integer           , intent(out)   :: rc
-
-    ! local variables
-    integer           :: i, ncomp
-    type(ESMF_Field)  :: lfield
-    real(r8), pointer :: data1d(:)
-    real(r8), pointer :: data2d(:,:)
-    !--------------------------------------------------
-
-    rc = ESMF_SUCCESS
-
-    call ESMF_StateGet(exportState, itemName=trim(fldname), field=lfield, rc=rc)
-    if (chkerr(rc,__LINE__,u_FILE_u)) return
-
-    ncomp = 1
-    if (present(ungridded_index)) then
-       call ESMF_FieldGet(lfield, farrayPtr=data2d, rc=rc)
-       if (chkerr(rc,__LINE__,u_FILE_u)) return
-       if (gridToFieldMap == 1) then
-          do i = 1,size(data2d, dim=1)
-             data2d(i,ungridded_index) = (nf*100) * cos(pi*lat(i)/180.0_R8) * &
-                  sin((pi*lon(i)/180.0_R8) - (ncomp-1)*(pi/3.0_R8) ) + (ncomp*10.0_R8)
-          end do
-       else if (gridToFieldMap == 2) then
-          do i = 1,size(data2d, dim=2)
-             data2d(ungridded_index,i) = (nf*100) * cos(pi*lat(i)/180.0_R8) * &
-                  sin((pi*lon(i)/180.0_R8) - (ncomp-1)*(pi/3.0_R8) ) + (ncomp*10.0_R8)
-          end do
-       end if
-    else
-       call ESMF_FieldGet(lfield, farrayPtr=data1d, rc=rc)
-       if (chkerr(rc,__LINE__,u_FILE_u)) return
-       do i = 1,size(data1d)
-          data1d(i) = (nf*100) * cos(pi*lat(i)/180.0_R8) * &
-               sin((pi*lon(i)/180.0_R8) - (ncomp-1)*(pi/3.0_R8) ) + (ncomp*10.0_R8)
-       end do
->>>>>>> dabe086f
-    end if
-
-  end subroutine field_setexport
 
   !===============================================================================
 
