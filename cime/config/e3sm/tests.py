# Here are the tests belonging to e3sm suites. Format is
# <test>.<grid>.<compset>[.<testmod>]
#
# suite_name : {
#     "inherit" : (suite1, suite2, ...), # Optional. Suites to inherit tests from. Default is None. Tuple, list, or str.
#     "time"    : "HH:MM:SS",            # Optional. Recommended upper-limit on test time.
#     "share"   : True|False,            # Optional. If True, all tests in this suite share a build. Default is False.
#     "tests"   : (test1, test2, ...)    # Required. The list of tests for this suite. See above for format. Tuple, list, or str.
# }

_TESTS = {

    "e3sm_land_developer" : {
        "time"  : "0:45:00",
        "tests" : (
            "ERS.f19_f19.ICLM45",
            "ERS.f19_f19.I1850CLM45CN",
            "ERS.f09_g16.I1850CLM45CN",
            "ERS.f19_f19.I20TRCLM45CN",
            "SMS_Ld1.hcru_hcru.I1850CRUCLM45CN",
            "ERS.f19_g16.I1850CNECACNTBC.clm-eca",
            "ERS.f19_g16.I1850CNECACTCBC.clm-eca",
            "SMS_Ly2_P1x1.1x1_smallvilleIA.ICLM45CNCROP.clm-force_netcdf_pio",
            "ERS_Ld3.f45_f45.ICLM45ED.clm-fates",
            "ERS.f19_g16.I1850CLM45.clm-betr",
            "ERS.f19_g16.I1850CLM45.clm-vst",
            "ERS.f09_g16.I1850CLM45CN.clm-bgcinterface",
            "ERS.ne11_oQU240.I20TRCLM45",
            "ERS.f19_g16.I1850CNRDCTCBC.clm-rd",
            "ERS.f19_g16.I1850GSWCNPECACNTBC.clm-eca_f19_g16_I1850GSWCNPECACNTBC",
            "ERS.f19_g16.I20TRGSWCNPECACNTBC.clm-eca_f19_g16_I20TRGSWCNPECACNTBC",
            "ERS.f19_g16.I1850GSWCNPRDCTCBC.clm-ctc_f19_g16_I1850GSWCNPRDCTCBC",
            "ERS.f19_g16.I20TRGSWCNPRDCTCBC.clm-ctc_f19_g16_I20TRGSWCNPRDCTCBC",
            "ERS.f09_g16.ICLM45BC",
            )
        },

    "e3sm_atm_developer" : {
        "tests" : (
            "ERP_Ln9.ne4_ne4.FC5AV1C-L",
            "SMS_Ln9.ne4_ne4.FC5AV1C-L.cam-outfrq9s",
            "SMS.ne4_ne4.FC5AV1C-L.cam-cosplite",
            "SMS_R_Ld5.T42_T42.FSCM5A97",
            "SMS_D_Ln5.ne4_ne4.FC5AV1C-L",
            )
        },

    "e3sm_atm_integration" : {
        "tests" : (
            "ERP_Ln9.ne4_ne4.FC5AV1C-L-AQUAP",
            "SMS_Ld1.ne4_ne4.FC5AV1C-L-AQUAP.cam-clubb_only",
            "PET_Ln5.ne4_ne4.FC5AV1C-L.allactive-mach-pet",
            "PEM_Ln5.ne4_ne4.FC5AV1C-L",
            "SMS_D_Ln5.ne4_ne4.FC5AV1C-L.cam-cosplite_nhtfrq5",
            "ERS_Ld5.ne4_ne4.FC5AV1C-L.cam-rrtmgp",
            "REP_Ln5.ne4_ne4.FC5AV1C-L",
            )
        },

    #atmopheric tests for extra coverage
    "e3sm_atm_extra_coverage" : {
        "tests" : (
            "SMS_Lm1.ne4_ne4.FC5AV1C-L",
            "ERS_Ld31.ne4_ne4.FC5AV1C-L",
            "ERP_Lm3.ne4_ne4.FC5AV1C-L",
            "SMS_D_Ln5.ne30_ne30.FC5AV1C-L",
            "ERP_Ln5.ne30_ne30.FC5AV1C-L",
            "SMS_Ly1.ne4_ne4.FC5AV1C-L",
            )
        },

    #atmopheric tests for hi-res
    "e3sm_atm_hi_res" : {
        "time" : "01:30:00",
        "tests" : "SMS.ne120_ne120.FC5AV1C-H01A"
        },

    #atmopheric tests to mimic low res production runs
    "e3sm_atm_prod" : {
        "tests" : "SMS_Ln5.ne30_ne30.FC5AV1C-L.cam-cosplite"
        },

    #atmopheric nbfb tests
<<<<<<< HEAD
    "e3sm_atm_nbfb" : {
        "tests" : (
            "PGN_P1x1.ne4_ne4.FC5AV1C-L",
            "TSC.ne4_ne4.FC5AV1C-L",
            )
        },

    "e3sm_developer" : {
        "inherit" : ("e3sm_land_developer", "e3sm_atm_developer"),
        "time"    : "0:45:00",
        "tests"   : (
            "ERS.f19_g16_rx1.A",
            "ERS.ne30_g16_rx1.A",
            "SEQ.f19_g16.X",
            "ERIO.ne30_g16_rx1.A",
            "HOMME_P24.f19_g16_rx1.A",
            "NCK.f19_g16_rx1.A",
            "SMS.ne30_f19_g16_rx1.A",
            "ERS_Ld5.T62_oQU120.CMPASO-NYF",
            "ERS.f09_g16_g.MALISIA",
            "SMS.T62_oQU120_ais20.MPAS_LISIO_TEST",
            "SMS.f09_g16_a.IGCLM45_MLI",
            "SMS_P12x2.ne4_oQU240.A_WCYCL1850.allactive-mach_mods",
            )
        },

    "e3sm_integration" : {
        "inherit" : ("e3sm_developer", "e3sm_atm_integration"),
        "time"    : "03:00:00",
        "tests"   : (
            "ERS.ne11_oQU240.A_WCYCL1850",
            "SMS_D_Ld1.ne30_oECv3_ICG.A_WCYCL1850S_CMIP6.allactive-v1cmip6",
            "ERS_Ln9.ne4_ne4.FC5AV1C-L",
            #"ERT_Ld31.ne16_g37.B1850C5",#add this line back in with the new correct compset
            "NCK.ne11_oQU240.A_WCYCL1850",
            "PET.f19_g16.X.allactive-mach-pet",
            "PET.f45_g37_rx1.A.allactive-mach-pet",
            "PET_Ln9_PS.ne30_oECv3_ICG.A_WCYCL1850S.allactive-mach-pet",
            "PEM_Ln9.ne30_oECv3_ICG.A_WCYCL1850S",
            "ERP_Ld3.ne30_oECv3_ICG.A_WCYCL1850S",
            "SMS.f09_g16_a.MALI",
            "SMS_D_Ln5.conusx4v1_conusx4v1.FC5AV1C-L",
            "SMS.ne30_oECv3.BGCEXP_BCRC_CNPECACNT_1850.clm-bgcexp",
            "SMS.ne30_oECv3.BGCEXP_BCRC_CNPRDCTC_1850.clm-bgcexp",
            )
        },

    #e3sm tests for extra coverage
    "e3sm_extra_coverage" : {
        "inherit" : "e3sm_atm_extra_coverage",
        "tests"   : (
            "SMS_D_Ln5.enax4v1_enax4v1.FC5AV1C-L",
            "SMS_D_Ln5.twpx4v1_twpx4v1.FC5AV1C-L",
            )
        },
=======
    "e3sm_atm_nbfb" : (None, None,
                                 ("PGN_P1x1.ne4_ne4.FC5AV1C-L",
                                  "TSC.ne4_ne4.FC5AV1C-L")
                                 ),

    #oceanice tests for extra coverage
    "e3sm_ocnice_extra_coverage" : (None, None,
                         ("ERS_P480_Ld5.T62_oEC60to30v3wLI.GMPAS-DIB-IAF-ISMF",
                          "PEM_P480_Ld5.T62_oEC60to30v3wLI.GMPAS-DIB-IAF-ISMF")
                         ),

    "e3sm_developer" : (("e3sm_land_developer","e3sm_atm_developer"), "0:45:00",
                        ("ERS.f19_g16_rx1.A",
                         "ERS.ne30_g16_rx1.A",
                         "SEQ.f19_g16.X",
                         "ERIO.ne30_g16_rx1.A",
                         "HOMME_P24.f19_g16_rx1.A",
                         "NCK.f19_g16_rx1.A",
                         "SMS.ne30_f19_g16_rx1.A",
                         "ERS_Ld5.T62_oQU120.CMPASO-NYF",
                         "ERS.f09_g16_g.MALISIA",
                         "SMS.T62_oQU120_ais20.MPAS_LISIO_TEST",
                         "SMS.f09_g16_a.IGCLM45_MLI",
                        ("SMS_P12x2.ne4_oQU240.A_WCYCL1850","allactive-mach_mods")
                        )),

    "e3sm_integration" : (("e3sm_developer", "e3sm_atm_integration"),"03:00:00",
                          ("ERS.ne11_oQU240.A_WCYCL1850",
		           ("SMS_D_Ld1.ne30_oECv3_ICG.A_WCYCL1850S_CMIP6","allactive-v1cmip6"),
                           "ERS_Ln9.ne4_ne4.FC5AV1C-L",
                          #"ERT_Ld31.ne16_g37.B1850C5",#add this line back in with the new correct compset
                           "NCK.ne11_oQU240.A_WCYCL1850",
                           ("PET.f19_g16.X","allactive-mach-pet"),
                           ("PET.f45_g37_rx1.A","allactive-mach-pet"),
                           ("PET_Ln9_PS.ne30_oECv3_ICG.A_WCYCL1850S","allactive-mach-pet"),
                           "PEM_Ln9.ne30_oECv3_ICG.A_WCYCL1850S",
                           "ERP_Ld3.ne30_oECv3_ICG.A_WCYCL1850S",
                           "SMS.f09_g16_a.MALI",
                           "SMS_D_Ln5.conusx4v1_conusx4v1.FC5AV1C-L",
                           ("SMS.ne30_oECv3.BGCEXP_BCRC_CNPECACNT_1850","clm-bgcexp"),
                           ("SMS.ne30_oECv3.BGCEXP_BCRC_CNPRDCTC_1850","clm-bgcexp"))
                          ),
    #e3sm tests for extra coverage
    "e3sm_extra_coverage" : (("e3sm_atm_extra_coverage","e3sm_ocnice_extra_coverage"), None,
                             ("SMS_D_Ln5.enax4v1_enax4v1.FC5AV1C-L",
                              "SMS_D_Ln5.twpx4v1_twpx4v1.FC5AV1C-L")),
>>>>>>> 721ce2d6

    #e3sm tests for hi-res
    "e3sm_hi_res" : {
        "inherit" : "e3sm_atm_hi_res",
        "tests"   : (
            "SMS.ne120_oRRS18v3_ICG.A_WCYCL2000_H01AS.cam-cosplite",
            "SMS.T62_oRRS30to10v3wLI.GMPAS-IAF",
            )
        },

    #e3sm tests for RRM grids
    "e3sm_rrm" : {
        "tests" : (
            "SMS_D_Ln5.conusx4v1_conusx4v1.FC5AV1C-L",
            "SMS_D_Ln5.enax4v1_enax4v1.FC5AV1C-L",
            "SMS_D_Ln5.twpx4v1_twpx4v1.FC5AV1C-L",
            )
        },

    #e3sm tests to mimic production runs
    "e3sm_prod" : {
        "inherit" : "e3sm_atm_prod",
        "tests"   : "SMS_Ld2.ne30_oECv3_ICG.A_WCYCL1850S_CMIP6.allactive-v1cmip6"
        },

    "fates" : {
        "tests" : (
            "ERS_Ld9.1x1_brazil.ICLM45ED",
            "ERS_D_Ld9.1x1_brazil.ICLM45ED",
            "SMS_D_Lm6.1x1_brazil.ICLM45ED",
            )
        },

}<|MERGE_RESOLUTION|>--- conflicted
+++ resolved
@@ -81,11 +81,17 @@
         },
 
     #atmopheric nbfb tests
-<<<<<<< HEAD
     "e3sm_atm_nbfb" : {
         "tests" : (
             "PGN_P1x1.ne4_ne4.FC5AV1C-L",
             "TSC.ne4_ne4.FC5AV1C-L",
+            )
+        },
+
+    "e3sm_ocnice_extra_coverage" : {
+        "tests" : (
+            "ERS_P480_Ld5.T62_oEC60to30v3wLI.GMPAS-DIB-IAF-ISMF",
+            "PEM_P480_Ld5.T62_oEC60to30v3wLI.GMPAS-DIB-IAF-ISMF",
             )
         },
 
@@ -131,60 +137,12 @@
 
     #e3sm tests for extra coverage
     "e3sm_extra_coverage" : {
-        "inherit" : "e3sm_atm_extra_coverage",
+        "inherit" : ("e3sm_atm_extra_coverage", "e3sm_ocnice_extra_coverage"),
         "tests"   : (
             "SMS_D_Ln5.enax4v1_enax4v1.FC5AV1C-L",
             "SMS_D_Ln5.twpx4v1_twpx4v1.FC5AV1C-L",
             )
         },
-=======
-    "e3sm_atm_nbfb" : (None, None,
-                                 ("PGN_P1x1.ne4_ne4.FC5AV1C-L",
-                                  "TSC.ne4_ne4.FC5AV1C-L")
-                                 ),
-
-    #oceanice tests for extra coverage
-    "e3sm_ocnice_extra_coverage" : (None, None,
-                         ("ERS_P480_Ld5.T62_oEC60to30v3wLI.GMPAS-DIB-IAF-ISMF",
-                          "PEM_P480_Ld5.T62_oEC60to30v3wLI.GMPAS-DIB-IAF-ISMF")
-                         ),
-
-    "e3sm_developer" : (("e3sm_land_developer","e3sm_atm_developer"), "0:45:00",
-                        ("ERS.f19_g16_rx1.A",
-                         "ERS.ne30_g16_rx1.A",
-                         "SEQ.f19_g16.X",
-                         "ERIO.ne30_g16_rx1.A",
-                         "HOMME_P24.f19_g16_rx1.A",
-                         "NCK.f19_g16_rx1.A",
-                         "SMS.ne30_f19_g16_rx1.A",
-                         "ERS_Ld5.T62_oQU120.CMPASO-NYF",
-                         "ERS.f09_g16_g.MALISIA",
-                         "SMS.T62_oQU120_ais20.MPAS_LISIO_TEST",
-                         "SMS.f09_g16_a.IGCLM45_MLI",
-                        ("SMS_P12x2.ne4_oQU240.A_WCYCL1850","allactive-mach_mods")
-                        )),
-
-    "e3sm_integration" : (("e3sm_developer", "e3sm_atm_integration"),"03:00:00",
-                          ("ERS.ne11_oQU240.A_WCYCL1850",
-		           ("SMS_D_Ld1.ne30_oECv3_ICG.A_WCYCL1850S_CMIP6","allactive-v1cmip6"),
-                           "ERS_Ln9.ne4_ne4.FC5AV1C-L",
-                          #"ERT_Ld31.ne16_g37.B1850C5",#add this line back in with the new correct compset
-                           "NCK.ne11_oQU240.A_WCYCL1850",
-                           ("PET.f19_g16.X","allactive-mach-pet"),
-                           ("PET.f45_g37_rx1.A","allactive-mach-pet"),
-                           ("PET_Ln9_PS.ne30_oECv3_ICG.A_WCYCL1850S","allactive-mach-pet"),
-                           "PEM_Ln9.ne30_oECv3_ICG.A_WCYCL1850S",
-                           "ERP_Ld3.ne30_oECv3_ICG.A_WCYCL1850S",
-                           "SMS.f09_g16_a.MALI",
-                           "SMS_D_Ln5.conusx4v1_conusx4v1.FC5AV1C-L",
-                           ("SMS.ne30_oECv3.BGCEXP_BCRC_CNPECACNT_1850","clm-bgcexp"),
-                           ("SMS.ne30_oECv3.BGCEXP_BCRC_CNPRDCTC_1850","clm-bgcexp"))
-                          ),
-    #e3sm tests for extra coverage
-    "e3sm_extra_coverage" : (("e3sm_atm_extra_coverage","e3sm_ocnice_extra_coverage"), None,
-                             ("SMS_D_Ln5.enax4v1_enax4v1.FC5AV1C-L",
-                              "SMS_D_Ln5.twpx4v1_twpx4v1.FC5AV1C-L")),
->>>>>>> 721ce2d6
 
     #e3sm tests for hi-res
     "e3sm_hi_res" : {
