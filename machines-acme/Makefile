#===============================================================================
# Common Makefile: a framework for building all CESM components and more
#
# Command-line variables
#   MODEL=<model>  ~ a standard macro definition, often found in the included 
#                    MACFILE, used to trigger special compilation flags
# Supported compilers
# ibm, bgl, bgp, pgi, intel, pathscale, gnu, nag
#===============================================================================

# Set up special characters
null  :=
comma := ,

# Load dependency search path.
dirs := .
dirs += $(shell cat Filepath)

cpp_dirs := $(dirs)
# Add INCROOT to path for Depends and Include
MINCROOT := 
ifdef INCROOT
  cpp_dirs += $(INCROOT)
  MINCROOT := $(INCROOT)
endif

# Expand any tildes in directory names. Change spaces to colons.
VPATH := $(foreach dir,$(cpp_dirs),$(wildcard $(dir))) 
VPATH := $(subst $(space),:,$(VPATH))               

RM    := rm
CP    := cp

exec_se: $(EXEC_SE)  $(CURDIR)/Depends
complib: $(COMPLIB)  $(CURDIR)/Depends

# Determine whether to compile threaded or not
# Set the THREADDIR for the shared build 
# based on the threaded build status
compile_threaded = false
ifeq ($(strip $(SMP)),TRUE)
   compile_threaded = true
   THREADDIR = threads
else
   ifeq ($(strip $(BUILD_THREADED)),TRUE)
      compile_threaded = true
      THREADDIR = threads
   else
      THREADDIR = nothreads
   endif
endif

# set the debug directory based on the debug status
ifeq ($(strip $(DEBUG)),TRUE)
   DEBUGDIR = debug
else
   DEBUGDIR = nodebug
endif

ifeq ($(strip $(USE_ESMF_LIB)), TRUE)
   ESMFDIR = esmf
else
   ESMFDIR = noesmf
endif

# Determine whether any C++ code will be included in the build;
# currently, C++ code is included if and only if we're linking to the
# trilinos library or the Albany library.
USE_CXX = false
ifeq ($(strip $(USE_TRILINOS)), TRUE)
   USE_CXX = true
endif
ifeq ($(strip $(USE_ALBANY)), TRUE)
   USE_CXX = true
endif

ifndef MOD_SUFFIX
   MOD_SUFFIX := mod
endif

#===============================================================================
# set CPP options (must use this before any flags or cflags settings)
#===============================================================================

CPPDEFS := $(USER_CPPDEFS) -D$(OS) 

# Unless DEBUG mode is enabled, use NDEBUG to turn off assert statements.
ifneq ($(strip $(DEBUG)),TRUE)
   CPPDEFS += -DNDEBUG
endif

# USE_ESMF_LIB is currently only defined in env_build.xml
ifeq ($(USE_ESMF_LIB), TRUE)
   CPPDEFS += -DUSE_ESMF_LIB
endif

# ESMF_INTERFACE is currently only defined in env_build.xml
ifeq ($(COMP_INTERFACE), ESMF)
   CPPDEFS += -DESMF_INTERFACE
else
   CPPDEFS += -DMCT_INTERFACE
endif

ifeq ($(strip $(MPILIB)),mpi-serial)
  CPPDEFS += -DNO_MPI2
else
  CPPDEFS += -DHAVE_MPI
endif
ifeq ($(compile_threaded), true)
  CPPDEFS += -DTHREADED_OMP
endif

ifeq (,$(EXEROOT))
  EXEROOT = $(shell ./xmlquery EXEROOT -value)
endif
ifeq (,$(BUILD_THREADED))
  BUILD_THREADED = $(shell ./xmlquery BUILD_THREADED -value)
endif

ifeq (,$(LIBROOT))
  LIBROOT = $(shell ./xmlquery LIBROOT -value)
endif
ifeq (,$(SHAREDLIBROOT))
  SHAREDLIBROOT = $(shell ./xmlquery SHAREDLIBROOT -value)
endif
ifeq (,$(COMPILER))
  COMPILER = $(shell ./xmlquery COMPILER -value)
endif
ifeq (,$(NINST_VALUE))
  NINST_VALUE = $(shell ./xmlquery NINST_VALUE -value)
endif
ifeq (,$(MPILIB))
  MPILIB = $(shell ./xmlquery MPILIB -value)
endif

ifeq (,$(SHAREDPATH))
  SHAREDPATH = $(SHAREDLIBROOT)/$(COMPILER)/$(MPILIB)/$(DEBUGDIR)/$(THREADDIR)
endif

include $(CASEROOT)/Macros
# Decide whether to use a C++ or Fortran linker, based on whether we
# are using any C++ code and the compiler-dependent CXX_LINKER variable
ifeq ($(USE_CXX), true)
  # The following is essentially an "if... elseif... else", but gmake
  # 3.80 and earlier doesn't support elseif
  ifeq ($(CXX_LINKER), CXX)
    LD := $(MPICXX)
  endif
  ifeq ($(CXX_LINKER), FORTRAN)
    LD := $(MPIFC)
  endif
endif
# Use this if LD has not already been defined.   
ifeq ($(origin LD), default)
  ifeq ($(strip $(MPILIB)),mpi-serial)	
    LD := $(SFC)
  else
    LD := $(MPIFC)
  endif
endif



ifeq ($(USE_CXX), true)
  ifeq ($(SUPPORTS_CXX), FALSE)
    $(error Fatal attempt to include C++ code on a compiler/machine combo that has not been set up to support C++)
  endif
endif

# Not clear how to escape commas for libraries with their own configure
# script, and they don't need this defined anyway, so leave this out of
# FPPDEFS.
ifeq ($(HAS_F2008_CONTIGUOUS),TRUE)
  CONTIGUOUS_FLAG := -DUSE_CONTIGUOUS=contiguous,
else
  CONTIGUOUS_FLAG := -DUSE_CONTIGUOUS=
endif

ifdef CPRE
  CONTIGUOUS_FLAG := $(subst $(comma),\\$(comma),$(CONTIGUOUS_FLAG))
  CONTIGUOUS_FLAG := $(patsubst -D%,$(CPRE)%,$(CONTIGUOUS_FLAG))
endif

ifndef AR
   AR := ar
endif

ifdef NETCDF_PATH
  ifndef INC_NETCDF
    INC_NETCDF:=$(NETCDF_PATH)/include
  endif
  ifndef LIB_NETCDF
    LIB_NETCDF:=$(NETCDF_PATH)/lib
  endif
endif
ifdef PNETCDF_PATH
  ifndef $(INC_PNETCDF)
    INC_PNETCDF:=$(PNETCDF_PATH)/include
  endif
  ifndef LIB_PNETCDF
    LIB_PNETCDF:=$(PNETCDF_PATH)/lib
  endif
endif

<<<<<<< HEAD
# Set Trilinos info if it is being used
=======
# Set PETSc info if it is being used
ifeq ($(strip $(USE_PETSC)), TRUE)
  ifdef PETSC_PATH
    ifndef INC_PETSC
      INC_PETSC:=$(PETSC_PATH)/include
    endif
    ifndef LIB_PETSC
      LIB_PETSC:=$(PETSC_PATH)/lib
    endif
  else
    $(error PETSC_PATH must be defined when USE_PETSC is TRUE)
  endif

  # Get the "PETSC_LIB" list an env var
  include $(PETSC_PATH)/conf/variables
endif

>>>>>>> 021fc507
ifeq ($(strip $(USE_TRILINOS)), TRUE)
  ifdef TRILINOS_PATH
    ifndef INC_TRILINOS
      INC_TRILINOS:=$(TRILINOS_PATH)/include
    endif
    ifndef LIB_TRILINOS
      LIB_TRILINOS:=$(TRILINOS_PATH)/lib
    endif
  else
    $(error TRILINOS_PATH must be defined when USE_TRILINOS is TRUE)
  endif

  # get a bunch of variables related to this trilinos installation;
  # these variables begin with "Trilinos_"
  include $(INC_TRILINOS)/Makefile.export.Trilinos
endif

<<<<<<< HEAD
# Set Albany info if it is being used
ifeq ($(strip $(USE_ALBANY)), TRUE)
  ifdef ALBANY_PATH
    ifndef INC_ALBANY
      INC_ALBANY:=$(ALBANY_PATH)/include
    endif
    ifndef LIB_ALBANY
      LIB_ALBANY:=$(ALBANY_PATH)/lib
    endif
  else
    $(error ALBANY_PATH must be defined when USE_ALBANY is TRUE)
  endif

  # get the "ALBANY_LINK_LIBS" list as an env var
  include $(ALBANY_PATH)/export_albany.in
endif



=======
>>>>>>> 021fc507
# Set HAVE_SLASHPROC on LINUX systems which are not bluegene or Darwin (OSx)

ifeq ($(findstring -DLINUX,$(CPPDEFS)),-DLINUX)
  ifneq ($(findstring DBG,$(CPPDEFS)),DBG)
    ifneq ($(findstring Darwin,$(CPPDEFS)),Darwin)
      CPPDEFS += -DHAVE_SLASHPROC
    endif
  endif
endif

ifdef CPRE
  FPPDEFS := $(subst $(comma),\\$(comma),$(CPPDEFS))
  FPPDEFS := $(patsubst -D%,$(CPRE)%,$(FPPDEFS)) 
else
  FPPDEFS := $(CPPDEFS)
endif


#===============================================================================
# Set config args for pio and mct to blank and then enable serial 
#===============================================================================
ifndef CONFIG_ARGS
  CONFIG_ARGS := 
endif
ifeq ($(MPILIB),mpi-serial)
   CONFIG_ARGS+= --enable-mpiserial
endif
ifeq ($(MODEL),pio)
  CONFIG_ARGS+= --enable-timing
  ifeq ($DEBUG,TRUE)
     CONFIG_ARGS+= --enable-debug
  endif
endif

#===============================================================================
# User-specified INCLDIR
#===============================================================================

INCLDIR := -I. 
ifdef USER_INCLDIR
  INCLDIR += $(USER_INCLDIR)
endif

#===============================================================================
# MPI-serial library (part of MCT)
#===============================================================================

ifeq ($(strip $(MPILIB)), mpi-serial)
  CC      := $(SCC)
  FC      := $(SFC)
  CXX     := $(SCXX)
  MPIFC   := $(SFC)
  MPICC   := $(SCC)
  MPICXX  := $(SCXX)
  CONFIG_ARGS += --enable-mpiserial MCT_PATH=$(SHAREDPATH)/mct/mpi-serial
else
  CC  := $(MPICC)
  FC  := $(MPIFC)
  CXX := $(MPICXX)
  ifdef MPI_PATH
    INC_MPI := $(MPI_PATH)/include
    LIB_MPI := $(MPI_PATH)/lib
  endif
endif

#===============================================================================
# Set include paths (needed after override for any model specific builds below)
#===============================================================================
INCLDIR += -I$(SHAREDPATH)/include -I$(SHAREDPATH)/$(COMP_INTERFACE)/$(ESMFDIR)/$(NINST_VALUE)/csm_share

ifdef INC_NETCDF
  INCLDIR += -I$(INC_NETCDF)
endif
ifdef MOD_NETCDF
  INCLDIR += -I$(MOD_NETCDF)
endif
ifdef INC_MPI
  INCLDIR += -I$(INC_MPI)
endif 
ifdef INC_PNETCDF
  INCLDIR += -I$(INC_PNETCDF)
endif
ifdef INC_PETSC
  INCLDIR += -I$(INC_PETSC)
endif
ifdef INC_TRILINOS
  INCLDIR += -I$(INC_TRILINOS)
endif
ifdef INC_ALBANY
  INCLDIR += -I$(INC_ALBANY)
endif

ifeq ($(MODEL),driver)
  INCLDIR += -I$(EXEROOT)/atm/obj -I$(EXEROOT)/ice/obj -I$(EXEROOT)/ocn/obj -I$(EXEROOT)/glc/obj -I$(EXEROOT)/rof/obj -I$(EXEROOT)/wav/obj
# nagfor and gcc have incompatible LDFLAGS.
# nagfor requires the weird "-Wl,-Wl,," syntax.
# If done in config_compilers.xml, we break MCT.
  ifeq ($(strip $(COMPILER)),nag)
     SLIBS += -Wl,-Wl,,-rpath=$(NETCDF_PATH)/lib
  endif
else
  ifeq ($(strip $(COMPILER)),nag)
    ifeq ($(DEBUG), TRUE)
      ifeq ($(strip $(MACH)),hobart)
       # GCC needs to be able to link to
       # nagfor runtime to get autoconf
       # tests to work.
        CFLAGS += -Wl,--as-needed,--allow-shlib-undefined
        SLIBS += -L$(COMPILER_PATH)/lib/NAG_Fortran -lf60rts
      endif
    endif
  endif
endif

ifndef MCT_LIBDIR
  MCT_LIBDIR=$(SHAREDPATH)/mct
endif

ifndef PIO_LIBDIR
  PIO_LIBDIR=$(SHAREDPATH)/pio
endif

ifndef GPTL_LIBDIR
  GPTL_LIBDIR=$(SHAREDPATH)/gptl
endif

ifndef GLC_DIR
  GLC_DIR=$(EXEROOT)/glc
endif
ifndef CISM_LIBDIR
  CISM_LIBDIR=$(GLC_DIR)/lib
endif

INCLDIR +=	-I$(SHAREDPATH)/include -I$(CIMEROOT)/share/csm_share/shr \
		-I$(CIMEROOT)/share/csm_share/include
#
# Use the MCT dir for the cache for all configure calls because it is the first one 
#
CFLAGS+=$(CPPDEFS)
CXXFLAGS := $(CFLAGS)

CONFIG_ARGS +=  CC="$(SCC)" FC="$(SFC)" MPICC="$(MPICC)" \
                MPIFC="$(MPIFC)" FCFLAGS="$(FFLAGS) $(FREEFLAGS) $(INCLDIR)" \
                CPPDEFS="$(CPPDEFS)" CFLAGS="$(CFLAGS) -I.. $(INCLDIR)" \
                NETCDF_PATH=$(NETCDF_PATH) LDFLAGS="$(LDFLAGS)" 
ifeq ($(COMPILER),nag)
  CONFIG_ARGS += LIBS="$(SLIBS)"
endif

FFLAGS += $(FPPDEFS)
FFLAGS_NOOPT += $(FPPDEFS)


ifeq ($(findstring -cosp,$(CAM_CONFIG_OPTS)),-cosp)
# The following is for the COSP simulator code:
COSP_LIBDIR:=$(EXEROOT)/atm/obj/cosp
endif

ifeq ($(MODEL),cam)
   # These RRTMG files take an extraordinarily long time to compile with optimization.
   # Until mods are made to read the data from files, just remove optimization from
   # their compilation.
rrtmg_lw_k_g.o: rrtmg_lw_k_g.f90
	$(FC) -c $(FPPFLAGS) $(INCLDIR) $(INCS) $(FREEFLAGS) $(FFLAGS_NOOPT) $<
rrtmg_sw_k_g.o: rrtmg_sw_k_g.f90
	$(FC) -c $(FPPFLAGS) $(INCLDIR) $(INCS) $(FREEFLAGS) $(FFLAGS_NOOPT) $<


ifdef COSP_LIBDIR
INCLDIR+=-I$(COSP_LIBDIR) -I$(COSP_LIBDIR)/../
$(COSP_LIBDIR)/libcosp.a: cam_abortutils.o
	$(MAKE) -C $(COSP_LIBDIR) F90='$(FC)' F90FLAGS='$(INCLDIR) $(INCS) $(FREEFLAGS) $(FFLAGS) $(FC_AUTO_R8)' \
	F90FLAGS_noauto='$(INCLDIR) $(INCS) $(FREEFLAGS) $(FFLAGS)' \
	F90FLAGS_fixed='$(INCLDIR) $(INCS) $(FIXEDFLAGS) $(FFLAGS) $(FC_AUTO_R8)'

cospsimulator_intr.o: $(COSP_LIBDIR)/libcosp.a
endif

endif

# Set esmf.mk location with ESMF_LIBDIR having precedent over ESMFMKFILE
CCSM_ESMFMKFILE := undefined_CCSM_ESMFMKFILE
ifdef ESMFMKFILE
   CCSM_ESMFMKFILE := $(ESMFMKFILE)
endif
ifdef ESMF_LIBDIR
   CCSM_ESMFMKFILE := $(ESMF_LIBDIR)/esmf.mk
endif


# System libraries (netcdf, mpi, pnetcdf, esmf, trilinos, etc.) 
ifndef SLIBS
   SLIBS := -L$(LIB_NETCDF) -lnetcdf 
endif
ifdef LIB_PNETCDF
   SLIBS += -L$(LIB_PNETCDF) -lpnetcdf
endif
ifdef LAPACK_LIBDIR
   SLIBS += -L$(LAPACK_LIBDIR) -llapack -lblas
endif
ifdef LIB_MPI
   ifndef MPI_LIB_NAME
      SLIBS += -L$(LIB_MPI) -lmpi
   else  
      SLIBS += -L$(LIB_MPI) -l$(MPI_LIB_NAME)
   endif
endif

# For compiling and linking with external ESMF.
# If linking to external ESMF library then include esmf.mk 
# ESMF_F90COMPILEPATHS
# ESMF_F90LINKPATHS
# ESMF_F90LINKRPATHS
# ESMF_F90ESMFLINKLIBS
ifeq ($(USE_ESMF_LIB), TRUE)
  -include $(CCSM_ESMFMKFILE)
  FFLAGS += $(ESMF_F90COMPILEPATHS)
  SLIBS  += $(ESMF_F90LINKPATHS) $(ESMF_F90LINKRPATHS) $(ESMF_F90ESMFLINKLIBS)
endif

# Add PETSc libraries
ifeq ($(strip $(USE_PETSC)), TRUE)
  SLIBS += -L${LIB_PETSC} ${PETSC_LIB}
endif

# Add trilinos libraries; too be safe, we include all libraries included in the trilinos build,
# as well as all necessary third-party libraries
ifeq ($(strip $(USE_TRILINOS)), TRUE)
  SLIBS += -L$(LIB_TRILINOS) $(Trilinos_LIBRARIES) $(Trilinos_TPL_LIBRARY_DIRS) $(Trilinos_TPL_LIBRARIES)
endif

# Add Albany libraries.  These are defined in the ALBANY_LINK_LIBS env var that was included above
ifeq ($(strip $(USE_ALBANY)), TRUE)
  SLIBS += $(ALBANY_LINK_LIBS)
endif


# Add libraries and flags that we need on the link line when C++ code is included
# We need to do these additions after CONFIG_ARGS is set, because they can sometimes break configure for mct, etc.,
# if they are added to LDFLAGS in CONFIG_ARGS.
ifeq ($(USE_CXX), true)
  ifdef CXX_LIBS
    SLIBS += $(CXX_LIBS)
  endif

  ifdef CXX_LDFLAGS
    LDFLAGS += $(CXX_LDFLAGS)
  endif
endif

# Machine stuff to appear last on the link step
ifndef MLIBS
     MLIBS  :=
endif

#------------------------------------------------------------------------------
# Drive configure scripts for support libraries (mct)
#------------------------------------------------------------------------------


$(MCT_LIBDIR)/Makefile.conf: 
	@echo "SHAREDLIBROOT |$(SHAREDLIBROOT)| SHAREDPATH |$(SHAREDPATH)|"; \
	$(CONFIG_SHELL) $(CIMEROOT)/externals/mct/configure $(CONFIG_ARGS) --srcdir $(CIMEROOT)/externals/mct

$(MCT_LIBDIR)/mpi-serial/Makefile.conf: 
	@echo "SHAREDLIBROOT |$(SHAREDLIBROOT)| SHAREDPATH |$(SHAREDPATH)|"; \
	$(CONFIG_SHELL) $(CIMEROOT)/externals/mct/mpi-serial/configure $(CONFIG_ARGS) --srcdir $(CIMEROOT)/externals/mct

$(MCT_LIBDIR)/mpeu/libmpeu.a: $(MCT_LIBDIR)/Makefile.conf
	$(MAKE) -C $(MCT_LIBDIR)/mpeu

$(MCT_LIBDIR)/mct/libmct.a: $(MCT_LIBDIR)/mpeu/libmpeu.a
	$(MAKE) -C $(MCT_LIBDIR)/mct

$(MCT_LIBDIR)/mpi-serial/libmpi-serial.a: $(MCT_LIBDIR)/mpi-serial/Makefile.conf
	$(MAKE) -C $(MCT_LIBDIR)/mpi-serial

ifneq ("$(wildcard $(CIMEROOT)/externals/pio/src)", "")
# This is a pio2 library
  PIOLIB = $(PIO_LIBDIR)/libpiof.a $(PIO_LIBDIR)/libpioc.a
  PIOLIBNAME = -lpiof -lpioc
  PIO_SRC_DIR = $(CIMEROOT)/externals/pio
else
# This is a pio1 library
  PIOLIB = $(PIO_LIBDIR)/libpio.a
  PIOLIBNAME = -lpio
  ifneq ("$(wildcard $(CIMEROOT)/externals/pio/pio)", "")
    PIO_SRC_DIR = $(CIMEROOT)/externals/pio
  else
    PIO_SRC_DIR = $(CIMEROOT)/externals/pio/pio
  endif
endif

MCTLIBS = $(MCT_LIBDIR)/libmct.a $(MCT_LIBDIR)/libmpeu.a 

GPTLLIB = $(GPTL_LIBDIR)/libgptl.a

ULIBS += -L$(SHAREDPATH)/$(COMP_INTERFACE)/$(ESMFDIR)/$(NINST_VALUE)/csm_share -lcsm_share -L$(SHAREDPATH)/lib $(PIOLIBNAME) -lgptl -lmct -lmpeu

#------------------------------------------------------------------------------
# Drive cmake script for cism and pio
#------------------------------------------------------------------------------

ifndef CMAKE_OPTS
  CMAKE_OPTS := 
endif
# note that the fortran flags include neither the FREEFLAGS nor the
# FIXEDFLAGS, so that both free & fixed code can be built (cmake
# doesn't seem to be able to differentiate between free & fixed
# fortran flags)
CMAKE_OPTS += -D CMAKE_Fortran_FLAGS:STRING="$(FFLAGS) $(INCLDIR)" \
              -D CMAKE_C_FLAGS:STRING="$(CFLAGS) $(INCLDIR)" \
              -D CMAKE_CXX_FLAGS:STRING="$(CXXFLAGS) $(INCLDIR)" \
              -D CMAKE_VERBOSE_MAKEFILE:BOOL=ON \
              -D NETCDF_DIR:STRING=$(NETCDF_PATH) \
              -D GPTL_PATH:STRING=$(SHAREDPATH) \
              -D USER_CMAKE_MODULE_PATH:STRING=$(CIMEROOT)/externals/CMake

ifdef PNETCDF_PATH
	CMAKE_OPTS += -D PNETCDF_DIR:STRING="$(PNETCDF_PATH)" 
else
        CMAKE_OPTS += -D WITH_PNETCDF:LOGICAL=FALSE -D PIO_USE_MPIIO:LOGICAL=FALSE
endif
ifdef PIO_FILESYSTEM_HINTS
	CMAKE_OPTS += -D PIO_FILESYSTEM_HINTS:STRING="$(PIO_FILESYSTEM_HINTS)"
endif

# This captures the many cism-specific options to cmake
CMAKE_OPTS += $(USER_CMAKE_OPTS)

# CMake doesn't seem to like it when you define compilers via -D
# CMAKE_C_COMPILER, etc., when you rerun cmake with an existing
# cache. So doing this via environment variables instead.
ifndef CMAKE_ENV_VARS
  CMAKE_ENV_VARS := 
endif
CMAKE_ENV_VARS += CC=$(CC) \
                  CXX=$(CXX) \
                  FC=$(FC) \
                  LDFLAGS="$(LDFLAGS)" 


# We declare $(GLC_DIR)/Makefile to be a phony target so that cmake is
# always rerun whenever invoking 'make $(GLC_DIR)/Makefile'; this is
# desirable to pick up any new source files that may have been added
.PHONY: $(GLC_DIR)/Makefile 
$(GLC_DIR)/Makefile:
	cd $(GLC_DIR); \
	$(CMAKE_ENV_VARS) cmake $(CMAKE_OPTS) $(CIMEROOT)/../components/cism/glimmer-cism

$(PIO_LIBDIR)/Makefile: 
	cd $(PIO_LIBDIR); \
	$(CMAKE_ENV_VARS) cmake $(CMAKE_OPTS) $(PIO_SRC_DIR)

#-------------------------------------------------------------------------------
# Build & include dependency files
#-------------------------------------------------------------------------------

touch_filepath: 
	touch $(CURDIR)/Filepath

# Get list of files and build dependency file for all .o files
#   using perl scripts mkSrcfiles and mkDepends
# if a source is of form .F90.in strip the .in before creating the list of objects
SOURCES := $(shell cat Srcfiles)
BASENAMES := $(basename $(basename $(SOURCES)))
OBJS    := $(addsuffix .o, $(BASENAMES))
INCS    := $(foreach dir,$(cpp_dirs),-I$(dir)) 

CURDIR := $(shell pwd)

$(CURDIR)/Depends: $(CURDIR)/Srcfiles $(CURDIR)/Deppath
	$(CASETOOLS)/mkDepends $(USER_MKDEPENDS_OPTS) Deppath Srcfiles > $@

$(CURDIR)/Deppath: $(CURDIR)/Filepath
	$(CP) -f $(CURDIR)/Filepath $@
	@echo "$(MINCROOT)" >> $@

$(CURDIR)/Srcfiles: $(CURDIR)/Filepath
	$(CASETOOLS)/mkSrcfiles 

$(CURDIR)/Filepath:
	@echo "$(VPATH)" > $@


#-------------------------------------------------------------------------------
# echo file names, paths, compile flags, etc. used during build
#-------------------------------------------------------------------------------

db_files:
	@echo " "
	@echo "* MACFILE := $(MACFILE)"
	@echo "* VPATH   := $(VPATH)"
	@echo "* INCS    := $(INCS)"
	@echo "* OBJS    := $(OBJS)"
db_flags:
	@echo " "
	@echo "* cc      := $(CC)  $(CFLAGS) $(INCS) $(INCLDIR)"
	@echo "* .F.o    := $(FC)  $(FFLAGS) $(FIXEDFLAGS) $(INCS) $(INCLDIR)"
	@echo "* .F90.o  := $(FC)  $(FFLAGS) $(FREEFLAGS) $(INCS) $(INCLDIR)"
	ifeq ($(USE_CXX), true)
	  @echo "* .cpp.o  := $(CXX) $(CXXFLAGS) $(INCS) $(INCLDIR)"
	endif

#-------------------------------------------------------------------------------
# Rules used for the tests run by "configure -test"
#-------------------------------------------------------------------------------

test_fc: test_fc.o
	$(LD) -o $@ test_fc.o $(LDFLAGS)
test_nc: test_nc.o
	$(LD) -o $@ test_nc.o -L$(LIB_NETCDF) -lnetcdf $(LDFLAGS)
test_mpi: test_mpi.o
	$(LD) -o $@ test_mpi.o $(LDFLAGS)
test_esmf: test_esmf.o
	$(LD) -o $@ test_esmf.o $(LDFLAGS)

#-------------------------------------------------------------------------------
# create list of component libraries - hard-wired for current ccsm components
#-------------------------------------------------------------------------------

ifeq ($(ULIBDEP),$(null))
   ifneq ($(LIBROOT),$(null))
     ULIBDEP += $(LIBROOT)/libatm.a
     ULIBDEP += $(LIBROOT)/libice.a
     ifeq ($(findstring clm5_0,$(CLM_CONFIG_OPTS)),clm5_0)
          LNDLIB := libclm.a
     else	
          ifeq ($(findstring clm4_5,$(CLM_CONFIG_OPTS)),clm4_5)
               LNDLIB := libclm.a
          else	
               LNDLIB := liblnd.a
          endif
     endif
     ifeq ($(findstring libclm.a,$(LNDLIB)),libclm.a)
        ULIBDEP += $(SHAREDPATH)/$(COMP_INTERFACE)/$(ESMFDIR)/lib/$(LNDLIB)
     else
        ULIBDEP += $(LIBROOT)/$(LNDLIB)
     endif
     ifeq ($(MODEL),driver)
         ifeq ($(findstring libclm.a,$(LNDLIB)),libclm.a)
             INCLDIR += -I$(SHAREDPATH)/$(COMP_INTERFACE)/$(ESMFDIR)/clm/obj
         else
             INCLDIR += -I$(EXEROOT)/lnd/obj
         endif
     endif


     ULIBDEP += $(LIBROOT)/libocn.a
     ULIBDEP += $(LIBROOT)/librof.a
     ULIBDEP += $(LIBROOT)/libglc.a
     ULIBDEP += $(LIBROOT)/libwav.a
     ifeq ($(COMP_GLC), cism)
       ULIBDEP += $(CISM_LIBDIR)/libglimmercismfortran.a
       ifeq ($(CISM_USE_TRILINOS), TRUE)
         ULIBDEP += $(CISM_LIBDIR)/libglimmercismcpp.a
       endif
     endif
     ifeq ($(OCN_SUBMODEL),moby)
       ULIBDEP += $(LIBROOT)/libmoby.a
     endif
   endif
endif

ifdef COSP_LIBDIR
  ULIBDEP += $(COSP_LIBDIR)/libcosp.a
endif


ifndef CLIBS
   ifdef ULIBDEP
     # For each occurrence of something like /path/to/foo/libbar.a in ULIBDEP,
     # CLIBS will contain -L/path/to/foo -lbar
     CLIBS := $(foreach LIBDEP,$(strip $(ULIBDEP)), -L$(dir $(LIBDEP)) $(patsubst lib%.a,-l%,$(notdir $(LIBDEP))))
   endif
endif

# libcsm_share.a is in ULIBDEP, but -lcsm_share is in ULIBS rather than CLIBS,
# so this needs to be added after creating CLIBS above
CSMSHARELIB = $(SHAREDPATH)/$(COMP_INTERFACE)/$(ESMFDIR)/$(NINST_VALUE)/csm_share/libcsm_share.a
ULIBDEP += $(CSMSHARELIB)

#-------------------------------------------------------------------------------
# build rules: 
#-------------------------------------------------------------------------------

.SUFFIXES:
.SUFFIXES: .F90 .F .f90 .f .c .cpp .o .in

ifeq ($(MPILIB),mpi-serial)
  MPISERIAL = $(MCT_LIBDIR)/mpi-serial/libmpi-serial.a
  MLIBS += $(MPISERIAL)
  CMAKE_OPTS += -DMPI_C_INCLUDE_PATH=$(SHAREDPATH)/include \
      -DMPI_Fortran_INCLUDE_PATH=$(SHAREDPATH)/include \
      -DMPI_C_LIBRARIES=$(SHAREDPATH)/lib/libmpi-serial.a \
      -DMPI_Fortran_LIBRARIES=$(SHAREDPATH)/lib/libmpi-serial.a 

endif

$(MCTLIBS)  : $(MPISERIAL)

$(PIOLIB) : $(MPISERIAL) $(GPTLLIB)

$(CSMSHARELIB):  $(MCTLIBS) $(PIOLIB) $(GPTLLIB) 
ifneq ($(MODEL),csm_share)
  $(OBJS):  $(CSMSHARELIB)
endif

$(EXEC_SE): $(OBJS) $(ULIBDEP) $(CSMSHARELIB) $(MCTLIBS) $(PIOLIB) $(GPTLLIB)
	$(LD) -o $(EXEC_SE) $(OBJS) $(CLIBS) $(ULIBS) $(SLIBS) $(MLIBS) $(LDFLAGS)

$(COMPLIB): $(OBJS) 
	$(AR) -r $(COMPLIB) $(OBJS)

.c.o:
	$(CC) -c $(INCLDIR) $(INCS) $(CFLAGS)  $<
.F.o:
	$(FC) -c $(INCLDIR) $(INCS) $(FFLAGS) $(FIXEDFLAGS) $<
.f.o:
	$(FC) -c $(INCLDIR) $(INCS) $(FFLAGS) $(FIXEDFLAGS) $<
.f90.o:
	$(FC) -c $(INCLDIR) $(INCS) $(FFLAGS) $(FREEFLAGS)  $<
.F90.o:
	$(FC) -c $(INCLDIR) $(INCS) $(FFLAGS) $(FREEFLAGS) $(CONTIGUOUS_FLAG) $<
.cpp.o:
	$(CXX) -c $(INCLDIR) $(INCS) $(CXXFLAGS)  $<

%.F90: %.F90.in
	$(CIMEROOT)/externals/genf90/genf90.pl $< > $@

cleanatm:
	$(RM) -f $(LIBROOT)/libatm.a
	cd $(EXEROOT)/atm/obj;  $(RM) -f *.o *.mod

cleancpl:
	cd $(EXEROOT)/cesm/obj;  $(RM) -f *.o *.mod

cleanocn:
	$(RM) -f $(LIBROOT)/libocn.a
	cd $(EXEROOT)/ocn/obj ; $(RM) -f *.o *.mod

cleanwav:
	$(RM) -f $(LIBROOT)/libwav.a
	cd $(EXEROOT)/wav/obj ; $(RM) -f *.o *.mod

cleanglc:
	$(RM) -f $(LIBROOT)/libglc.a
	$(RM) -fr $(EXEROOT)/glc

cleanice:
	$(RM) -f $(LIBROOT)/libice.a
	cd $(EXEROOT)/ice/obj ; $(RM) -f *.o *.mod

cleanrof:
	$(RM) -f $(LIBROOT)/librof.a
	cd $(EXEROOT)/rof/obj ; $(RM) -f *.o *.mod

cleanlnd:
	$(RM) -f $(LIBROOT)/liblnd.a
	cd $(EXEROOT)/lnd/obj ; $(RM) -f *.o *.mod

cleancsmshare:
	$(RM) -f $(CSMSHARELIB)
	$(RM) -fr $(SHAREDPATH)/$(COMP_INTERFACE)/$(ESMFDIR)/$(NINST_VALUE)/csm_share

cleanpio:
	$(RM) -f $(PIOLIB)
	$(RM) -fr $(PIO_LIBDIR)

cleanmct:
	$(RM) -f $(MCTLIBS)
	$(RM) -fr $(MCT_LIBDIR)

cleangptl:
	$(RM) -f $(GPTLLIB)
	$(RM) -fr $(GPTL_LIBDIR)

clean: cleanatm cleanocn cleanwav cleanglc cleanice cleanrof cleanlnd

realclean: clean cleancsmshare cleanpio cleanmct cleangptl

# the if-tests prevent DEPS files from being created when they're not needed
ifneq ($(MAKECMDGOALS), db_files)
ifneq ($(MAKECMDGOALS), db_flags)
ifeq (,$(findstring clean,$(MAKECMDGOALS)))
    -include $(CURDIR)/Depends $(CASEROOT)/Depends.$(COMPILER) $(CASEROOT)/Depends.$(MACH) $(CASEROOT)/Depends.$(MACH).$(COMPILER)
endif
endif
endif<|MERGE_RESOLUTION|>--- conflicted
+++ resolved
@@ -202,9 +202,6 @@
   endif
 endif
 
-<<<<<<< HEAD
-# Set Trilinos info if it is being used
-=======
 # Set PETSc info if it is being used
 ifeq ($(strip $(USE_PETSC)), TRUE)
   ifdef PETSC_PATH
@@ -222,7 +219,7 @@
   include $(PETSC_PATH)/conf/variables
 endif
 
->>>>>>> 021fc507
+# Set Trilinos info if it is being used
 ifeq ($(strip $(USE_TRILINOS)), TRUE)
   ifdef TRILINOS_PATH
     ifndef INC_TRILINOS
@@ -240,7 +237,6 @@
   include $(INC_TRILINOS)/Makefile.export.Trilinos
 endif
 
-<<<<<<< HEAD
 # Set Albany info if it is being used
 ifeq ($(strip $(USE_ALBANY)), TRUE)
   ifdef ALBANY_PATH
@@ -260,8 +256,6 @@
 
 
 
-=======
->>>>>>> 021fc507
 # Set HAVE_SLASHPROC on LINUX systems which are not bluegene or Darwin (OSx)
 
 ifeq ($(findstring -DLINUX,$(CPPDEFS)),-DLINUX)
