#!/usr/bin/env perl;
#==============================================================================
# File:  BatchUtils.pm
# Purpose:  Utility class for submitting jobs, and managing dependencies.  
# PLEASE NOTE: for each subclass you define, you MUST add a _test() method 
# to the subclass for the factory to work 
#
#==============================================================================
use strict;
use warnings;
package Batch::BatchUtils;
use Cwd;
use Data::Dumper;
use File::Basename;
use Exporter qw(import);
use XML::LibXML;
require Batch::BatchMaker;
use lib '.';
use Log::Log4perl qw(get_logger);
my $logger;

BEGIN{
    $logger = get_logger();
}

#==============================================================================
# Base class constructor.  required args are the case name, caseroot, cime root, 
# compiler, machine, machine root directory, the mpi library,
# get the paths to the config_machines and config_batch xml files, and figure out 
# the batch system type. 
#==============================================================================
sub new
{
    my ($class, %params) = @_;
    my $self = {
	case		=> $params{'case'}		|| undef,
	caseconfig	=> $params{'caseconfig'}	|| undef,
	caseroot	=> $params{'caseroot'}		|| undef,
	cimeroot	=> $params{'cimeroot'}		|| undef,
	compiler	=> $params{'compiler'}		|| undef,
	machine		=> $params{'machine'}		|| undef,
	machroot	=> $params{'machroot'}		|| undef,
	mpilib		=> $params{'mpilib'}		|| undef,
<<<<<<< HEAD
=======
	job => $params{job}
>>>>>>> b7515027
    };
    bless $self, $class;

    my $perl5libdir = undef;
    my $configbatch = $self->{'machroot'} . "/config_batch.xml";
    $self->{'configbatch'} = $configbatch;
    my $configmachines = $self->{'machroot'} . "/config_machines.xml";
    $self->{'configmachines'} = $configmachines;
    my $casetoolsdir = $self->{'caseroot'} . "/Tools";
    push(@INC, $casetoolsdir);
    my $xml = XML::LibXML->new(no_blanks => 1);
    my $machineconfig = $xml->parse_file($configmachines);
    my $root = $machineconfig->getDocumentElement();
    
    my @batchtypes = $root->findnodes("/config_machines/machine[\@MACH=\'$self->{machine}\']/batch_system");
    if(! @batchtypes)
    {
        $logger->logdie ("Could not determine batch system type for machine $self->{machine}");
    }
    $self->{'batchtype'} = $batchtypes[0]->getAttribute('type');

    $self->{dependencyqueue} = undef;
    return $self;
}

sub _check()
{
    my $self = shift;
    return 1;
}
#==============================================================================
# Get the batch system type for this machine. 
#==============================================================================
sub getBatchSystemType()
{
    my $self = shift;
    my $configmachines = $self->{'machroot'} . "/config_batch.xml";
    my $casetoolsdir = $self->{'caseroot'} . "/Tools";
    push(@INC, $casetoolsdir);
    my $xml = XML::LibXML->new(no_blanks => 1);
    my $machineconfig = $xml->parse_file($configmachines);
    my $root = $machineconfig->getDocumentElement();
    my @batchtypes = $root->findnodes("/config_machines/machine[\@MACH=\'$self->{machine}\']/batch_system");
    if(! @batchtypes)
    {
	$logger->logdie ("Could not determine batch system type for machine $self->{machine}");
    }
    $self->{'batchtype'} = $batchtypes[0]->getAttribute('name');
}
#==============================================================================
# Get the depend_string so jobs can be submitted with dependencies.
#==============================================================================
sub getDependString()
{
    my $self = shift;
    my $jobid = shift;
    my $xml = XML::LibXML->new(no_blanks => 1);
    my $batchconfig = $xml->parse_file($self->{'configbatch'});
    my $root = $batchconfig->getDocumentElement();
    my @dependargs = $root->findnodes("/config_batch/batch_system[\@type=\'$self->{'batchtype'}\']/depend_string");
    if(! @dependargs)
    {
	$logger->logdie ("could not find depend string for this batch system type");
    }
    my $deparg = $dependargs[0]->textContent();
    $deparg =~ s/jobid/$jobid/g;
    return $deparg;
}

#==============================================================================
# Get the job id from the output of the job submission. 
#==============================================================================
sub getJobID()
{
    my $self = shift;
    my $jobstring = shift;
    chomp $jobstring;
    my $xml = XML::LibXML->new(no_blanks => 1);
    my $batchconfig = $xml->parse_file($self->{'configbatch'});
    my $root = $batchconfig->getDocumentElement();
    my @machjobidpatterns = $root->findnodes("/config_batch/batch_system[\@MACH=\'$self->{machine}\']/jobid_pattern");
    my $jobidpat;
    if(@machjobidpatterns)
    {
	$jobidpat = $machjobidpatterns[0]->textContent();
    }
    else
    {
	my @basejobidpatterns = $root->findnodes("/config_batch/batch_system[\@type=\'$self->{'batchtype'}\']/jobid_pattern");
	if(!@basejobidpatterns)
	{
	    $logger->logdie ("could not find job id pattern for batch system type $self->{'batchtype'}");
	}
	else
	{
	    $jobidpat = $basejobidpatterns[0]->textContent();
	}
    }
    
    my $jobid = undef;
    my $pattern  = qr($jobidpat);
    if($jobstring =~ /$pattern/ )
    {
	$jobid = $1;
    }
    else
    {
	$logger->logdie (" could not ascertain dependent job id... aborting");
    }
    return $jobid;
}


#==============================================================================
# Submit jobs in a dependency chain.
#==============================================================================
sub submitJobs()
{
    my $self = shift;
    my $scriptname = shift;
    my $depjobid = undef;
    
    my %depqueue = %{$self->{dependencyqueue}};
    my $lastjobseqnum = (sort {$b <=> $a } keys %depqueue)[0];
    foreach my $jobnum(sort keys %depqueue)
    {
	foreach my $jobname(@{$depqueue{$jobnum}})
	{
            $logger->info("jobname: $jobname");
            $logger->debug( "lastjobseqnum $lastjobseqnum");
	    my $islastjob = 0;
	    $islastjob = 1 if ($jobnum == $lastjobseqnum);
	    $depjobid = $self->submitSingleJob($jobname, $depjobid, $islastjob);
	}
    }
    $logger->debug("in submitJobs");
}

#==============================================================================
# Submit a job, given the script name. If a dependent job id is given, 
# use it as the dependency. If the islastjob flag is passed in, add the 
# islastjob=TRUE flag to the environment of the job submission.. 
#==============================================================================
sub submitSingleJob()
{
<<<<<<< HEAD
	my $self = shift;
	my $scriptname = shift;
	my $dependentJobId = shift;
	my $islastjob = shift;
	my $sta_ok = shift;
	my %config = %{$self->{'caseconfig'}};
	my $dependarg = '';
	my $submitargs = '';
	$submitargs = $self->getSubmitArguments($scriptname, $dependentJobId);
	if(! defined $submitargs && length($submitargs) <= 0)
	{
	    $submitargs = '' ;
	}

	if($islastjob)
	{
		$ENV{'islastjob'} = 'TRUE';
	}
	else
	{
		$ENV{'islastjob'} = 'FALSE';
	}
	#my $sta_argument = '';
	if(defined $sta_ok)
	{
		#$sta_argument = " -F \"--sta_ok\"";
		$ENV{'sta_ok'} = 'TRUE';
	}
	else
	{
		#$ENV{'sta_ok'} = 'FALSE';
		delete $ENV{'sta_ok'};
	}
	print "Submitting job script $scriptname\n";
	#my $runcmd = "$config{'BATCHSUBMIT'} $submitargs $config{'BATCHREDIRECT'} ./$scriptname $sta_argument";
  chdir $config{'CASEROOT'};
	my $runcmd = "$config{'BATCHSUBMIT'} $submitargs $config{'BATCHREDIRECT'} ./$scriptname ";
    
	my $output;
=======
    my $self = shift;
    my $scriptname = shift;
    my $dependentJobId = shift;
    my $islastjob = shift;
    my %config = %{$self->{'caseconfig'}};
    my $dependarg = '';
    my $submitargs = '';

    $submitargs = $self->getSubmitArguments($scriptname, $dependentJobId);

    if(! defined $submitargs && length($submitargs) <= 0)
    {
	$submitargs = '' ;
    }
>>>>>>> b7515027

    $logger->info("Submitting job script: $scriptname");
    #my $runcmd = "$config{'BATCHSUBMIT'} $submitargs $config{'BATCHREDIRECT'} ./$scriptname $sta_argument";
    chdir $config{'CASEROOT'};
    my $runcmd = "$config{'BATCHSUBMIT'} $submitargs $config{'BATCHREDIRECT'} ./$scriptname ";

    $logger->info(": $runcmd");    
    my $output;

    eval {
	open (my $RUN, "-|", $runcmd) or $logger->logdie ("job submission failed, $!");
	$output = <$RUN>;
	close $RUN or $logger->logdie( "job submission failed: |$?|, |$!|");
    };
    my $exitstatus = ($?>>8);
    if($exitstatus != 0)
    {
	$logger->logdie("job submission failed $?");
    }
    
    chomp $output;	
    
    my $jobid = $self->getJobID($output);
    $logger->debug( "Job ID: $jobid");
    return $jobid;
}

sub _decrementResubmitCounter()
{
    my ($self,$config) = @_;
    my $newresubmit;
    if(defined $config->{RESUBMIT}){
	$newresubmit = $config->{'RESUBMIT'} - 1;
    }else{
	$logger->logdie("RESUBMIT not defined in \$config");
    }
    my $owd = getcwd;
    chdir $config->{'CASEROOT'};
    if($config->{COMP_RUN_BARRIERS} ne "TRUE") 
    {
	`./xmlchange -noecho CONTINUE_RUN=TRUE`;
    }
    `./xmlchange -noecho RESUBMIT=$newresubmit`;
    if($?)
    {
	$logger->logdie( "could not execute ./xmlchange RESUBMIT=$newresubmit");
    }

}
#==============================================================================
# Base class doResubmit
# Check to see if the next set of jobs needs to be submitted.  
#======================================================

sub doResubmit()
{
<<<<<<< HEAD
    my ($self, $islastjob, $resubmit, $scriptname, $sta_ok) = @_;

	
    # If the islastjob flag is true, and resubmit is > 0,  do the dependency
    # check and job resubmission again 
    if($islastjob eq 'TRUE' && $resubmit > 0 && defined $sta_ok)
    {
	    my %config = %{$self->{caseconfig}};
	    $self->dependencyCheck("sta_ok");
	    $self->submitJobs("sta_ok");		
	    my $newresubmit = $config{'RESUBMIT'} - 1;
	    my $owd = getcwd;
	    chdir $config{'CASEROOT'};
	    if ($config{COMP_RUN_BARRIERS} ne "TRUE"){
		`./xmlchange CONTINUE_RUN=TRUE`;
	    }

	    `./xmlchange -file env_run.xml -id RESUBMIT -val $newresubmit`;
	    if($?)
	    {
	    	print "could not execute ./xmlchange -file env_run.xml -id RESUBMIT -val $newresubmit\n";
	    }
	    chdir $owd;
    }
    else    
    {
        return;
    }
	
=======
    #my ($self, $islastjob, $resubmit, $scriptname, $sta_ok) = @_;
    my ($self, $scriptname) = @_;

    $logger->info( "resubmitting jobs...");
    $self->dependencyCheck($scriptname);
    $self->submitJobs($scriptname);
    $self->_decrementResubmitCounter($self->{caseconfig});

>>>>>>> b7515027
}

#==============================================================================
# If we need to resubmit a job + post-run jobs, this subroutine will check the 
# env*.xml variables to see which jobs need to be resubmitted.  
# For now, we are only handling runs and the short-term archiver. 
#==============================================================================
sub dependencyCheck()
{
<<<<<<< HEAD
	my $self = shift;
	my $sta_ok;
	my %config = %{$self->{'caseconfig'}};
	# we always want to run the test or run again..
	if(-e "$config{'CASE'}.test")
	{
		my $jobname = "$config{'CASE'}.test";
		$self->addDependentJob($jobname);
        return;
	}
	else
	{
		my $jobname = "$config{'CASE'}.run";
		$self->addDependentJob($jobname);
	}
	
	# do we add the short-term archiver to the dependency queue? 
	if($config{'DOUT_S'} eq 'TRUE')
=======
    my $self = shift;
    my $scriptname = shift;;
    my %config = %{$self->{'caseconfig'}};
    
    $self->{dependencyqueue} = undef;
    # we always want to run the test or run again..
    if(-e "case.test")
    {
	my $jobname = "case.test";
	$self->addDependentJob($jobname);
    }
    else
    {
	my $jobname = "case.run";
	$self->addDependentJob($jobname);
    }
    
    # do we add the short-term archiver to the dependency queue? 
    if($config{'DOUT_S'} eq 'TRUE')
    {
	my $jobname = "case.st_archive";
	$self->addDependentJob($jobname);
    }
	if($config{'DOUT_L_MS'} eq 'TRUE')
>>>>>>> b7515027
	{
		my $jobname = "case.lt_archive";
		$self->addDependentJob($jobname);
	}
    
}

#==============================================================================
# Adds a job script name or array of job script names to the dependent jobs queue. 
#==============================================================================
sub addDependentJob()
{
    my $self = shift;
    # Either a string with the job name or an array of job names
    my $jobref = shift;
    my $jobcounter = 0;
    
    # set up the dependency hash if not done.  
    if(! defined $self->{dependencyqueue})
    {
	$self->{dependencyqueue} = {};
    }
    # get the dependency hash. 
    my %dependencyqueue = %{$self->{dependencyqueue}};
    
    # Increment the job counter for each job set in the dependency queue. 
    foreach my $jobnum(keys %{$self->{dependencyqueue}})
    {
	$jobcounter += 1;
    }

    # If the jobref is a regular string scalar, make an array out of it 
    # and add it to the dependency queue. 
    if(! ref($jobref) )
    {
	my @jobarray = ( $jobref );
	$dependencyqueue{$jobcounter} = \@jobarray;
    }
    # if we have an array, add the array to the dependency queue directly.  
    elsif(ref($jobref) eq 'ARRAY')
    {
	$dependencyqueue{$jobcounter} = $jobref;
    }
    $self->{dependencyqueue} = \%dependencyqueue;
}

#==============================================================================
# Base class getSubmitArguments.  If we need to have submit arguments to qsub, 
# then this method will pull them out and set them up.  
#==============================================================================
sub getSubmitArguments()
{
    my $self = shift;
    # We need the script name and the dependent job id.
    my $scriptname = shift;
    my $dependentjobid = shift;
<<<<<<< HEAD

    # Get a BatchMaker instance, we need its instance data. 
=======
    $scriptname =~ /\w+\.(\w+)$/;
    $self->{job} = $1;
    $logger->debug(" scriptname: $scriptname job $self->{job}");
    # Get BatchMaker instance, we need its instance data. 
>>>>>>> b7515027
    my $batchmaker = Batch::BatchFactory::getBatchMaker( caseroot => $self->{caseroot}, 
							 cimeroot => $self->{cimeroot},
							 case => $self->{case},
							 mpilib => $self->{mpilib}, 
							 machroot => $self->{machroot}, 
							 machine => $self->{machine},
<<<<<<< HEAD
							 compiler => $self->{compiler} );
=======
							 compiler => $self->{compiler},
                                                          job => $self->{job} );
>>>>>>> b7515027


    # Find the submit arguments for this particular batch system.
    my $xml = XML::LibXML->new(no_blanks => 1);
    my $batchconfig = $xml->parse_file($self->{'configbatch'});
    my $root = $batchconfig->getDocumentElement();

    my @dependargs = $root->findnodes("/config_batch/batch_system[\@type=\'$self->{'batchtype'}\']/submit_args/arg");

    my $submitargs = '';

    if(@dependargs)
    {
	foreach my $dependarg(@dependargs)
    	{

    	    my $argFlag = $dependarg->getAttribute('flag');
    	    my $argName = $dependarg->getAttribute('name');
    	    if(defined $argName && length($argName) > 0)
    	    {
    	        # Get the actual data field from the BatchMaker class.
    	        my $field = $batchmaker->getField($argName);
    	        if(! defined $field)
    	        {
		    # some machines dont use the project flag
    	            $logger->warn("$argName not defined! ...");
    	        }
    	        else
    	        {
		    # if argFlag ends in an = sign dont put any space before field
		    if($argFlag =~ /=$/){		    
			$submitargs .= " $argFlag$field";
		    }else{
			$submitargs .= " $argFlag $field";
		    }
    	        }
    	    }
    	    # If the argName isn't defined, just use the argflag, there;s
            # no data to replace.  
    	    elsif(defined $argFlag && ! defined $argName)
    	    {
    	        $submitargs .= " $argFlag";
    	    }
    	}
    }

    # If we have a dependent job id, we need to get the depend string
    # for this particular setup, and add it to the submit arguments. 
    if(defined $dependentjobid)
    {
	my $dependArg = $self->getDependString($dependentjobid);
	$submitargs .= " $dependArg ";
    }

    return $submitargs;
}


#==============================================================================
# Factory package for getting the correct BatchUtils class.  Either machine-specific or 
# batch system specific classes can be defined in this package, and that specific
# class will be returned if it exists, or the base class will be returned if 
# nothing machine-specific or batch system specific exists.  
#==============================================================================
package Batch::BatchUtilsFactory;
use Exporter qw(import);
use XML::LibXML;

sub getBatchUtils
{
    my (%params) = @_;
    
    # We need a machine to be defined
    my $machine = $params{'machine'};
    if(!defined $machine)
    {
<<<<<<< HEAD
	die "BatchUtilsFactory: machine must be defined!";
=======
	$logger->logdie ("BatchUtilsFactory: machine must be defined!");
>>>>>>> b7515027
    }
    
    # Find the batch system type based on the machine. 
    my $batchtype = getBatchSystemType($params{'machine'}, $params{'machroot'}, $params{'caseroot'});
<<<<<<< HEAD
=======

>>>>>>> b7515027

    # Make a new base class 
    my $batchutils = Batch::BatchUtils->new(%params);
    
    # Get the machine-specific and batch-specific class names
    my $machclassname = "Batch::BatchUtils_" . $machine; 
    my $batchclassname = "Batch::BatchUtils_" . $batchtype;

    # Try to re-bless the base class into the machine-specific class. 
    # then test to see if we can actually call methods. If the 
    # eval fails, then we know the machine-specific class doesn't exist. 
    my $rv = eval 
    { 
        #$machclassname->new(%params);
        #require $machclassname;
        bless $batchutils, $machclassname;
        $batchutils->_test();
        1;
    };
    # If we don't get an error, return the machine-specific 
    # BatchUtils object. 
    if(! $@)
    {
        return $batchutils;
    }
    else
    {
	bless $batchutils, "Batch::BatchUtils";
    }

    # Now try to create the batch-system specific class. 
    $rv = eval 
    { 
        #$batchclassname->new(%params);
        #require $batchclassname;
        bless $batchutils, $batchclassname; 
        $batchutils->_test();
        #1;
    };

    # Return the batch-system specific class if we don't get an error
    if(! $@)
    {
        return $batchutils;
    }
    # just to make sure, if we're here, we should be returning the
    # base class BatchUtils
    else    
    {
	bless $batchutils, "Batch::BatchUtils";
        return $batchutils;
    }

}

#==============================================================================
# BatchUtilsFactory getBatchSystemType method. 
#==============================================================================
sub getBatchSystemType()
{
    my $machine = shift;
    my $machroot = shift;
    my $caseroot = shift;
    my $configbatch = "$machroot/config_batch.xml";
    my $configmachines = "$machroot/config_machines.xml";
    my $casetoolsdir = "$caseroot/Tools";
    push(@INC, $casetoolsdir);
    my $xml = XML::LibXML->new(no_blanks => 1);
    my $batchconfig = $xml->parse_file($configbatch);
    my $machineconfig = $xml->parse_file($configmachines);
    my $root = $machineconfig->getDocumentElement();
    my @batchsystems = $root->findnodes("/config_machines/machine[\@MACH=\'$machine\']/batch_system");
    if(! @batchsystems)
    {
        $logger->logdie ("Could not determine batch system type for machine $machine");
    }
    my $batchtype = $batchsystems[0]->getAttribute('type');
    return $batchtype;
}


#==============================================================================
# Mira/ALCF specific BatchUtils class, since the workflow for ALCF has to be 
# completely different. 
# Current workflow: 
<<<<<<< HEAD
# Run on Mira or Cetus.  When done, ssh over to tukeylogin1 and submit 
=======
# Run on Mira or Cetus.  When done, ssh over to cooleylogin1 and submit 
>>>>>>> b7515027
# the short-term archive run.  If we need to continue and resubmit, we will then 
# ssh back to either Mira or Cetus and resubmit the run.  
#==============================================================================
package Batch::BatchUtils_mira;
use base qw( Batch::BatchUtils );

use Cwd;

#==============================================================================
# Overridden submitJobs() method for Mira. 
# For ALCF, we really only want this method to submit the run. 
# The short-term archiver and resubmission will be handled elsewhere. 
#==============================================================================
sub submitJobs()
{
    my ($self,$scriptname) = @_;

    my %depqueue = %{$self->{dependencyqueue}};

    # Get the first job sequence number. 
    my $firstjobseqnum = (sort {$a <=> $b } keys %depqueue)[0];
    # we get the first job array reference. 
    my $firstjobarray = $depqueue{$firstjobseqnum};
    # Get the first job name. 
    my $firstjobname = $$firstjobarray[0];

    # submit the run, and nothing else. 
<<<<<<< HEAD
    $depjobid = $self->submitSingleJob($firstjobname, $depjobid, 0, $sta_ok);
=======
    $self->submitSingleJob($firstjobname);
>>>>>>> b7515027
}

#==============================================================================
# ALCF-specific single job submission. 
# The trick with ALCF is when we need to know which machine to ssh back to 
# to resubmit the run.
# So, write a 'workflowhostfile' which contains the hostname we need to ssh back to 
# to resubmit the run. 
# mira submitSingleJob
#==============================================================================
sub submitSingleJob()
{
    my ($self, $scriptname) = @_;

    my $workflowhostfile = "./workflowhostfile";
    if(! -e $workflowhostfile)
    {
        open (my $W, ">", $workflowhostfile) or $logger->logdie ("could not open workflow host file, $!");
        my $host = (defined $ENV{HOST})? $ENV{HOST}: $ENV{HOSTNAME}; 
        print $W "$host\n";
        close $W;
        $logger->info("Setting workflow host $host");
    }
    my %config = %{$self->{'caseconfig'}};
    
    my $dependarg = '';
    my $submitargs = '';
    $submitargs = $self->getSubmitArguments($scriptname);

    if(! defined $submitargs && length($submitargs <= 0))
    {
        $submitargs = '';
    }
    $logger->info( "Submitting job script $scriptname");
    my $runcmd = "$config{'BATCHSUBMIT'} $submitargs $config{'BATCHREDIRECT'} ./$scriptname ";

<<<<<<< HEAD
    if(defined $sta_ok)
    {
        $submitargs .= " --env sta_ok=TRUE ";   
    }
    if(defined $islastjob)
    {
        $submitargs .= " --env islastjob=TRUE ";
    }
    
    print "Submitting job script $scriptname\n";
    my $runcmd = "$config{'BATCHSUBMIT'} $submitargs $config{'BATCHREDIRECT'} ./$scriptname";
=======
    $logger->info( "Submitting job $runcmd");
    $logger->debug("Runcmd: $runcmd");
>>>>>>> b7515027
    
    my $output;
    
    eval {
        open(my $RUN, "-|", $runcmd) // $logger->logdie (" job submission failed, $!");
        $output = <$RUN>;
        close $RUN or $logger->logdie ("job submission failed; |$?|, |$!|");
    };

    my $exitstatus = ($?>>8);
    if($exitstatus != 0)
    {
        $logger->logdie( "job submission failed");
        exit(1);
    }
    chomp $output;
    return undef;
}
#==============================================================================
# Mira-specific doResubmit call.  If this is called from the run, then we 
<<<<<<< HEAD
# have to ssh over to tukey and run the short-term archiver. 
=======
# have to ssh over to cooley and run the short-term archiver. 
>>>>>>> b7515027
# If called from the short-term archiver, 
#==============================================================================
sub doResubmit()
{
<<<<<<< HEAD
    my ($self, $islastjob, $resubmit, $scriptname, $sta_ok) = @_;
=======
    my ($self, $scriptname) = @_;
>>>>>>> b7515027

    my %config = %{$self->{'caseconfig'}};
    
    #If we're NOT doing short-term archiving, and we need to resubmit, then we need to resubmit JUST the run

    my $issta = ($scriptname =~ /archive/);
  
    if(! $issta && $config{'RESUBMIT'} > 0  && $config{'DOUT_S'} eq 'FALSE')
    {
        chdir $config{'CASEROOT'};
        my $submitargs = $self->getSubmitArguments($scriptname);
        
        my $runcmd = "$config{'BATCHSUBMIT'} $submitargs $config{'BATCHREDIRECT'} $scriptname ";
        $logger->info("1: $runcmd");
        qx($runcmd);
        if($? != 0)
        {
            $logger->logdie( "could not execute runcmd $runcmd, $! $?");
            exit(1);
        }

        #chdir $owd;
	$self->_decrementResubmitCounter(\%config);

    }

    # If we ARE doing short-term archiving and we aren't resubmitting, then 
    # just run the short-term archiver 
    if(! $issta && $config{'DOUT_S'} eq 'TRUE' && $config{'RESUBMIT'} == 0)
    {
        chdir $config{'CASEROOT'};

	# replace .run or .test with .st_archive

	my($basename, $path) = fileparse($scriptname);
        my $starchivescript = "$path/$basename.st_archive";	
        my $submitargs = $self->getSubmitArguments($starchivescript);
        
        my $submitstuff = "$config{'BATCHSUBMIT'} $submitargs $config{'BATCHREDIRECT'} $starchivescript";
        
        my $runcmd = "ssh cooleylogin1 $submitstuff";
	
        $logger->info("2: $runcmd");
        qx($runcmd);
        if($? != 0)
        {
            $logger->logdie( "could not execute runcmd $runcmd, $! $?");
            exit(1);
        }
        
    }

    
    # If we're post run and we need to run the short-term archiver AND resubmit, then run the short-term archiver
    # on cooley
    if(! $issta && $config{'RESUBMIT'} > 0 && $config{'DOUT_S'} eq 'TRUE')
    {
        chdir $config{'CASEROOT'};
        my $starchivescript = $scriptname;
	if($scriptname =~ /\.run$/){
	    $starchivescript =~ s/run/st_archive/g;
	}else{
	    $starchivescript =~ s/test/st_archive/g;
        }
        my $submitargs = $self->getSubmitArguments($starchivescript);
	
        my $submitstuff = "$config{'BATCHSUBMIT'} $submitargs $config{'BATCHREDIRECT'} $starchivescript";
        my $runcmd = "ssh cooleylogin1 $submitstuff";
        $logger->info("3: $runcmd");
        qx($runcmd);
        if($? != 0)
        {
            $logger->logdie( "could not execute runcmd $runcmd, $! $?");
            exit(1);
        }
<<<<<<< HEAD
            
        my $submitstuff = "$config{'BATCHSUBMIT'} $submitargs $config{'BATCHREDIRECT'} $starchivescript";
        #my $cmd = "ssh tukeylogin1 qsub  -A Atmos -t 60 -n 1 -q default --mode script ./$starchivescript";
        my $runcmd = "ssh tukeylogin1 $submitstuff";
        qx($runcmd) or die "could not exec cmd $runcmd, $!";
=======

>>>>>>> b7515027
    }

    # If we're being called by the short-term archiver, and we actually need to resubmit
    # something, then ssh from the cooley compute nodes to cooleylogin1, then ssh back to 
    # either mira or cetuslac1, and resubmit the run. 
    if($issta && $config{RESUBMIT} > 0)
    {
        chdir $config{'CASEROOT'};
        
        my $runscript = $scriptname;
	if(defined $config{TESTCASE}){
	    $runscript =~ s/st_archive/test/g;
	}else{
	    $runscript =~ s/st_archive/run/g;
	}

        
        my $submitargs = $self->getSubmitArguments($runscript);
	
        my $submitstuff = "$config{'BATCHSUBMIT'} $submitargs $config{'BATCHREDIRECT'} $runscript";
        open (my $W, "<", "./workflowhostfile" ) or $logger->logdie( "could not open workflow host file, $!");
        my $text = <$W>;
        close $W;
        my $runhost;
        if($text =~ /mira/)
        {
            $runhost = "miralac1";
        }
        elsif($text =~ /cetus/)
        {
            $runhost = "cetuslac1";
        }
        my $runcmd = "ssh cooleylogin1 ssh $runhost $submitstuff ";
    #     my $runcmd =  "ssh $runhost $submitstuff ";
         $logger->info("4: $runcmd");
        qx($runcmd);
        if($? != 0)
        {
            $logger->logdie( "could not execute runcmd $runcmd, $! $?");
            exit(1);
        }
	$self->_decrementResubmitCounter(\%config);
        
    }
    
}

#==============================================================================
# If we need arguments when we submit a job, this is where we will add them.
# This is really specific to Mira/ALFC, no center requires qsub submit arguments. 
#==============================================================================
sub getSubmitArguments()
{
    my $self = shift;
    
    # We need the script name and the dependent job id. 
    my $scriptname = shift;
    my $dependentjobid = shift;
<<<<<<< HEAD
    my $sta_ok = shift;

    my $batchmaker = Batch::BatchFactory::getBatchMaker( caseroot => $self->{caseroot}, 
=======
    $scriptname =~ /\.([^\.]+)$/;
    my $job = $1;
    my $batchmaker = Batch::BatchFactory::getBatchMaker( caseroot => $self->{caseroot}, 
							 cimeroot => $self->{cimeroot},
>>>>>>> b7515027
							 case => $self->{case},
							 mpilib => $self->{mpilib}, 
							 machroot => $self->{machroot}, 
							 machine => $self->{machine},
<<<<<<< HEAD
							 compiler => $self->{compiler} );
=======
							 compiler => $self->{compiler},
                                                         job => $job );
>>>>>>> b7515027
    
    # Set the node count to 1 if this is the short-term archive script. 
    if(defined $scriptname && $scriptname =~ /archive/)
    {
        $batchmaker->overrideNodeCount(1);
    }

    # Find the submit arguments for this particular batch system. 
    my $xml = XML::LibXML->new(no_blanks => 1);
    my $batchconfig = $xml->parse_file($self->{'configbatch'});
    my $root = $batchconfig->getDocumentElement();

    my @dependargs = $root->findnodes("/config_batch/batch_system[\@type=\'$self->{'batchtype'}\']/submit_args/arg");

    my $submitargs = '';

    # get the flag, and the name of the flag.  
    foreach my $dependarg(@dependargs)
    {

        my $argFlag = $dependarg->getAttribute('flag');
        my $argName = $dependarg->getAttribute('name');
        $logger->debug( "flag: $argFlag");
        if(defined $argName && length($argName) > 0)
        {
            # Get the actual data field from the BatchMaker class. 
            my $field = $batchmaker->getField($argName);
            if(! defined $field)
            {
                $logger->logdie ("$argName not defined! Aborting...");
            }
            else
            {
                $submitargs .= " $argFlag $field";
            }
        }
        # If the argName isn't defined, 
        elsif(defined $argFlag && ! defined $argName)
        {
            $submitargs .= " $argFlag";
        }
    }

    # Get the dependent job id if necessary..
    if(defined $dependentjobid)
    {
        my $dependArg = $self->getDependString($dependentjobid);
        $submitargs .= " $dependArg";
    }

    return $submitargs;
}

#==============================================================================
# Red herring method so the factory will work. 
#==============================================================================
sub _test()
{
    my $self = shift;
}

1;<|MERGE_RESOLUTION|>--- conflicted
+++ resolved
@@ -41,10 +41,7 @@
 	machine		=> $params{'machine'}		|| undef,
 	machroot	=> $params{'machroot'}		|| undef,
 	mpilib		=> $params{'mpilib'}		|| undef,
-<<<<<<< HEAD
-=======
 	job => $params{job}
->>>>>>> b7515027
     };
     bless $self, $class;
 
@@ -190,47 +187,6 @@
 #==============================================================================
 sub submitSingleJob()
 {
-<<<<<<< HEAD
-	my $self = shift;
-	my $scriptname = shift;
-	my $dependentJobId = shift;
-	my $islastjob = shift;
-	my $sta_ok = shift;
-	my %config = %{$self->{'caseconfig'}};
-	my $dependarg = '';
-	my $submitargs = '';
-	$submitargs = $self->getSubmitArguments($scriptname, $dependentJobId);
-	if(! defined $submitargs && length($submitargs) <= 0)
-	{
-	    $submitargs = '' ;
-	}
-
-	if($islastjob)
-	{
-		$ENV{'islastjob'} = 'TRUE';
-	}
-	else
-	{
-		$ENV{'islastjob'} = 'FALSE';
-	}
-	#my $sta_argument = '';
-	if(defined $sta_ok)
-	{
-		#$sta_argument = " -F \"--sta_ok\"";
-		$ENV{'sta_ok'} = 'TRUE';
-	}
-	else
-	{
-		#$ENV{'sta_ok'} = 'FALSE';
-		delete $ENV{'sta_ok'};
-	}
-	print "Submitting job script $scriptname\n";
-	#my $runcmd = "$config{'BATCHSUBMIT'} $submitargs $config{'BATCHREDIRECT'} ./$scriptname $sta_argument";
-  chdir $config{'CASEROOT'};
-	my $runcmd = "$config{'BATCHSUBMIT'} $submitargs $config{'BATCHREDIRECT'} ./$scriptname ";
-    
-	my $output;
-=======
     my $self = shift;
     my $scriptname = shift;
     my $dependentJobId = shift;
@@ -245,7 +201,6 @@
     {
 	$submitargs = '' ;
     }
->>>>>>> b7515027
 
     $logger->info("Submitting job script: $scriptname");
     #my $runcmd = "$config{'BATCHSUBMIT'} $submitargs $config{'BATCHREDIRECT'} ./$scriptname $sta_argument";
@@ -302,37 +257,6 @@
 
 sub doResubmit()
 {
-<<<<<<< HEAD
-    my ($self, $islastjob, $resubmit, $scriptname, $sta_ok) = @_;
-
-	
-    # If the islastjob flag is true, and resubmit is > 0,  do the dependency
-    # check and job resubmission again 
-    if($islastjob eq 'TRUE' && $resubmit > 0 && defined $sta_ok)
-    {
-	    my %config = %{$self->{caseconfig}};
-	    $self->dependencyCheck("sta_ok");
-	    $self->submitJobs("sta_ok");		
-	    my $newresubmit = $config{'RESUBMIT'} - 1;
-	    my $owd = getcwd;
-	    chdir $config{'CASEROOT'};
-	    if ($config{COMP_RUN_BARRIERS} ne "TRUE"){
-		`./xmlchange CONTINUE_RUN=TRUE`;
-	    }
-
-	    `./xmlchange -file env_run.xml -id RESUBMIT -val $newresubmit`;
-	    if($?)
-	    {
-	    	print "could not execute ./xmlchange -file env_run.xml -id RESUBMIT -val $newresubmit\n";
-	    }
-	    chdir $owd;
-    }
-    else    
-    {
-        return;
-    }
-	
-=======
     #my ($self, $islastjob, $resubmit, $scriptname, $sta_ok) = @_;
     my ($self, $scriptname) = @_;
 
@@ -341,7 +265,6 @@
     $self->submitJobs($scriptname);
     $self->_decrementResubmitCounter($self->{caseconfig});
 
->>>>>>> b7515027
 }
 
 #==============================================================================
@@ -351,26 +274,6 @@
 #==============================================================================
 sub dependencyCheck()
 {
-<<<<<<< HEAD
-	my $self = shift;
-	my $sta_ok;
-	my %config = %{$self->{'caseconfig'}};
-	# we always want to run the test or run again..
-	if(-e "$config{'CASE'}.test")
-	{
-		my $jobname = "$config{'CASE'}.test";
-		$self->addDependentJob($jobname);
-        return;
-	}
-	else
-	{
-		my $jobname = "$config{'CASE'}.run";
-		$self->addDependentJob($jobname);
-	}
-	
-	# do we add the short-term archiver to the dependency queue? 
-	if($config{'DOUT_S'} eq 'TRUE')
-=======
     my $self = shift;
     my $scriptname = shift;;
     my %config = %{$self->{'caseconfig'}};
@@ -395,7 +298,6 @@
 	$self->addDependentJob($jobname);
     }
 	if($config{'DOUT_L_MS'} eq 'TRUE')
->>>>>>> b7515027
 	{
 		my $jobname = "case.lt_archive";
 		$self->addDependentJob($jobname);
@@ -452,27 +354,18 @@
     # We need the script name and the dependent job id.
     my $scriptname = shift;
     my $dependentjobid = shift;
-<<<<<<< HEAD
-
-    # Get a BatchMaker instance, we need its instance data. 
-=======
     $scriptname =~ /\w+\.(\w+)$/;
     $self->{job} = $1;
     $logger->debug(" scriptname: $scriptname job $self->{job}");
     # Get BatchMaker instance, we need its instance data. 
->>>>>>> b7515027
     my $batchmaker = Batch::BatchFactory::getBatchMaker( caseroot => $self->{caseroot}, 
 							 cimeroot => $self->{cimeroot},
 							 case => $self->{case},
 							 mpilib => $self->{mpilib}, 
 							 machroot => $self->{machroot}, 
 							 machine => $self->{machine},
-<<<<<<< HEAD
-							 compiler => $self->{compiler} );
-=======
 							 compiler => $self->{compiler},
                                                           job => $self->{job} );
->>>>>>> b7515027
 
 
     # Find the submit arguments for this particular batch system.
@@ -549,19 +442,12 @@
     my $machine = $params{'machine'};
     if(!defined $machine)
     {
-<<<<<<< HEAD
-	die "BatchUtilsFactory: machine must be defined!";
-=======
 	$logger->logdie ("BatchUtilsFactory: machine must be defined!");
->>>>>>> b7515027
     }
     
     # Find the batch system type based on the machine. 
     my $batchtype = getBatchSystemType($params{'machine'}, $params{'machroot'}, $params{'caseroot'});
-<<<<<<< HEAD
-=======
-
->>>>>>> b7515027
+
 
     # Make a new base class 
     my $batchutils = Batch::BatchUtils->new(%params);
@@ -647,11 +533,7 @@
 # Mira/ALCF specific BatchUtils class, since the workflow for ALCF has to be 
 # completely different. 
 # Current workflow: 
-<<<<<<< HEAD
-# Run on Mira or Cetus.  When done, ssh over to tukeylogin1 and submit 
-=======
 # Run on Mira or Cetus.  When done, ssh over to cooleylogin1 and submit 
->>>>>>> b7515027
 # the short-term archive run.  If we need to continue and resubmit, we will then 
 # ssh back to either Mira or Cetus and resubmit the run.  
 #==============================================================================
@@ -679,11 +561,7 @@
     my $firstjobname = $$firstjobarray[0];
 
     # submit the run, and nothing else. 
-<<<<<<< HEAD
-    $depjobid = $self->submitSingleJob($firstjobname, $depjobid, 0, $sta_ok);
-=======
     $self->submitSingleJob($firstjobname);
->>>>>>> b7515027
 }
 
 #==============================================================================
@@ -720,22 +598,8 @@
     $logger->info( "Submitting job script $scriptname");
     my $runcmd = "$config{'BATCHSUBMIT'} $submitargs $config{'BATCHREDIRECT'} ./$scriptname ";
 
-<<<<<<< HEAD
-    if(defined $sta_ok)
-    {
-        $submitargs .= " --env sta_ok=TRUE ";   
-    }
-    if(defined $islastjob)
-    {
-        $submitargs .= " --env islastjob=TRUE ";
-    }
-    
-    print "Submitting job script $scriptname\n";
-    my $runcmd = "$config{'BATCHSUBMIT'} $submitargs $config{'BATCHREDIRECT'} ./$scriptname";
-=======
     $logger->info( "Submitting job $runcmd");
     $logger->debug("Runcmd: $runcmd");
->>>>>>> b7515027
     
     my $output;
     
@@ -756,20 +620,12 @@
 }
 #==============================================================================
 # Mira-specific doResubmit call.  If this is called from the run, then we 
-<<<<<<< HEAD
-# have to ssh over to tukey and run the short-term archiver. 
-=======
 # have to ssh over to cooley and run the short-term archiver. 
->>>>>>> b7515027
 # If called from the short-term archiver, 
 #==============================================================================
 sub doResubmit()
 {
-<<<<<<< HEAD
-    my ($self, $islastjob, $resubmit, $scriptname, $sta_ok) = @_;
-=======
     my ($self, $scriptname) = @_;
->>>>>>> b7515027
 
     my %config = %{$self->{'caseconfig'}};
     
@@ -845,15 +701,7 @@
             $logger->logdie( "could not execute runcmd $runcmd, $! $?");
             exit(1);
         }
-<<<<<<< HEAD
-            
-        my $submitstuff = "$config{'BATCHSUBMIT'} $submitargs $config{'BATCHREDIRECT'} $starchivescript";
-        #my $cmd = "ssh tukeylogin1 qsub  -A Atmos -t 60 -n 1 -q default --mode script ./$starchivescript";
-        my $runcmd = "ssh tukeylogin1 $submitstuff";
-        qx($runcmd) or die "could not exec cmd $runcmd, $!";
-=======
-
->>>>>>> b7515027
+
     }
 
     # If we're being called by the short-term archiver, and we actually need to resubmit
@@ -912,26 +760,16 @@
     # We need the script name and the dependent job id. 
     my $scriptname = shift;
     my $dependentjobid = shift;
-<<<<<<< HEAD
-    my $sta_ok = shift;
-
-    my $batchmaker = Batch::BatchFactory::getBatchMaker( caseroot => $self->{caseroot}, 
-=======
     $scriptname =~ /\.([^\.]+)$/;
     my $job = $1;
     my $batchmaker = Batch::BatchFactory::getBatchMaker( caseroot => $self->{caseroot}, 
 							 cimeroot => $self->{cimeroot},
->>>>>>> b7515027
 							 case => $self->{case},
 							 mpilib => $self->{mpilib}, 
 							 machroot => $self->{machroot}, 
 							 machine => $self->{machine},
-<<<<<<< HEAD
-							 compiler => $self->{compiler} );
-=======
 							 compiler => $self->{compiler},
                                                          job => $job );
->>>>>>> b7515027
     
     # Set the node count to 1 if this is the short-term archive script. 
     if(defined $scriptname && $scriptname =~ /archive/)
