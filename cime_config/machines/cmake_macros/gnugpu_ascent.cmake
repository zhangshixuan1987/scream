<<<<<<< HEAD
string(APPEND CMAKE_C_FLAGS_RELEASE " -O2")
string(APPEND CMAKE_Fortran_FLAGS_RELEASE " -O2")
string(APPEND CMAKE_CUDA_FLAGS_RELEASE " -O3 -arch sm_70 --use_fast_math")
string(APPEND CMAKE_CUDA_FLAGS_DEBUG " -O0 -g -arch sm_70")
=======
if (NOT DEBUG)
  string(APPEND CFLAGS " -O2")
  string(APPEND FFLAGS " -O2")
  string(APPEND CUDA_FLAGS " -forward-unknown-to-host-compiler -O3 -arch sm_70 --use_fast_math")
endif()
if (DEBUG)
  string(APPEND CUDA_FLAGS " -forward-unknown-to-host-compiler -O0 -g -arch sm_70")
endif()
>>>>>>> d72a6250
if (COMP_NAME STREQUAL gptl)
  string(APPEND CPPDEFS " -DHAVE_SLASHPROC")
endif()
string(APPEND KOKKOS_OPTIONS " -DKokkos_ARCH_VOLTA70=On -DKokkos_ENABLE_CUDA=On -DKokkos_ENABLE_CUDA_LAMBDA=On -DKokkos_ENABLE_SERIAL=ON -DKokkos_ENABLE_OPENMP=Off")
string(APPEND CMAKE_EXE_LINKER_FLAGS " -L$ENV{ESSL_PATH}/lib64 -lessl")
set(MPICXX "mpiCC")
set(PIO_FILESYSTEM_HINTS "gpfs")
set(USE_CUDA "TRUE")
set(CMAKE_CUDA_ARCHITECTURES "70")<|MERGE_RESOLUTION|>--- conflicted
+++ resolved
@@ -1,18 +1,8 @@
-<<<<<<< HEAD
 string(APPEND CMAKE_C_FLAGS_RELEASE " -O2")
 string(APPEND CMAKE_Fortran_FLAGS_RELEASE " -O2")
+string(APPEND CMAKE_CUDA_FLAGS " -forward-unknown-to-host-compiler")
 string(APPEND CMAKE_CUDA_FLAGS_RELEASE " -O3 -arch sm_70 --use_fast_math")
 string(APPEND CMAKE_CUDA_FLAGS_DEBUG " -O0 -g -arch sm_70")
-=======
-if (NOT DEBUG)
-  string(APPEND CFLAGS " -O2")
-  string(APPEND FFLAGS " -O2")
-  string(APPEND CUDA_FLAGS " -forward-unknown-to-host-compiler -O3 -arch sm_70 --use_fast_math")
-endif()
-if (DEBUG)
-  string(APPEND CUDA_FLAGS " -forward-unknown-to-host-compiler -O0 -g -arch sm_70")
-endif()
->>>>>>> d72a6250
 if (COMP_NAME STREQUAL gptl)
   string(APPEND CPPDEFS " -DHAVE_SLASHPROC")
 endif()
