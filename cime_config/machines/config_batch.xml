--- conflicted
+++ resolved
@@ -526,12 +526,8 @@
        <directive>-alloc_flags "gpumps smt$SHELL{echo "(`./xmlquery --value MAX_TASKS_PER_NODE`+41)/42"|bc}"</directive>
      </directives>
      <queues>
-<<<<<<< HEAD
-       <queue walltimemax="02:00" default="true" strict="true">batch</queue>
-=======
        <queue walltimemax="02:00" default="true" strict="true" nodemin="1" nodemax="2">batch</queue>
        <queue walltimemax="01:00" strict="true" nodemin="3" nodemax="16">batch</queue>
->>>>>>> 596b667b
      </queues>
    </batch_system>
 
