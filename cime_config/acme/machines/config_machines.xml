--- conflicted
+++ resolved
@@ -472,14 +472,9 @@
 
 <machine MACH="linux-generic">
     <DESC>Linux workstation or laptop</DESC>
-<<<<<<< HEAD
-    <NODENAME_REGEX/>
+    <NODENAME_REGEX></NODENAME_REGEX>
     <OS>LINUX</OS>
-=======
-    <NODENAME_REGEX></NODENAME_REGEX>
     <TESTS>acme_developer</TESTS>
-    <OS>Linux</OS>
->>>>>>> bf458afe
     <COMPILERS>gnu</COMPILERS>
     <MPILIBS>openmpi,mpich,mpi-serial</MPILIBS>
     <RUNDIR>$ENV{HOME}/projects/acme/scratch/$CASE/run</RUNDIR>
