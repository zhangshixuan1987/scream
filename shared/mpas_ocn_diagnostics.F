--- conflicted
+++ resolved
@@ -221,11 +221,8 @@
       call mpas_pool_get_array(meshPool, 'edgeSignOnCell', edgeSignOnCell)
 
       call mpas_pool_get_array(forcingPool, 'seaSurfacePressure', seaSurfacePressure)
-<<<<<<< HEAD
-=======
       call mpas_pool_get_array(forcingPool, 'frazilSurfacePressure', frazilSurfacePressure)
                   
->>>>>>> daaa9957
       call mpas_pool_get_dimension(meshPool, 'nCells', nCells)
       call mpas_pool_get_dimension(meshPool, 'nEdges', nEdges)
       call mpas_pool_get_dimension(meshPool, 'nEdgesSolve', nEdgesSolve)
