! Copyright (c) 2013,  Los Alamos National Security, LLC (LANS)
! and the University Corporation for Atmospheric Research (UCAR).
!
! Unless noted otherwise source code is licensed under the BSD license.
! Additional copyright and license information can be found in the LICENSE file
! distributed with this code, or at http://mpas-dev.github.com/license.html
!

!|||||||||||||||||||||||||||||||||||||||||||||||||||||||||||||||||||||||
!
!  li_setup
!
!> \brief MPAS land ice setup module
!> \author Matt Hoffman
!> \date   17 April 2011
!> \details
!>  This module contains various subroutines for
!>  setting up the land ice core.
!
!-----------------------------------------------------------------------
module li_setup

   use mpas_derived_types
   use mpas_pool_routines
   use mpas_kind_types
   use mpas_dmpar
   use mpas_log

   implicit none
   private
   save

   !--------------------------------------------------------------------
   !
   ! Public parameters
   !
   !--------------------------------------------------------------------

   type (mpas_pool_type), pointer :: liConfigs  !< Public parameter: pool of config options

   public :: liConfigs

   !--------------------------------------------------------------------
   !
   ! Public member functions
   !
   !--------------------------------------------------------------------
   public :: li_setup_config_options, &
             li_setup_vertical_grid, &
             li_setup_sign_and_index_fields, &
<<<<<<< HEAD
             li_setup_wachspress_vertex_to_cell_weights, &
             li_interpolate_vertex_to_cell_2d

=======
             li_cells_to_vertices_1dfield_using_kiteAreas
>>>>>>> f0afef69

   !--------------------------------------------------------------------
   !
   ! Private module variables
   !
   !--------------------------------------------------------------------



!***********************************************************************

contains


!***********************************************************************
!
!  routine li_setup_config_options
!
!> \brief   Makes any setup changes needed based on chosen config options
!> \author  Matt Hoffman
!> \date    16 April 2014
!> \details
!>  This routine makes any adjustments as needed based on which
!>  config options were chosen.
!
!-----------------------------------------------------------------------

   subroutine li_setup_config_options( domain, err )

      use mpas_timekeeping

      !-----------------------------------------------------------------
      ! input variables
      !-----------------------------------------------------------------

      !-----------------------------------------------------------------
      ! input/output variables
      !-----------------------------------------------------------------
      type (domain_type), intent(inout) :: domain  !< Input/Output: domain object

      !-----------------------------------------------------------------
      ! output variables
      !-----------------------------------------------------------------
      integer, intent(out) :: err            !< Output: error flag

      !-----------------------------------------------------------------
      ! local variables
      !-----------------------------------------------------------------

      err = 0

      ! Make config pool publicly available in this module
      liConfigs => domain % configs


      ! Print this run's configs to the err log file
      call mpas_log_write("MPASLI is using the following configuration:")
      call mpas_log_write("============================================")
      call mpas_pool_print_summary(liConfigs, MPAS_POOL_CONFIG)
      call mpas_log_write("============================================")
      call mpas_log_write("")

      ! ---
      ! Config-specific setup occurs below
      ! ---


   !--------------------------------------------------------------------
   end subroutine li_setup_config_options



!***********************************************************************
!
!  routine li_setup_vertical_grid
!
!> \brief   Initializes vertical coord system
!> \author  Matt Hoffman
!> \date    20 April 2012
!> \details
!>  This routine initializes the vertical coord system.
!
!-----------------------------------------------------------------------

   subroutine li_setup_vertical_grid(meshPool, geometryPool, err)

      !-----------------------------------------------------------------
      !
      ! input variables
      !
      !-----------------------------------------------------------------

      !-----------------------------------------------------------------
      !
      ! input/output variables
      !
      !-----------------------------------------------------------------
      type (mpas_pool_type), intent(inout) :: meshPool  !< Input/Output: mesh object
      type (mpas_pool_type), intent(inout) :: geometryPool  !< Input/Output: geometry object

      !-----------------------------------------------------------------
      !
      ! output variables
      !
      !-----------------------------------------------------------------

      integer, intent(out) :: err            !< Output: error flag

      !-----------------------------------------------------------------
      !
      ! local variables
      !
      !-----------------------------------------------------------------
      ! Pool pointers
      integer, pointer :: nVertLevels ! Dimensions
      real (kind=RKIND), dimension(:), pointer :: layerThicknessFractions, layerCenterSigma, layerInterfaceSigma
      real (kind=RKIND), dimension(:), pointer :: thickness
      logical, pointer :: config_do_restart
      ! Truly locals
      integer :: k
      real (kind=RKIND) :: fractionTotal

      ! Get pool stuff
      call mpas_pool_get_config(liConfigs, 'config_do_restart', config_do_restart)
      call mpas_pool_get_dimension(meshPool, 'nVertLevels', nVertLevels)
      ! layerThicknessFractions is provided by input
      call mpas_pool_get_array(meshPool, 'layerThicknessFractions', layerThicknessFractions)
      call mpas_pool_get_array(meshPool, 'layerCenterSigma', layerCenterSigma)
      call mpas_pool_get_array(meshPool, 'layerInterfaceSigma', layerInterfaceSigma)
      call mpas_pool_get_array(geometryPool, 'thickness', thickness)

      ! Check that layerThicknessFractions are valid
      ! TODO - switch to having the user input the sigma levels instead???
      if (.not. config_do_restart) then   ! This would be applied an additional time on each restart,
                                          ! messing up the vertical levels (very, very slightly)
      fractionTotal = sum(layerThicknessFractions)
      if (fractionTotal /= 1.0_RKIND) then
         if (abs(fractionTotal - 1.0_RKIND) > 0.001_RKIND) then
            call mpas_log_write('The sum of layerThicknessFractions is different from 1.0 by more than 0.001.', MPAS_LOG_ERR)
            err = 1
         end if
         call mpas_log_write('Adjusting upper layerThicknessFrac by small amount because sum of ' // &
            'layerThicknessFractions is slightly different from 1.0.')
         layerThicknessFractions(1) = layerThicknessFractions(1) - (fractionTotal - 1.0_RKIND)
      endif
      endif

      ! layerCenterSigma is the fractional vertical position (0-1) of each layer center,
      ! with 0.0 at the ice surface and 1.0 at the ice bed
      ! layerInterfaceSigma is the fractional vertical position (0-1) of each layer interface,
      ! with 0.0 at the ice surface and 1.0 at the ice bed.
      ! Interface 1 is the surface, interface 2 is between layers 1 and 2, etc., and interface nVertLevels+1 is the bed.
      layerCenterSigma(1) = 0.5_RKIND * layerThicknessFractions(1)
      layerInterfaceSigma(1) = 0.0_RKIND
      do k = 2, nVertLevels
         layerCenterSigma(k) = layerCenterSigma(k-1) + 0.5_RKIND * layerThicknessFractions(k-1) &
            + 0.5_RKIND * layerThicknessFractions(k)
         layerInterfaceSigma(k) = layerInterfaceSigma(k-1) + layerThicknessFractions(k-1)
      end do
      layerInterfaceSigma(nVertLevels+1) = 1.0_RKIND

   !--------------------------------------------------------------------
   end subroutine li_setup_vertical_grid



!***********************************************************************
!
!  routine li_setup_sign_and_index_fields
!
!> \brief   Determines signs for various mesh items
!> \author  Matt Hoffman - based on code by Doug Jacobsen
!> \date    20 April 2012
!> \details
!>  This routine determines the sign for various mesh items.
!
!-----------------------------------------------------------------------
   subroutine li_setup_sign_and_index_fields(meshPool)

      !-----------------------------------------------------------------
      !
      ! input variables
      !
      !-----------------------------------------------------------------
      type (mpas_pool_type), intent(in) :: meshPool  !< Input: mesh object

      !-----------------------------------------------------------------
      !
      ! input/output variables
      !
      !-----------------------------------------------------------------

      !-----------------------------------------------------------------
      !
      ! output variables
      !
      !-----------------------------------------------------------------

      !-----------------------------------------------------------------
      !
      ! local variables
      !
      !-----------------------------------------------------------------
      ! Pool pointers
      integer, pointer :: nCells !, nVertices, vertexDegree
      integer, dimension(:), pointer :: nEdgesOnCell
      integer, dimension(:,:), pointer :: edgesOnCell, cellsOnEdge !, edgesOnVertex, cellsOnVertex, verticesOnCell, verticesOnEdge
      integer, dimension(:,:), pointer :: edgeSignOnCell !, edgeSignOnVertex, kiteIndexOnCell
      ! Truly locals
       integer :: iCell, iEdge, iVertex, i, j, k

      ! Get pool stuff
      call mpas_pool_get_dimension(meshPool, 'nCells', nCells)
      call mpas_pool_get_array(meshPool, 'nEdgesOnCell', nEdgesOnCell)
      call mpas_pool_get_array(meshPool, 'edgesOnCell', edgesOnCell)
      call mpas_pool_get_array(meshPool, 'cellsOnEdge', cellsOnEdge)
      call mpas_pool_get_array(meshPool, 'edgeSignOnCell', edgeSignOnCell)

       edgeSignOnCell = 0.0_RKIND
       !edgeSignOnVertex = 0.0_RKIND
       !kiteIndexOnCell = 0.0_RKIND
       ! If needed, edgeSignOnVertex and kiteIndexOnCell can also be setup here.

       do iCell = 1, nCells
         do i = 1, nEdgesOnCell(iCell)
           iEdge = edgesOnCell(i, iCell)
           !iVertex = verticesOnCell(i, iCell)

           ! Vector points from cell 1 to cell 2
           if(iCell == cellsOnEdge(1, iEdge)) then
             edgeSignOnCell(i, iCell) = -1
           else
             edgeSignOnCell(i, iCell) =  1
           end if

           !do j = 1, vertexDegree
           !  if(cellsOnVertex(j, iVertex) == iCell) then
           !    kiteIndexOnCell(i, iCell) = j
           !  end if
           !end do
         end do
       end do

       !do iVertex = 1, nVertices
       !  do i = 1, vertexDegree
       !    iEdge = edgesOnVertex(i, iVertex)
       !
       !    ! Vector points from vertex 1 to vertex 2
       !    if(iVertex == verticesOnEdge(1, iEdge)) then
       !      edgeSignOnVertex(i, iVertex) = -1
       !    else
       !      edgeSignOnVertex(i, iVertex) =  1
       !    end if
       !  end do
       !end do

   !--------------------------------------------------------------------
   end subroutine li_setup_sign_and_index_fields


!***********************************************************************
!
<<<<<<< HEAD
!  routine li_setup_wachspress_vertex_to_cell_weights
!
!> \brief   Calculates weights to interpolate from vertices to cell centers
!> \author  Matt Hoffman
!> \date    29 Aug 2016
!> \details
!>  This routine determines the sign for various mesh items.
!
!-----------------------------------------------------------------------
   subroutine li_setup_wachspress_vertex_to_cell_weights(meshPool)
      use mpas_geometry_utils

      !-----------------------------------------------------------------
      ! input variables
      !-----------------------------------------------------------------
      type (mpas_pool_type), intent(inout), target :: meshPool  !< Input: mesh object
=======
!  subroutine li_cells_to_vertices_1dfield_using_kiteAreas
!
!> \brief   Converts a 1d scalar field from cells to vertices
!> \author  Matt Hoffman
!> \date    21 May 2012
!> \details
!>  This routine converts a 1d scalar field from cells to vertices.
!>  It will give garbage values on obtuse triangles!  But it does work
!>  on periodic meshes.
!>  TODO: It would be more efficient to calculate the weights once on init and then only
!>  perform the interp. in this routine.
!-----------------------------------------------------------------------
   subroutine li_cells_to_vertices_1dfield_using_kiteAreas(meshPool, fieldCells, fieldVertices)
      !-----------------------------------------------------------------
      ! input variables
      !-----------------------------------------------------------------
      type (mpas_pool_type), intent(in) :: &
         meshPool          !< Input: mesh information
      real (kind=RKIND), dimension(:), intent(in) :: &
         fieldCells    !< Input: field on cells
>>>>>>> f0afef69

      !-----------------------------------------------------------------
      ! input/output variables
      !-----------------------------------------------------------------

      !-----------------------------------------------------------------
      ! output variables
      !-----------------------------------------------------------------
<<<<<<< HEAD
=======
      real (kind=RKIND), dimension(:), intent(out) :: &
         fieldVertices    !< Input: field on vertices
>>>>>>> f0afef69

      !-----------------------------------------------------------------
      ! local variables
      !-----------------------------------------------------------------
<<<<<<< HEAD
      ! Pool pointers
      real(kind=RKIND), dimension(:,:), pointer :: wachspressWeightVertex
      real(kind=RKIND), dimension(:), pointer :: xCell, yCell, zCell
      real(kind=RKIND), dimension(:), pointer :: xVertex, yVertex, zVertex
      integer, dimension(:), pointer :: nEdgesOnCell
      integer, dimension(:,:), pointer :: verticesOnCell
      integer, pointer :: nCells, maxEdges
      integer :: iCell, iVertex, v
      integer :: nVerticesOnThisCell
      real(kind=RKIND), dimension(:,:), allocatable :: vertexCoordsOnCell
      type (mpas_pool_type), pointer :: meshPoolPointer

      ! Get pool stuff
      call mpas_pool_get_dimension(meshPool, 'nCells', nCells)
      call mpas_pool_get_dimension(meshPool, 'maxEdges', maxEdges)
      call mpas_pool_get_array(meshPool, 'wachspressWeightVertex', wachspressWeightVertex)
      call mpas_pool_get_array(meshPool, 'xCell', xCell)
      call mpas_pool_get_array(meshPool, 'yCell', yCell)
      call mpas_pool_get_array(meshPool, 'zCell', zCell)
      call mpas_pool_get_array(meshPool, 'xVertex', xVertex)
      call mpas_pool_get_array(meshPool, 'yVertex', yVertex)
      call mpas_pool_get_array(meshPool, 'zVertex', zVertex)
      call mpas_pool_get_array(meshPool, 'nEdgesOnCell', nEdgesOnCell)
      call mpas_pool_get_array(meshPool, 'verticesOnCell', verticesOnCell)

      meshPoolPointer => meshPool ! mpas_wachspress_coordinates expected a pointer to the mesh pool instead of just the mesh pool itself

      allocate(vertexCoordsOnCell(3, maxEdges))

      do iCell = 1, nCells
         nVerticesOnThisCell = nEdgesOnCell(iCell)
         do v = 1, nVerticesOnThisCell
            iVertex = verticesOnCell(v, iCell)
            vertexCoordsOnCell(:, v) = (/ xVertex(iVertex), yVertex(iVertex), zVertex(iVertex) /)
         enddo
         wachspressWeightVertex(1:nVerticesOnThisCell, iCell) = mpas_wachspress_coordinates( &
               nVerticesOnThisCell, vertexCoordsOnCell(:, 1:nVerticesOnThisCell), &
               (/ xCell(iCell), yCell(iCell), zCell(iCell) /), meshPoolPointer)
      end do

      deallocate(vertexCoordsOnCell)
   !--------------------------------------------------------------------
   end subroutine li_setup_wachspress_vertex_to_cell_weights


!***********************************************************************
!
!  routine li_interpolate_vertex_to_cell_2d
!
!> \brief   Interpolates from vertices to cell centers using Wachspress functions
!> \author  Matt Hoffman
!> \date    29 Aug 2016
!> \details
!>  This routine interpolated from vertices to cell center values using
!>  Wachspress functions in MPAS operators.
!
!-----------------------------------------------------------------------
   subroutine li_interpolate_vertex_to_cell_2d(meshPool, vertexValue, cellValue)
      use mpas_geometry_utils

      !-----------------------------------------------------------------
      ! input variables
      !-----------------------------------------------------------------
      type (mpas_pool_type), intent(in) :: meshPool  !< Input: mesh object

      real(kind=RKIND), dimension(:,:), pointer, intent(in) :: vertexValue  !< value on vertices

      !-----------------------------------------------------------------
      ! input/output variables
      !-----------------------------------------------------------------

      !-----------------------------------------------------------------
      ! output variables
      !-----------------------------------------------------------------
      real(kind=RKIND), dimension(:,:), pointer, intent(in) :: cellValue  !< value on cells

      !-----------------------------------------------------------------
      ! local variables
      !-----------------------------------------------------------------
      ! Pool pointers
      real(kind=RKIND), dimension(:,:), pointer :: wachspressWeightVertex
      integer, dimension(:), pointer :: nEdgesOnCell
      integer, dimension(:,:), pointer :: verticesOnCell
      integer, pointer :: nCells, maxEdges
      integer :: iCell, iVertex, v
      integer :: nVerticesOnThisCell

      ! Get pool stuff
      call mpas_pool_get_dimension(meshPool, 'nCells', nCells)
      call mpas_pool_get_dimension(meshPool, 'maxEdges', maxEdges)
      call mpas_pool_get_array(meshPool, 'wachspressWeightVertex', wachspressWeightVertex)
      call mpas_pool_get_array(meshPool, 'nEdgesOnCell', nEdgesOnCell)
      call mpas_pool_get_array(meshPool, 'verticesOnCell', verticesOnCell)

      cellValue(:,:) = 0.0_RKIND
      do iCell = 1, nCells
         nVerticesOnThisCell = nEdgesOnCell(iCell)
         do v = 1, nVerticesOnThisCell
            iVertex = verticesOnCell(v, iCell)
            cellValue(:, iCell) = cellValue(:, iCell) + wachspressWeightVertex(v, iCell) * vertexValue(:, iVertex)
         enddo
      end do

   !--------------------------------------------------------------------
   end subroutine li_interpolate_vertex_to_cell_2d

=======
      real (kind=RKIND), dimension(:,:), pointer :: kiteAreasOnVertex
      integer, dimension(:,:), pointer :: cellsOnVertex
      integer, pointer :: nVertices, vertexDegree
      integer :: iCell, icell2, iVertex, cellIndex
      real (kind=RKIND) :: fVertexAccum, baryweight, weightAccum

      ! Get needed items from mesh pool
      call mpas_pool_get_dimension(meshPool, 'nVertices', nVertices)
      call mpas_pool_get_dimension(meshPool, 'vertexDegree', vertexDegree)

      call mpas_pool_get_array(meshPool, 'kiteAreasOnVertex', kiteAreasOnVertex)
      call mpas_pool_get_array(meshPool, 'cellsOnVertex', cellsOnVertex)

      ! Calculate h on vertices using barycentric interpolation
      do iVertex = 1, nVertices  ! Loop over vertices
        fVertexAccum = 0.0_RKIND
        weightAccum = 0.0_RKIND
        ! Loop over cells on this vertex
        do iCell = 1, vertexDegree
          cellIndex = cellsOnVertex(iCell, iVertex)
          baryweight = 0.0_RKIND
          do iCell2 = 1, vertexDegree
            if (iCell2 /= icell) baryweight = baryweight + 0.5 * kiteAreasOnVertex(iCell2, iVertex)
          enddo
          fVertexAccum = fVertexAccum + baryweight * fieldCells(cellIndex)  ! add the contribution from this cell's kite
          weightAccum = weightAccum + kiteAreasOnVertex(iCell, iVertex)  ! This doesn't match areaTriangle for obtuse triangles!!!
        enddo
        fieldVertices(iVertex) = fVertexAccum / weightAccum  ! I assume this should never be 0...
      enddo

   end subroutine li_cells_to_vertices_1dfield_using_kiteAreas
>>>>>>> f0afef69


!***********************************************************************
!***********************************************************************
! Private subroutines:
!***********************************************************************
!***********************************************************************



end module li_setup<|MERGE_RESOLUTION|>--- conflicted
+++ resolved
@@ -48,13 +48,10 @@
    public :: li_setup_config_options, &
              li_setup_vertical_grid, &
              li_setup_sign_and_index_fields, &
-<<<<<<< HEAD
              li_setup_wachspress_vertex_to_cell_weights, &
-             li_interpolate_vertex_to_cell_2d
-
-=======
+             li_interpolate_vertex_to_cell_2d, &
              li_cells_to_vertices_1dfield_using_kiteAreas
->>>>>>> f0afef69
+
 
    !--------------------------------------------------------------------
    !
@@ -317,7 +314,6 @@
 
 !***********************************************************************
 !
-<<<<<<< HEAD
 !  routine li_setup_wachspress_vertex_to_cell_weights
 !
 !> \brief   Calculates weights to interpolate from vertices to cell centers
@@ -334,28 +330,6 @@
       ! input variables
       !-----------------------------------------------------------------
       type (mpas_pool_type), intent(inout), target :: meshPool  !< Input: mesh object
-=======
-!  subroutine li_cells_to_vertices_1dfield_using_kiteAreas
-!
-!> \brief   Converts a 1d scalar field from cells to vertices
-!> \author  Matt Hoffman
-!> \date    21 May 2012
-!> \details
-!>  This routine converts a 1d scalar field from cells to vertices.
-!>  It will give garbage values on obtuse triangles!  But it does work
-!>  on periodic meshes.
-!>  TODO: It would be more efficient to calculate the weights once on init and then only
-!>  perform the interp. in this routine.
-!-----------------------------------------------------------------------
-   subroutine li_cells_to_vertices_1dfield_using_kiteAreas(meshPool, fieldCells, fieldVertices)
-      !-----------------------------------------------------------------
-      ! input variables
-      !-----------------------------------------------------------------
-      type (mpas_pool_type), intent(in) :: &
-         meshPool          !< Input: mesh information
-      real (kind=RKIND), dimension(:), intent(in) :: &
-         fieldCells    !< Input: field on cells
->>>>>>> f0afef69
 
       !-----------------------------------------------------------------
       ! input/output variables
@@ -364,16 +338,10 @@
       !-----------------------------------------------------------------
       ! output variables
       !-----------------------------------------------------------------
-<<<<<<< HEAD
-=======
-      real (kind=RKIND), dimension(:), intent(out) :: &
-         fieldVertices    !< Input: field on vertices
->>>>>>> f0afef69
 
       !-----------------------------------------------------------------
       ! local variables
       !-----------------------------------------------------------------
-<<<<<<< HEAD
       ! Pool pointers
       real(kind=RKIND), dimension(:,:), pointer :: wachspressWeightVertex
       real(kind=RKIND), dimension(:), pointer :: xCell, yCell, zCell
@@ -480,7 +448,43 @@
    !--------------------------------------------------------------------
    end subroutine li_interpolate_vertex_to_cell_2d
 
-=======
+
+!***********************************************************************
+!
+!  subroutine li_cells_to_vertices_1dfield_using_kiteAreas
+!
+!> \brief   Converts a 1d scalar field from cells to vertices
+!> \author  Matt Hoffman
+!> \date    21 May 2012
+!> \details
+!>  This routine converts a 1d scalar field from cells to vertices.
+!>  It will give garbage values on obtuse triangles!  But it does work
+!>  on periodic meshes.
+!>  TODO: It would be more efficient to calculate the weights once on init and then only
+!>  perform the interp. in this routine.
+!-----------------------------------------------------------------------
+   subroutine li_cells_to_vertices_1dfield_using_kiteAreas(meshPool, fieldCells, fieldVertices)
+      !-----------------------------------------------------------------
+      ! input variables
+      !-----------------------------------------------------------------
+      type (mpas_pool_type), intent(in) :: &
+         meshPool          !< Input: mesh information
+      real (kind=RKIND), dimension(:), intent(in) :: &
+         fieldCells    !< Input: field on cells
+
+      !-----------------------------------------------------------------
+      ! input/output variables
+      !-----------------------------------------------------------------
+
+      !-----------------------------------------------------------------
+      ! output variables
+      !-----------------------------------------------------------------
+      real (kind=RKIND), dimension(:), intent(out) :: &
+         fieldVertices    !< Input: field on vertices
+
+      !-----------------------------------------------------------------
+      ! local variables
+      !-----------------------------------------------------------------
       real (kind=RKIND), dimension(:,:), pointer :: kiteAreasOnVertex
       integer, dimension(:,:), pointer :: cellsOnVertex
       integer, pointer :: nVertices, vertexDegree
@@ -512,7 +516,7 @@
       enddo
 
    end subroutine li_cells_to_vertices_1dfield_using_kiteAreas
->>>>>>> f0afef69
+
 
 
 !***********************************************************************
