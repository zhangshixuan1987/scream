! Copyright (c) 2013,  Los Alamos National Security, LLC (LANS)
! and the University Corporation for Atmospheric Research (UCAR).
!
! Unless noted otherwise source code is licensed under the BSD license.
! Additional copyright and license information can be found in the LICENSE file
! distributed with this code, or at http://mpas-dev.github.com/license.html
!
!|||||||||||||||||||||||||||||||||||||||||||||||||||||||||||||||||||||||
!
!  ocn_tendency
!
!> \brief MPAS ocean tendency driver
!> \author Mark Petersen, Doug Jacobsen, Todd Ringler
!> \date   September 2011
!> \details
!>  This module contains the routines for computing
!>  tendency terms for the ocean primitive equations.
!
!-----------------------------------------------------------------------

module ocn_tendency

   use mpas_grid_types
   use mpas_constants
   use mpas_timer

   use ocn_constants

   use ocn_tracer_advection
   use ocn_tracer_short_wave_absorption
   use ocn_tracer_nonlocalflux

   use ocn_thick_hadv
   use ocn_thick_vadv
   use ocn_thick_surface_flux

   use ocn_vel_coriolis
   use ocn_vel_pressure_grad
   use ocn_vel_vadv
   use ocn_vel_hmix
   use ocn_vel_forcing
   use ocn_vmix

   use ocn_tracer_hmix
   use ocn_high_freq_thickness_hmix_del2
   use ocn_tracer_surface_flux

   implicit none
   private
   save

   type (timer_node), pointer :: thickHadvTimer, thickVadvTimer
   type (timer_node), pointer :: velCorTimer, velVadvTimer, velPgradTimer, velHmixTimer, velForceTimer
   type (timer_node), pointer :: tracerHadvTimer, tracerVadvTimer, tracerHmixTimer, tracerRestoringTimer

   !--------------------------------------------------------------------
   !
   ! Public parameters
   !
   !--------------------------------------------------------------------

   !--------------------------------------------------------------------
   !
   ! Public member functions
   !
   !--------------------------------------------------------------------

   public :: ocn_tend_thick, &
             ocn_tend_vel, &
             ocn_tend_tracer, &
             ocn_tend_freq_filtered_thickness, &
             ocn_tendency_init

   !--------------------------------------------------------------------
   !
   ! Private module variables
   !
   !--------------------------------------------------------------------

   integer :: apply_Dhf_to_hhf, use_highFreqThick_restore

!***********************************************************************

contains

!***********************************************************************
!
!  routine ocn_tend_thick
!
!> \brief   Computes thickness tendency
!> \author  Mark Petersen, Doug Jacobsen, Todd Ringler
!> \date    September 2011
!> \details 
!>  This routine computes the thickness tendency for the ocean
!
!-----------------------------------------------------------------------

   subroutine ocn_tend_thick(tendPool, forcingPool, diagnosticsPool, meshPool)!{{{
      implicit none

      type (mpas_pool_type), intent(inout) :: tendPool !< Input/Output: Tendency structure
      type (mpas_pool_type), intent(in) :: forcingPool !< Input: Forcing information
      type (mpas_pool_type), intent(in) :: diagnosticsPool !< Input: Diagnostics information
      type (mpas_pool_type), intent(in) :: meshPool !< Input: Mesh information

      real (kind=RKIND), dimension(:), pointer :: surfaceMassFlux
      real (kind=RKIND), dimension(:,:), pointer :: layerThickness, layerThicknessEdge, vertTransportVelocityTop, tend_layerThickness, uTransport, transmissionCoefficients

      integer :: err

      logical, pointer :: config_disable_thick_all_tend

      call mpas_timer_start("ocn_tend_thick")

      call mpas_pool_get_config(ocnConfigs, 'config_disable_thick_all_tend', config_disable_thick_all_tend)

      call mpas_pool_get_array(diagnosticsPool, 'uTransport', uTransport)
      call mpas_pool_get_array(diagnosticsPool, 'layerThicknessEdge', layerThicknessEdge)
      call mpas_pool_get_array(diagnosticsPool, 'vertTransportVelocityTop', vertTransportVelocityTop)

      call mpas_pool_get_array(tendPool, 'layerThickness', tend_layerThickness)

      call mpas_pool_get_array(forcingPool, 'surfaceMassFlux', surfaceMassFlux)
      call mpas_pool_get_array(forcingPool, 'transmissionCoefficients', transmissionCoefficients)
                  
      !
      ! height tendency: start accumulating tendency terms
      !
      tend_layerThickness = 0.0

      if(config_disable_thick_all_tend) return

      !
      ! height tendency: horizontal advection term -\nabla\cdot ( hu)
      !
      ! See Ringler et al. (2010) jcp paper, eqn 19, 21, and fig. 3. 
      ! for explanation of divergence operator.
      !
      ! QC Comment (3/15/12): need to make sure that uTranport is the right
      ! transport velocity here.
      call mpas_timer_start("hadv", .false., thickHadvTimer)
      call ocn_thick_hadv_tend(meshPool, uTransport, layerThicknessEdge, tend_layerThickness, err)
      call mpas_timer_stop("hadv", thickHadvTimer)

      !
      ! height tendency: vertical advection term -d/dz(hw)
      !
      call mpas_timer_start("vadv", .false., thickVadvTimer)
      call ocn_thick_vadv_tend(meshPool, vertTransportVelocityTop, tend_layerThickness, err)
      call mpas_timer_stop("vadv", thickVadvTimer)

      !
      ! surface flux tendency
      !
      call mpas_timer_start("surface flux", .false.)
      call ocn_thick_surface_flux_tend(meshPool, transmissionCoefficients, layerThickness, surfaceMassFlux, tend_layerThickness, err)
      call mpas_timer_stop("surface flux")

      call mpas_timer_stop("ocn_tend_thick")
   
   end subroutine ocn_tend_thick!}}}

!***********************************************************************
!
!  routine ocn_tend_vel
!
!> \brief   Computes velocity tendency
!> \author  Mark Petersen, Doug Jacobsen, Todd Ringler
!> \date    September 2011
!> \details 
!>  This routine computes the velocity tendency for the ocean
!
!-----------------------------------------------------------------------

   subroutine ocn_tend_vel(tendPool, statePool, forcingPool, diagnosticsPool, meshPool, scratchPool, timeLevelIn)!{{{
      implicit none

      type (mpas_pool_type), intent(inout) :: tendPool !< Input/Output: Tendency structure
      type (mpas_pool_type), intent(in) :: statePool !< Input: State information
      type (mpas_pool_type), intent(in) :: forcingPool !< Input: Forcing information
      type (mpas_pool_type), intent(in) :: diagnosticsPool !< Input: Diagnostic information
      type (mpas_pool_type), intent(in) :: meshPool !< Input: Mesh information
      type (mpas_pool_type), intent(inout) :: scratchPool !< Input: Scratch structure
      integer, intent(in), optional :: timeLevelIn !< Input: Time level for state fields

      real (kind=RKIND), dimension(:), pointer :: surfaceWindStress

      real (kind=RKIND), dimension(:,:), pointer :: &
        layerThicknessEdge, normalVelocity, tangentialVelocity, density, zMid, pressure, &
        tend_normalVelocity, circulation, relativeVorticity, viscosity, kineticEnergyCell, &
        normalizedRelativeVorticityEdge, normalizedPlanetaryVorticityEdge, &
        montgomeryPotential, vertTransportVelocityTop, divergence, vertViscTopOfEdge

      integer :: timeLevel

      integer :: err

      logical, pointer :: config_disable_vel_all_tend
      character (len=StrKIND), pointer :: config_pressure_gradient_type

      call mpas_timer_start("ocn_tend_vel")

      if (present(timeLevelIn)) then
         timeLevel = timeLevelIn
      else
         timeLevel = 1
      end if

      call mpas_pool_get_config(ocnConfigs, 'config_disable_vel_all_tend', config_disable_vel_all_tend)
      call mpas_pool_get_config(ocnConfigs, 'config_pressure_gradient_type', config_pressure_gradient_type)

      call mpas_pool_get_array(statePool, 'normalVelocity', normalVelocity, timeLevel)

      call mpas_pool_get_array(diagnosticsPool, 'kineticEnergyCell', kineticEnergyCell)
      call mpas_pool_get_array(diagnosticsPool, 'layerThicknessEdge', layerThicknessEdge)
      call mpas_pool_get_array(diagnosticsPool, 'vertTransportVelocityTop', vertTransportVelocityTop)
      call mpas_pool_get_array(diagnosticsPool, 'zMid', zMid)
      call mpas_pool_get_array(diagnosticsPool, 'relativeVorticity', relativeVorticity)
      call mpas_pool_get_array(diagnosticsPool, 'normalizedRelativeVorticityEdge', normalizedRelativeVorticityEdge)
      call mpas_pool_get_array(diagnosticsPool, 'normalizedPlanetaryVorticityEdge', normalizedPlanetaryVorticityEdge)
      call mpas_pool_get_array(diagnosticsPool, 'divergence', divergence)
      call mpas_pool_get_array(diagnosticsPool, 'viscosity', viscosity)
      call mpas_pool_get_array(diagnosticsPool, 'montgomeryPotential', montgomeryPotential)
      call mpas_pool_get_array(diagnosticsPool, 'pressure', pressure)
      call mpas_pool_get_array(diagnosticsPool, 'vertViscTopOfEdge', vertViscTopOfEdge)
      call mpas_pool_get_array(diagnosticsPool, 'density', density)
      call mpas_pool_get_array(diagnosticsPool, 'tangentialVelocity', tangentialVelocity)

      call mpas_pool_get_array(tendPool, 'normalVelocity', tend_normalVelocity)
                  
      call mpas_pool_get_array(forcingPool, 'surfaceWindStress', surfaceWindStress)

      !
      ! velocity tendency: start accumulating tendency terms
      !
      tend_normalVelocity(:,:) = 0.0

      if(config_disable_vel_all_tend) return

      !
      ! velocity tendency: nonlinear Coriolis term and grad of kinetic energy
      !

      call mpas_timer_start("coriolis", .false., velCorTimer)
      call ocn_vel_coriolis_tend(meshPool, normalizedRelativeVorticityEdge, normalizedPlanetaryVorticityEdge, layerThicknessEdge, &
         normalVelocity, kineticEnergyCell, tend_normalVelocity, err)
      call mpas_timer_stop("coriolis", velCorTimer)

      !
      ! velocity tendency: vertical advection term -w du/dz
      !
      call mpas_timer_start("vadv", .false., velVadvTimer)
      call ocn_vel_vadv_tend(meshPool, normalVelocity, layerThicknessEdge, vertTransportVelocityTop, tend_normalVelocity, err)
      call mpas_timer_stop("vadv", velVadvTimer)

      !
      ! velocity tendency: pressure gradient
      !
      call mpas_timer_start("pressure grad", .false., velPgradTimer)
      if (config_pressure_gradient_type.eq.'MontgomeryPotential') then
          call ocn_vel_pressure_grad_tend(meshPool, montgomeryPotential,  zMid, density, tend_normalVelocity, err)
      else
          call ocn_vel_pressure_grad_tend(meshPool, pressure, zMid, density, tend_normalVelocity, err)
      end if
      call mpas_timer_stop("pressure grad", velPgradTimer)

      !
      ! velocity tendency: del2 dissipation, \nu_2 \nabla^2 u
      !   computed as \nu( \nabla divergence + k \times \nabla relativeVorticity )
      !   strictly only valid for config_mom_del2 == constant
      !
      call mpas_timer_start("hmix", .false., velHmixTimer)
      call ocn_vel_hmix_tend(meshPool, divergence, relativeVorticity, normalVelocity, tangentialVelocity, viscosity, &
         tend_normalVelocity, scratchPool, err)
      call mpas_timer_stop("hmix", velHmixTimer)

      !
      ! velocity tendency: forcing and bottom drag
      !

      call mpas_timer_start("forcings", .false., velForceTimer)
      call ocn_vel_forcing_tend(meshPool, normalVelocity, surfaceWindStress, layerThicknessEdge, tend_normalVelocity, err)
      call mpas_timer_stop("forcings", velForceTimer)

      !
      ! velocity tendency: vertical mixing d/dz( nu_v du/dz))
      !
      call mpas_timer_stop("ocn_tend_vel")

   end subroutine ocn_tend_vel!}}}

!***********************************************************************
!
!  routine ocn_tend_tracer
!
!> \brief   Computes tracer tendency
!> \author  Mark Petersen, Doug Jacobsen, Todd Ringler
!> \date    September 2011
!> \details 
!>  This routine computes tracer tendencies for the ocean
!
!-----------------------------------------------------------------------
   subroutine ocn_tend_tracer(tendPool, statePool, forcingPool, diagnosticsPool, meshPool, dt, timeLevelIn)!{{{
      implicit none

      type (mpas_pool_type), intent(inout) :: tendPool !< Input/Output: Tendency structure
      type (mpas_pool_type), intent(in) :: statePool !< Input: State information
      type (mpas_pool_type), intent(in) :: forcingPool !< Input: Forcing information
      type (mpas_pool_type), intent(in) :: diagnosticsPool !< Input: Diagnostic information
      type (mpas_pool_type), intent(in) :: meshPool !< Input: Mesh information
      real (kind=RKIND), intent(in) :: dt !< Input: Time step
      integer, intent(in), optional :: timeLevelIn

      real (kind=RKIND), dimension(:), pointer :: penetrativeTemperatureFlux
      real (kind=RKIND), dimension(:,:), pointer :: &
        uTransport, layerThickness,vertTransportVelocityTop, layerThicknessEdge, vertDiffTopOfCell, tend_layerThickness, normalThicknessFlux, surfaceTracerFlux, transmissionCoefficients
      real (kind=RKIND), dimension(:,:,:), pointer :: &
        tracers, tend_tr, vertNonLocalFlux

      integer :: err, iEdge, k
      integer, pointer :: nVertLevels, nEdges, indexTemperature
      integer :: timeLevel

      logical, pointer :: config_disable_tr_all_tend

      call mpas_timer_start("ocn_tend_tracer")

      if (present(timeLevelIn)) then
         timeLevel = timeLevelIn
      else
         timeLevel = 1
      end if

      call mpas_pool_get_config(ocnConfigs, 'config_disable_tr_all_tend', config_disable_tr_all_tend)

<<<<<<< HEAD
      uTransport                => diagnostics % uTransport % array
      layerThicknessEdge        => diagnostics % layerThicknessEdge % array
      vertDiffTopOfCell         => diagnostics % vertDiffTopOfCell % array
      vertTransportVelocityTop  => diagnostics % vertTransportVelocityTop % array
      vertNonLocalFlux          => diagnostics % vertNonLocalFlux % array
=======
      call mpas_pool_get_array(statePool, 'layerThickness', layerThickness, timeLevel)
      call mpas_pool_get_array(statePool, 'tracers', tracers, timeLevel)
>>>>>>> 28fb2244

      call mpas_pool_get_array(diagnosticsPool, 'uTransport', uTransport)
      call mpas_pool_get_array(diagnosticsPool, 'layerThicknessEdge', layerThicknessEdge)
      call mpas_pool_get_array(diagnosticsPool, 'vertDiffTopOfCell', vertDiffTopOfCell)
      call mpas_pool_get_array(diagnosticsPool, 'vertTransportVelocityTop', vertTransportVelocityTop)

      call mpas_pool_get_array(forcingPool, 'penetrativeTemperatureFlux', penetrativeTemperatureFlux)
      call mpas_pool_get_array(forcingPool, 'surfaceTracerFlux', surfaceTracerFlux)
      call mpas_pool_get_array(forcingPool, 'transmissionCoefficients', transmissionCoefficients)

      call mpas_pool_get_array(tendPool, 'tracers', tend_tr)
      call mpas_pool_get_array(tendPool, 'layerThickness', tend_layerThickness)

      call mpas_pool_get_dimension(meshPool, 'nVertLevels', nVertLevels)
      call mpas_pool_get_dimension(meshPool, 'nEdges', nEdges)

      call mpas_pool_get_dimension(statePool, 'index_temperature', indexTemperature)

      !
      ! initialize tracer tendency (RHS of tracer equation) to zero.
      !
      tend_tr(:,:,:) = 0.0

      if(config_disable_tr_all_tend) return

      allocate(normalThicknessFlux(nVertLevels, nEdges+1))
      !
      ! QC Comment (3/15/12): need to make sure that uTransport is the right
      ! transport velocity for the tracer.
      do iEdge = 1, nEdges
         do k = 1, nVertLevels
            normalThicknessFlux(k, iEdge) = uTransport(k, iEdge) * layerThicknessEdge(k, iEdge)
         end do
      end do

      !
      ! tracer tendency: horizontal advection term -div( layerThickness \phi u)
      !

      ! Monotonoic Advection, or standard advection
      call mpas_timer_start("adv", .false., tracerHadvTimer)
      call ocn_tracer_advection_tend(tracers, normalThicknessFlux, vertTransportVelocityTop, layerThickness, layerThickness, dt, meshPool, tend_layerThickness, tend_tr)
      call mpas_timer_stop("adv", tracerHadvTimer)

      !
      ! tracer tendency: del2 horizontal tracer diffusion, div(h \kappa_2 \nabla \phi)
      !
      call mpas_timer_start("hmix", .false., tracerHmixTimer)
      call ocn_tracer_hmix_tend(meshPool, layerThicknessEdge, tracers, tend_tr, err)
      call mpas_timer_stop("hmix", tracerHmixTimer)

      !
      ! Perform forcing from surface fluxes
      !
      call mpas_timer_start("surface_flux", .false.)
      call ocn_tracer_surface_flux_tend(meshPool, transmissionCoefficients, layerThickness, surfaceTracerFlux, tend_tr, err)
      call mpas_timer_stop("surface_flux")

      !
      ! Performing shortwave absorption
      !
      call mpas_timer_start("short wave", .false.)
      call ocn_tracer_short_wave_absorption_tend(meshPool, indexTemperature, layerThickness, penetrativeTemperatureFlux, tend_tr, err)
      call mpas_timer_stop("short wave")

      !
      ! Compute tracer tendency due to non-local flux computed in KPP
      !
      if (config_use_cvmix_kpp) then
        call mpas_timer_start("non-local flux from KPP", .false.)
        call ocn_tracer_nonlocalflux_tend(mesh, vertNonLocalFlux, surfaceTracerFlux, tend_tr, err)
        call mpas_timer_stop("non-local flux from KPP")
      endif

      call mpas_timer_stop("ocn_tend_tracer")

      deallocate(normalThicknessFlux)

   end subroutine ocn_tend_tracer!}}}

!***********************************************************************
!
!  routine ocn_tend_freq_filtered_thickness
!
!> \brief   Compute tendencies needed for frequency filtered thickness
!> \author  Mark Petersen
!> \date    July 2013
!> \details 
!>  This routine compute high frequency thickness tendency and the 
!>  low freqency divergence.  It is only called when
!>  config_freq_filtered_thickness is true (z-tilde)
!
!-----------------------------------------------------------------------
   subroutine ocn_tend_freq_filtered_thickness(tendPool, statePool, diagnosticsPool, meshPool, timeLevelIn)!{{{

      type (mpas_pool_type), intent(inout) :: tendPool !< Input/Output: Tendency information
      type (mpas_pool_type), intent(in) :: statePool !< Input: State information
      type (mpas_pool_type), intent(in) :: diagnosticsPool !< Input: Diagnostics information
      type (mpas_pool_type), intent(in) :: meshPool !< Input: Mesh information
      integer, intent(in), optional :: timeLevelIn !< Input: Time level for state fields

      integer :: timeLevel
      integer :: err, iCell, i, k, iEdge
      integer, pointer :: nCells, nVertLevels
      integer, dimension(:), pointer :: maxLevelCell, maxLevelEdgeBot, nEdgesOnCell
      integer, dimension(:,:), pointer :: edgesOnCell, edgeSignOnCell

      real (kind=RKIND) :: flux, invAreaCell, div_hu_btr, thickness_filter_timescale_sec, highFreqThick_restore_time_sec, &
         totalThickness
      real (kind=RKIND), dimension(:), pointer :: dvEdge, areaCell
      real (kind=RKIND), dimension(:,:), pointer :: normalVelocity, layerThicknessEdge, &
         layerThickness, &
         lowFreqDivergence, highFreqThickness, &
         tend_lowFreqDivergence, tend_highFreqThickness
      real (kind=RKIND), dimension(:), allocatable:: div_hu

      real (kind=RKIND), pointer :: config_thickness_filter_timescale, config_highFreqThick_restore_time

      call mpas_timer_start("ocn_tend_freq_filtered_thickness")
      err = 0

      if (present(timeLevelIn)) then
         timeLevel = timeLevelIn
      else
         timeLevel = 1
      end if

      call mpas_pool_get_config(ocnConfigs, 'config_thickness_filter_timescale', config_thickness_filter_timescale)
      call mpas_pool_get_config(ocnConfigs, 'config_highFreqThick_restore_time', config_highFreqThick_restore_time)

      call mpas_pool_get_dimension(meshPool, 'nCells', nCells)
      call mpas_pool_get_dimension(meshPool, 'nVertLevels', nVertLevels)

      call mpas_pool_get_array(meshPool, 'nEdgesOnCell', nEdgesOnCell)
      call mpas_pool_get_array(meshPool, 'areaCell', areaCell)
      call mpas_pool_get_array(meshPool, 'edgesOnCell', edgesOnCell)
      call mpas_pool_get_array(meshPool, 'edgeSignOnCell', edgeSignOnCell)
      call mpas_pool_get_array(meshPool, 'maxLevelCell', maxLevelCell)
      call mpas_pool_get_array(meshPool, 'maxLevelEdgeBot', maxLevelEdgeBot)
      call mpas_pool_get_array(meshPool, 'dvEdge', dvEdge)

      call mpas_pool_get_array(statePool, 'normalVelocity', normalVelocity, timeLevel)
      call mpas_pool_get_array(statePool, 'layerThickness', layerThickness, timeLevel)
      call mpas_pool_get_array(statePool, 'lowFreqDivergence', lowFreqDivergence, timeLevel)
      call mpas_pool_get_array(statePool, 'highFreqThickness', highFreqThickness, timeLevel)

      call mpas_pool_get_array(diagnosticsPool, 'layerThicknessEdge', layerThicknessEdge)

      call mpas_pool_get_array(tendPool, 'lowFreqDivergence', tend_lowFreqDivergence)
      call mpas_pool_get_array(tendPool, 'highFreqThickness', tend_highFreqThickness)

      allocate(div_hu(nVertLevels))

      !
      ! Low Frequency Divergence and high frequency thickness Tendency
      !
      tend_lowFreqDivergence = 0.0
      tend_highFreqThickness = 0.0

      ! Convert restore time from days to seconds
      thickness_filter_timescale_sec = config_thickness_filter_timescale*86400.0
      highFreqThick_restore_time_sec = config_highFreqThick_restore_time*86400.0
      do iCell = 1, nCells
        div_hu(:) = 0.0
        div_hu_btr = 0.0
        invAreaCell = 1.0 / areaCell(iCell)

        do i = 1, nEdgesOnCell(iCell)
          iEdge = edgesOnCell(i, iCell)

          do k = 1, maxLevelEdgeBot(iEdge)
            flux = layerThicknessEdge(k, iEdge) * normalVelocity(k, iEdge) * dvEdge(iEdge) * edgeSignOnCell(i, iCell) * invAreaCell
            div_hu(k) = div_hu(k) - flux
            div_hu_btr = div_hu_btr - flux
          end do
        end do

        totalThickness = sum(layerThickness(1:maxLevelCell(iCell),iCell))
        do k = 1, maxLevelCell(iCell)

           tend_lowFreqDivergence(k,iCell) = &
              -2.0 * pii / thickness_filter_timescale_sec &
              *(lowFreqDivergence(k,iCell)  - div_hu(k) &
                + div_hu_btr * layerThickness(k,iCell) / totalThickness)

           tend_highFreqThickness(k,iCell) = &
              - div_hu(k) + div_hu_btr * layerThickness(k,iCell) / totalThickness + lowFreqDivergence(k,iCell) &
              + use_highFreqThick_restore*( -2.0 * pii / highFreqThick_restore_time_sec * highFreqThickness(k,iCell) )

        end do

      end do

      deallocate(div_hu)

      !
      !  high frequency thickness tendency: del2 horizontal hhf diffusion, div(\kappa_{hf} \nabla h^{hf})
      !
      call mpas_timer_start("hmix", .false., tracerHmixTimer)
      call ocn_high_freq_thickness_hmix_del2_tend(meshPool, highFreqThickness, tend_highFreqThickness, err)
      call mpas_timer_stop("hmix", tracerHmixTimer)

      call mpas_timer_stop("ocn_tend_freq_filtered_thickness")

   end subroutine ocn_tend_freq_filtered_thickness!}}}

!***********************************************************************
!
!  routine ocn_tendency_init
!
!> \brief   Initializes flags used within tendency routines.
!> \author  Mark Petersen, Doug Jacobsen, Todd Ringler
!> \date    4 November 2011
!> \details 
!>  This routine initializes flags related to quantities computed within
!>  other tendency routines.
!
!-----------------------------------------------------------------------
    subroutine ocn_tendency_init(err)!{{{
        integer, intent(out) :: err !< Output: Error flag

        logical, pointer :: config_use_highFreqThick_restore

        err = 0

        call mpas_pool_get_config(ocnConfigs, 'config_use_highFreqThick_restore', config_use_highFreqThick_restore)

        if (config_use_highFreqThick_restore) then
           use_highFreqThick_restore = 1
        else
           use_highFreqThick_restore = 0
        endif

    end subroutine ocn_tendency_init!}}}

!***********************************************************************

end module ocn_tendency

!|||||||||||||||||||||||||||||||||||||||||||||||||||||||||||||||||||||||
! vim: foldmethod=marker<|MERGE_RESOLUTION|>--- conflicted
+++ resolved
@@ -321,7 +321,7 @@
       integer, pointer :: nVertLevels, nEdges, indexTemperature
       integer :: timeLevel
 
-      logical, pointer :: config_disable_tr_all_tend
+      logical, pointer :: config_disable_tr_all_tend, config_use_cvmix_kpp
 
       call mpas_timer_start("ocn_tend_tracer")
 
@@ -332,22 +332,16 @@
       end if
 
       call mpas_pool_get_config(ocnConfigs, 'config_disable_tr_all_tend', config_disable_tr_all_tend)
-
-<<<<<<< HEAD
-      uTransport                => diagnostics % uTransport % array
-      layerThicknessEdge        => diagnostics % layerThicknessEdge % array
-      vertDiffTopOfCell         => diagnostics % vertDiffTopOfCell % array
-      vertTransportVelocityTop  => diagnostics % vertTransportVelocityTop % array
-      vertNonLocalFlux          => diagnostics % vertNonLocalFlux % array
-=======
+      call mpas_pool_get_config(ocnConfigs, 'config_use_cvmix_kpp', config_use_cvmix_kpp)
+
       call mpas_pool_get_array(statePool, 'layerThickness', layerThickness, timeLevel)
       call mpas_pool_get_array(statePool, 'tracers', tracers, timeLevel)
->>>>>>> 28fb2244
 
       call mpas_pool_get_array(diagnosticsPool, 'uTransport', uTransport)
       call mpas_pool_get_array(diagnosticsPool, 'layerThicknessEdge', layerThicknessEdge)
       call mpas_pool_get_array(diagnosticsPool, 'vertDiffTopOfCell', vertDiffTopOfCell)
       call mpas_pool_get_array(diagnosticsPool, 'vertTransportVelocityTop', vertTransportVelocityTop)
+      call mpas_pool_get_array(diagnosticsPool, 'vertNonLocalFlux', vertNonLocalFlux)
 
       call mpas_pool_get_array(forcingPool, 'penetrativeTemperatureFlux', penetrativeTemperatureFlux)
       call mpas_pool_get_array(forcingPool, 'surfaceTracerFlux', surfaceTracerFlux)
@@ -413,7 +407,7 @@
       !
       if (config_use_cvmix_kpp) then
         call mpas_timer_start("non-local flux from KPP", .false.)
-        call ocn_tracer_nonlocalflux_tend(mesh, vertNonLocalFlux, surfaceTracerFlux, tend_tr, err)
+        call ocn_tracer_nonlocalflux_tend(meshPool, vertNonLocalFlux, surfaceTracerFlux, tend_tr, err)
         call mpas_timer_stop("non-local flux from KPP")
       endif
 
