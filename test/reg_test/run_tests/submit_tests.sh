#!/bin/bash

# These variables are set by CMake
HOMME_DIR=@Homme_Build_DIR@
HOMME_TEST_RESULTS=@Homme_Results_DIR@

HOMME_NCRESULTS_DIR=@Homme_NCResults_DIR@

# The location of the tests directory
HOMME_TESTING_DIR=${HOMME_DIR}/tests

HOMME_BASELINE_DIR=${HOMME_DIR}/tests/baseline

cd $HOMME_TESTING_DIR

# The "type" of submission (lsf, pbs, standard mpi etc.) for creating the executable scripts 
HOMME_Submission_Type=@Homme_Submission_Type@

# The cprnc Netcdf comparison tool
CPRNC_BINARY=@CPRNC_BINARY@

# The testing utilities
source ${HOMME_DIR}/tests/testing-utils.sh

if [ "$1" == baseline ] ; then
  CREATE_BASELINE=true
else
  CREATE_BASELINE=false
fi

if [ "$1" == all -o ${CREATE_BASELINE} == true ] ; then
  SUBMIT_ALL_AT_ONCE=true
else
  SUBMIT_ALL_AT_ONCE=false
fi

if [ "${SUBMIT_ALL_AT_ONCE}" == true ] ; then

  # The lists of tests to run
  source ${HOMME_DIR}/tests/submission-list.sh

else

  num_submissions=1
  subFile1=$1
  testName=$2

  # To Do: make sure the above file exists

fi

<<<<<<< HEAD
if [ "$HOMME_Submission_Type" = lsf ]; then
=======
if [ "$HOMME_Submission_Type" = lsf -o "$HOMME_Submission_Type" = pbs ]; then
  HOMME_QUEUE_JOBS=true
else
  HOMME_QUEUE_JOBS=false
fi

# The testing utilities
source ${HOMME_DIR}/tests/testing-utils.sh

if [ "$HOMME_QUEUE_JOBS" = true ]; then
>>>>>>> decdc366
  # Submit the tests to the queue
  submitTestsToQueue

  # Print a summary of the submissions
  printSubmissionSummary

  # Wait for the jobs to run through the queue
  queueWait

else
  runTestsStd
fi

# parse the stdout to grab only the relevant info
parseStdout

if [ "${SUBMIT_ALL_AT_ONCE}" == true ] ; then

  # Do nothing for now

  # If baseline then move the netcdf output files to the baseline dir
  if [ ${CREATE_BASELINE} == true ] ; then
    echo "Creating baseline..."
    moveBaseline
  fi

else

  ${HOMME_TESTING_DIR}/diff_output.sh ${testName}

fi

exit 0<|MERGE_RESOLUTION|>--- conflicted
+++ resolved
@@ -49,9 +49,6 @@
 
 fi
 
-<<<<<<< HEAD
-if [ "$HOMME_Submission_Type" = lsf ]; then
-=======
 if [ "$HOMME_Submission_Type" = lsf -o "$HOMME_Submission_Type" = pbs ]; then
   HOMME_QUEUE_JOBS=true
 else
@@ -62,7 +59,6 @@
 source ${HOMME_DIR}/tests/testing-utils.sh
 
 if [ "$HOMME_QUEUE_JOBS" = true ]; then
->>>>>>> decdc366
   # Submit the tests to the queue
   submitTestsToQueue
 
@@ -71,7 +67,7 @@
 
   # Wait for the jobs to run through the queue
   queueWait
-
+  
 else
   runTestsStd
 fi
